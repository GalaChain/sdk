--- conflicted
+++ resolved
@@ -4,10 +4,6 @@
     "outDir": "../dist/out-tsc",
     "module": "commonjs",
     "types": ["jest", "node"],
-<<<<<<< HEAD
-    "declarationMap": true,
-=======
->>>>>>> 1d134b11
     "sourceMap": true
   },
   "include": ["jest.config.ts", "src/**/*.test.ts", "src/**/*.spec.ts", "src/**/*.d.ts"]
