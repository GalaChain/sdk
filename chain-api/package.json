{
  "name": "@gala-chain/api",
<<<<<<< HEAD
  "version": "1.4.3",
=======
  "version": "2.0.0-alpha1",
>>>>>>> 606fcca0
  "description": "Common types, DTOs (Data Transfer Objects), APIs, signatures, and utils for GalaChain.",
  "license": "Apache-2.0",
  "dependencies": {
    "bignumber.js": "^9.0.2",
    "bn.js": "5.2.1",
    "class-transformer": "0.5.1",
    "class-validator": "^0.14.0",
    "class-validator-jsonschema": "^5.0.0",
    "elliptic": "^6.5.4",
    "js-sha3": "^0.9.3",
    "json-stringify-deterministic": "^1.0.7",
    "openapi3-ts": "^3.2.0",
    "reflect-metadata": "^0.1.13",
    "tslib": "^2.6.2"
  },
  "peerDependencies": {
    "@ton/crypto": "^3.2.0",
    "@ton/ton": "^14.0.0"
  },
  "peerDependenciesMeta": {
    "@ton/crypto": {
      "optional": true
    },
    "@ton/ton": {
      "optional": true
    }
  },
  "devDependencies": {
    "@ton/crypto": "^3.2.0",
    "@ton/ton": "^14.0.0"
  },
  "type": "commonjs",
  "main": "./lib/src/index.js",
  "typings": "./lib/src/index.d.ts",
  "files": [
    "lib"
  ],
  "scripts": {
    "clean": "tsc -b --clean",
    "build": "tsc -b",
    "build:watch": "tsc -b -w",
    "madge": "madge --circular --warning lib",
    "lint": "nx run lint",
    "fix": "nx run lint --fix",
    "prepublishOnly": "npm i && npm run clean && npm run build && npm run lint && npm run madge",
    "format": "prettier --config ../.prettierrc 'src/**/*.ts' --write",
    "test": "jest"
  },
  "nyc": {
    "extension": [
      ".ts",
      ".tsx"
    ],
    "exclude": [
      "coverage/**",
      "dist/**"
    ],
    "reporter": [
      "text-summary",
      "html"
    ],
    "all": true,
    "check-coverage": true,
    "statements": 100,
    "branches": 100,
    "functions": 100,
    "lines": 100
  }
}<|MERGE_RESOLUTION|>--- conflicted
+++ resolved
@@ -1,10 +1,6 @@
 {
   "name": "@gala-chain/api",
-<<<<<<< HEAD
-  "version": "1.4.3",
-=======
   "version": "2.0.0-alpha1",
->>>>>>> 606fcca0
   "description": "Common types, DTOs (Data Transfer Objects), APIs, signatures, and utils for GalaChain.",
   "license": "Apache-2.0",
   "dependencies": {
