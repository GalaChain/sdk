--- conflicted
+++ resolved
@@ -1,19 +1,11 @@
 {
   "name": "@gala-chain/api",
-<<<<<<< HEAD
-  "version": "1.1.25",
-=======
   "version": "1.2.0",
->>>>>>> a3a868ad
   "description": "Common types, DTOs (Data Transfer Objects), APIs, signatures, and utils for GalaChain.",
   "license": "Apache-2.0",
   "dependencies": {
     "bignumber.js": "^9.0.2",
-<<<<<<< HEAD
-    "bn.js": "^4.12.0",
-=======
     "bn.js": "4.12.0",
->>>>>>> a3a868ad
     "class-transformer": "0.5.1",
     "class-validator": "^0.14.0",
     "class-validator-jsonschema": "^5.0.0",
