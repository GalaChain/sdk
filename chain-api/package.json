--- conflicted
+++ resolved
@@ -1,10 +1,6 @@
 {
   "name": "@gala-chain/api",
-<<<<<<< HEAD
-  "version": "1.0.1",
-=======
-  "version": "1.1.16",
->>>>>>> c0366d3f
+  "version": "1.1.17",
   "description": "Common types, DTOs (Data Transfer Objects), APIs, signatures, and utils for GalaChain.",
   "license": "Apache-2.0",
   "dependencies": {
