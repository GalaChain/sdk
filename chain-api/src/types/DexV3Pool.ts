--- conflicted
+++ resolved
@@ -48,15 +48,8 @@
 })
 export class Pool extends ChainObject {
   @Exclude()
-<<<<<<< HEAD
-<<<<<<< Updated upstream
-  static INDEX_KEY = "GCDXP"; //GalaChain Decentralised Exchange Pool
-=======
   static INDEX_KEY = "GCDEXCHLP"; //GalaChain Decentralised EXCHange Liquidity Pool
->>>>>>> Stashed changes
-=======
-  static INDEX_KEY = "GCDEXCHP"; //GalaChain Decentralised EXCHange Pool
->>>>>>> 569f6121
+
 
   @ChainKey({ position: 0 })
   @IsString()
