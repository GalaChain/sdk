--- conflicted
+++ resolved
@@ -628,7 +628,6 @@
     return [tokensOwed0, tokensOwed1];
   }
 
-<<<<<<< HEAD
   /**
    * @dev returns unique address key of this pool
    * @returns poolAddrKey which uniquely identifies this pool
@@ -643,7 +642,19 @@
    */
   public getPoolAlias() {
     return genPoolAlias(this.getPoolAddrKey());
-=======
+  }
+
+  /**
+   * Estimates the amount of token0 and token1 required to burn a given liquidity amount
+   * within a specified tick range.
+   *
+   * @param liquidityDelta - The amount of liquidity to be removed (burned).
+   * @param tickLower - The lower tick boundary of the burn range.
+   * @param tickUpper - The upper tick boundary of the burn range.
+   * @returns A tuple containing:
+   *  - amount0Req: The estimated amount of token0 to be burned.
+   *  - amount1Req: The estimated amount of token1 to be burned.
+   */
   public burnEstimate(
     liquidityDelta: BigNumber,
     tickLower: number,
@@ -668,6 +679,5 @@
       else amount1Req = getAmount1Delta(sqrtPriceLower, sqrtPriceUpper, liquidityDelta);
     }
     return [amount0Req, amount1Req];
->>>>>>> fb9fab52
   }
 }