--- conflicted
+++ resolved
@@ -623,14 +623,9 @@
 
   public withPublicKeySignedBy(privateKey: string): this {
     const copied = instanceToInstance(this);
-<<<<<<< HEAD
     delete copied.publicKeySignature;
 
-    const signing = this.signing ?? SigningScheme.ETH;
-    copied.publicKeySignature = signatures.getSignature(copied, privateKey, signing);
-=======
     copied.publicKeySignature = signatures.getSignature(copied, privateKey);
->>>>>>> 16193737
     return copied;
   }
 }
