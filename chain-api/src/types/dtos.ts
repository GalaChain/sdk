/*
 * Copyright (c) Gala Games Inc. All rights reserved.
 * Licensed under the Apache License, Version 2.0 (the "License");
 * you may not use this file except in compliance with the License.
 * You may obtain a copy of the License at
 *
 *     http://www.apache.org/licenses/LICENSE-2.0
 *
 * Unless required by applicable law or agreed to in writing, software
 * distributed under the License is distributed on an "AS IS" BASIS,
 * WITHOUT WARRANTIES OR CONDITIONS OF ANY KIND, either express or implied.
 * See the License for the specific language governing permissions and
 * limitations under the License.
 */
import { Type, instanceToInstance, plainToInstance } from "class-transformer";
import { IsNotEmpty, IsOptional, ValidationError, validate } from "class-validator";
import { JSONSchema } from "class-validator-jsonschema";
import crypto from "crypto";

import {
  ConstructorArgs,
  SigningScheme,
  ValidationFailedError,
  deserialize,
  getValidationErrorMessages,
  serialize,
  signatures
} from "../utils";
import { IsUserAlias, StringEnumProperty } from "../validators";
import { GalaChainResponse } from "./contract";

type Base<T, BaseT> = T extends BaseT ? T : never;

// `any` is specified on purpose to avoid some compilation errors when `unknown` is provided here
// eslint-disable-next-line @typescript-eslint/no-explicit-any
export type Inferred<T, BaseT = any> = T extends (infer U)[] ? Base<U, BaseT> : Base<T, BaseT>;

export interface ClassConstructor<T> {
  new (...args: unknown[]): T;
}

class DtoValidationFailedError extends ValidationFailedError {
  constructor(errors: ValidationError[]) {
    const messages = getValidationErrorMessages(errors);
    const messagesString = messages.map((s, i) => `(${i + 1}) ${s}`).join(", ");
    super(`DTO validation failed: ${messagesString}`, messages);
  }
}

export const validateDTO = async <T extends ChainCallDTO>(dto: T): Promise<T> => {
  const validationErrors = await dto.validate();

  if (validationErrors.length) {
    throw new DtoValidationFailedError(validationErrors);
  } else {
    return dto;
  }
};

/**
 * Parses JSON string and creates a Promise with valid DTO. Throws exception in case of validation errors.
 */
export const parseValidDTO = async <T extends ChainCallDTO>(
  constructor: ClassConstructor<Inferred<T, ChainCallDTO>>,
  jsonStringOrObj: string | Record<string, unknown>
): Promise<T> => {
  const deserialized = ChainCallDTO.deserialize<T>(constructor, jsonStringOrObj);
  await validateDTO(deserialized);

  return deserialized;
};

// eslint-disable-next-line @typescript-eslint/ban-types
type NonFunctionPropertyNames<T> = { [K in keyof T]: T[K] extends Function ? never : K }[keyof T];

export type NonFunctionProperties<T> = Pick<T, NonFunctionPropertyNames<T>>;

export function randomUniqueKey(): string {
  return crypto.randomBytes(32).toString("base64");
}

/**
 * Creates valid DTO object from provided plain object.
 * Throws exception in case of validation errors.
 */
export function createValidDTO<T extends ChainCallDTO>(
  constructor: ClassConstructor<T>,
  plain: NonFunctionProperties<T>
): Promise<T> & { signed(privateKey: string): Promise<T> } {
  const instance = plainToInstance(constructor, plain) as T;
  const response = validateDTO(instance);

  // @ts-expect-error adding new method in runtime
  response.signed = (k: string) => response.then((r) => r.signed(k));

  return response as Promise<T> & { signed(privateKey: string): Promise<T> };
}

/**
 * Creates valid submit DTO object from provided plain object.
 * Throws exception in case of validation errors.
 * If the uniqueKey is not provided, it generates a random one: 32 random bytes in base64.
 */
export function createValidSubmitDTO<T extends SubmitCallDTO>(
  constructor: ClassConstructor<T>,
  plain: Omit<NonFunctionProperties<T>, "uniqueKey"> & { uniqueKey?: string }
): Promise<T> & { signed(privateKey: string): Promise<T> } {
  return createValidDTO<T>(constructor, {
    ...plain,
    uniqueKey: plain?.uniqueKey ?? randomUniqueKey()
  } as unknown as NonFunctionProperties<T>);
}

export interface TraceContext {
  spanId: string;
  traceId: string;
}

/**
 * @description
 *
 * The base DTO (Data Transfer Object) class. Provides common properties and
 * methods for signing, uniqueness, validation, and serialization. All other DTOs in the
 * SDK extend from this base class. To implement custom a custom DTO, create a new class that
 * extends `ChainCallDTO`, and use the `class-validator` npm package to decorate
 * the properties of the new class.
 *
 * @remarks
 *
 * Additional details for specific properties of this class
 * are generated via the `class-validator-jsonschema` npm module and can either
 *  be viewed in the source code
 * or in the OpenAPI documentation served alongside GalaChain's API endpoints.
 */
export class ChainCallDTO {
  public trace?: TraceContext;
  public static readonly ENCODING = "base64";

  @JSONSchema({
    description:
      "Unique key of the DTO. It is used to prevent double execution of the same transaction on chain. " +
      "The key is saved on chain and checked before execution. " +
      "If a DTO with already saved key is used in transaction, the transaction will fail with " +
      "UniqueTransactionConflict error, which is mapped to HTTP 409 Conflict error. " +
      "In case of the error, no changes are saved to chain state.\n" +
      "The key is generated by the caller and should be unique for each DTO. " +
      "You can use `nanoid` library, UUID scheme, or any tool to generate unique string keys."
  })
  @IsNotEmpty()
  @IsOptional()
  public uniqueKey?: string;

  @JSONSchema({
    description:
      "Unix timestamp (ms) for transaction expiration (max 1 year from the current time). " +
      "If the operation is expired, the transaction will be rejected with the unauthorized error."
  })
  @IsOptional()
  public transactionExpiresAt?: number;

  @JSONSchema({
    description:
      "Signature of the DTO signed with caller's private key to be verified with user's public key saved on chain. " +
      "The 'signature' field is optional for DTO, but is required for a transaction to be executed on chain. \n" +
      "Please consult [GalaChain SDK documentation](https://github.com/GalaChain/sdk/blob/main/docs/authorization.md#signature-based-authorization) on how to create signatures."
  })
  @IsOptional()
  @IsNotEmpty()
  public signature?: string;

  @JSONSchema({
    description:
      "Prefix for Metamask transaction signatures. " +
      "Necessary to format payloads correctly to recover publicKey from web3 signatures."
  })
  @IsOptional()
  @IsNotEmpty()
  public prefix?: string;

  @JSONSchema({
    description: "Address of the user who signed the DTO. Typically Ethereum or TON address."
  })
  @IsOptional()
  @IsNotEmpty()
  public signerAddress?: string;

  @JSONSchema({
    description: "Public key of the user who signed the DTO."
  })
  @IsOptional()
  @IsNotEmpty()
  public signerPublicKey?: string;

  @JSONSchema({
    description:
      `Signing scheme used for the signature. ` +
      `"${SigningScheme.ETH}" for Ethereum, and "${SigningScheme.TON}" for The Open Network are supported. ` +
      `Default: "${SigningScheme.ETH}".`
  })
  @IsOptional()
  @StringEnumProperty(SigningScheme)
  public signing?: SigningScheme;

  validate(): Promise<ValidationError[]> {
    return validate(this);
  }

  async validateOrReject(): Promise<void> {
    const validationErrors = await this.validate();

    if (validationErrors.length) {
      throw new DtoValidationFailedError(validationErrors);
    }
  }

  /**
   * @description
   *
   * Serialze this object to string in a determinsitic fashion.
   * See Hyperledger Fabric's documentation on
   * [JSON Determinism](https://hyperledger-fabric.readthedocs.io/en/release-2.5/chaincode4ade.html#json-determinism)
   * for more details.
   *
   * @returns string
   */
  serialize(): string {
    return serialize(this);
  }

  /**
   * @description
   *
   * Instantiate a class instance from a serialized object using the provided `ClassConstructor`.
   *
   * @param constructor
   *
   * `ClassConstructor` that extends `ChainCallDTO`
   *
   * @param object
   *
   * serialized string or plain object to be instantiated via the provided `ClassConstructor`
   *
   * @returns
   *
   * An instantiated class created with the provided `ClassConstructor`
   */
  public static deserialize<T>(
    constructor: ClassConstructor<Inferred<T, ChainCallDTO>>,
    object: string | Record<string, unknown> | Record<string, unknown>[]
  ): T {
    return deserialize<T, ChainCallDTO>(constructor, object);
  }

  public sign(privateKey: string, useDer = false): void {
    if (this.signing === SigningScheme.TON) {
      const keyBuffer = Buffer.from(privateKey, "base64");
      this.signature = signatures.ton.getSignature(this, keyBuffer, this.prefix).toString("base64");
    } else {
      const keyBuffer = signatures.normalizePrivateKey(privateKey);
      this.signature = useDer
        ? signatures.getDERSignature(this, keyBuffer)
        : signatures.getSignature(this, keyBuffer);
    }
  }

  /**
   * Creates a signed copy of current object.
   */
  // note: previously it was typed as "typeof this", but it's failed randomly on compilation
  public signed(privateKey: string, useDer = false) {
    const copied = instanceToInstance(this);
    copied.sign(privateKey, useDer);
    return copied;
  }

  public isSignatureValid(publicKey: string): boolean {
    if (this.signing === SigningScheme.TON) {
      const signatureBuff = Buffer.from(this.signature ?? "", "base64");
      const publicKeyBuff = Buffer.from(publicKey, "base64");
      return signatures.ton.isValidSignature(signatureBuff, this, publicKeyBuff, this.prefix);
    } else {
      return signatures.isValid(this.signature ?? "", this, publicKey);
    }
  }
}

<<<<<<< HEAD
// It just makes uniqueKey required
export class SubmitCallDTO extends ChainCallDTO {
  @IsNotEmpty()
  public uniqueKey: string;
}

=======
/**
 * @description
 *
 * Input for the `GetObjectByKey` chaincode method defined on the GalaContract class.
 */
>>>>>>> d9bde65d
export class GetObjectDto extends ChainCallDTO {
  @IsNotEmpty()
  public readonly objectId: string;
}

/**
 * @description
 *
 * Input for the `GetObjectByHistory` chaincode method defined on the GalaContract class.
 */
export class GetObjectHistoryDto extends ChainCallDTO {
  @IsNotEmpty()
  public readonly objectId: string;
}

/**
 * @description
 *
 * Input for the `DryRun` chaincode method defined on the GalaContract class.
 * Use a `DryRunDto` and the `DryRun` chaincode method to simulate the
 * execution of a chaincode contract method. The results of the `DryRun`
 * will not be written chain. Instead, the Read/Write set that would have resulted from
 * the transaction will be returned to the consuming client for analysis.
 *
 * @remarks
 *
 * Authorization is not checked for `DryRun` execution. This allows application,
 * administrative, game server identities etc. to simulate a transaction result
 * without prompting the end user to sign the input first. This helps avoid
 * replay attacks (as the unique id would not be written to chain in a DryRun)
 * and also allows applications to present certain outcomes to the end user
 * before they decide to sign and authorize the transaction.
 *
 * Example use case: Executing a `DryRun` on a given method, and then processing
 * the results for `FeeChannelPaymentReceipt` or `FeeUserPaymentReceipt` objects
 * can yield the exepcted/estimated fee prior to executing a transaction. The
 * estimated fee can then be presented to an end user for them to decide whether
 * or not they want to authorize the transaction.
 */
export class DryRunDto extends ChainCallDTO {
  /**
   * @description
   *
   * The contract method intended for `DryRun` execution.
   *
   * @example
   *
   * "TransferToken"
   */
  @IsNotEmpty()
  public readonly method: string;

  /**
   * @description
   *
   * The identity used for the transaction simulation.
   */
  @IsNotEmpty()
  public readonly callerPublicKey: string;

  /**
   * @description
   *
   * A input to be used for the `DryRun` execution. For example, if the
   * method to be `DryRun` is `TransferToken`, then a `TransferTokenDto` should
   * be provided here.
   */
  @IsNotEmpty()
  @IsOptional()
  @Type(() => ChainCallDTO)
  dto?: ChainCallDTO;
}

/**
 * @description
 *
 * Data Transfer Object (DTO) representing the  results of a successful `DryRun` execution,
 * to be sent back to the  consuming client.
 */
export class DryRunResultDto extends ChainCallDTO {
  /**
   * @description
   *
   * The `GalaChainResponse` that would have occurred if the provided inputs had been
   * sent to the provided method, with a valid signature.
   */
  public response: GalaChainResponse<unknown>;
  /**
   * @description
   *
   * The `writes` from the Hyperledger Fabric Read/Write set that would have been
   * written to chain, if the provided inputs had been sent to the provided method
   * with a valid signature. See the Hyperledger Fabric documentation on
   * [Valid Transactions](https://hyperledger-fabric.readthedocs.io/en/release-2.5/smartcontract/smartcontract.html#valid-transactions)
   * for more details on the importantce of Read/Write sets.
   */
  public writes: Record<string, string>;
  /**
   * @description
   *
   * The `reads` from the Hyperledger Fabric Read/Write set that would have been
   * read from world state, if the provided inputs had been sent to the provided method
   * with a valid signature. See the Hyperledger Fabric documentation on
   * [Valid Transactions](https://hyperledger-fabric.readthedocs.io/en/release-2.5/smartcontract/smartcontract.html#valid-transactions)
   * for more details on the importantce of Read/Write sets.
   */
  public reads: Record<string, string>;
  /**
   * @description
   *
   * The `deletes` from the Read/Write set that would have been deleted from
   * world state, if the provided inputs had been sent to the provided method with a
   * valid signature. See the Hyperledger Fabric documentation on
   * [Valid Transactions](https://hyperledger-fabric.readthedocs.io/en/release-2.5/smartcontract/smartcontract.html#valid-transactions)
   * for more details on the importantce of Read/Write sets.
   */
  public deletes: Record<string, true>;
}

/**
 * @description
 *
 * Dto for secure method to save public keys for legacy users.
 * Method is called and signed by Curators
 */
@JSONSchema({
  description: `Dto for secure method to save public keys for legacy users. Method is called and signed by Curators`
})
<<<<<<< HEAD
export class RegisterUserDto extends SubmitCallDTO {
=======
export class RegisterUserDto extends ChainCallDTO {
  /**
   * @description
   *
   * Id of user to save public key for.
   * Must be a valid user alias. See also @IsUserAlias().
   */
>>>>>>> d9bde65d
  @JSONSchema({
    description: `Id of user to save public key for.`
  })
  @IsUserAlias()
  user: string;

  /**
   * @description Public secp256k1 key (compact or non-compact, hex or base64).
   */
  @JSONSchema({ description: "Public secp256k1 key (compact or non-compact, hex or base64)." })
  @IsNotEmpty()
  publicKey: string;
}

/**
 * @description
 *
 * Dto for secure method to save public keys for Eth users.
 * Method is called and signed by Curators
 */
@JSONSchema({
  description: `Dto for secure method to save public keys for Eth users. Method is called and signed by Curators`
})
export class RegisterEthUserDto extends SubmitCallDTO {
  @JSONSchema({ description: "Public secp256k1 key (compact or non-compact, hex or base64)." })
  @IsNotEmpty()
  publicKey: string;
}

/**
 * @description
 *
 * Dto for secure method to save public keys for TON users.
 * Method is called and signed by Curators
 */
@JSONSchema({
  description: `Dto for secure method to save public keys for TON users. Method is called and signed by Curators`
})
export class RegisterTonUserDto extends SubmitCallDTO {
  @JSONSchema({ description: "TON user public key (Ed25519 in base64)." })
  @IsNotEmpty()
  publicKey: string;
}
<<<<<<< HEAD

export type UpdatePublicKeyParams = ConstructorArgs<UpdatePublicKeyDto>;

export class UpdatePublicKeyDto extends SubmitCallDTO {
=======
export class UpdatePublicKeyDto extends ChainCallDTO {
>>>>>>> d9bde65d
  @JSONSchema({
    description:
      "For users with ETH signing scheme it is public secp256k1 key (compact or non-compact, hex or base64). " +
      "For users with TON signing scheme it is public Ed25519 key (base64)."
  })
  @IsNotEmpty()
  publicKey: string;
}

export type UpdateUserRolesParams = ConstructorArgs<UpdateUserRolesDto>;

export class UpdateUserRolesDto extends SubmitCallDTO {
  @IsUserAlias()
  user: string;

  @JSONSchema({ description: "New set of roles for the user that will replace the old ones." })
  @IsNotEmpty()
  roles: string[];
}

export type GetPublicKeyParams = ConstructorArgs<GetPublicKeyDto>;

export class GetPublicKeyDto extends ChainCallDTO {
  @JSONSchema({
    description: `Id of a public key holder. Optional field, by default caller's public key is returned.`
  })
  @IsOptional()
  @IsUserAlias()
  user?: string;
}

export class GetMyProfileDto extends ChainCallDTO {
  // make signature required
  @IsNotEmpty()
  signature: string;
}<|MERGE_RESOLUTION|>--- conflicted
+++ resolved
@@ -284,20 +284,17 @@
   }
 }
 
-<<<<<<< HEAD
 // It just makes uniqueKey required
 export class SubmitCallDTO extends ChainCallDTO {
   @IsNotEmpty()
   public uniqueKey: string;
 }
 
-=======
 /**
  * @description
  *
  * Input for the `GetObjectByKey` chaincode method defined on the GalaContract class.
  */
->>>>>>> d9bde65d
 export class GetObjectDto extends ChainCallDTO {
   @IsNotEmpty()
   public readonly objectId: string;
@@ -426,17 +423,13 @@
 @JSONSchema({
   description: `Dto for secure method to save public keys for legacy users. Method is called and signed by Curators`
 })
-<<<<<<< HEAD
 export class RegisterUserDto extends SubmitCallDTO {
-=======
-export class RegisterUserDto extends ChainCallDTO {
   /**
    * @description
    *
    * Id of user to save public key for.
    * Must be a valid user alias. See also @IsUserAlias().
    */
->>>>>>> d9bde65d
   @JSONSchema({
     description: `Id of user to save public key for.`
   })
@@ -480,14 +473,7 @@
   @IsNotEmpty()
   publicKey: string;
 }
-<<<<<<< HEAD
-
-export type UpdatePublicKeyParams = ConstructorArgs<UpdatePublicKeyDto>;
-
 export class UpdatePublicKeyDto extends SubmitCallDTO {
-=======
-export class UpdatePublicKeyDto extends ChainCallDTO {
->>>>>>> d9bde65d
   @JSONSchema({
     description:
       "For users with ETH signing scheme it is public secp256k1 key (compact or non-compact, hex or base64). " +
