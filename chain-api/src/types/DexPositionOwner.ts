/*
 * Copyright (c) Gala Games Inc. All rights reserved.
 * Licensed under the Apache License, Version 2.0 (the "License");
 * you may not use this file except in compliance with the License.
 * You may obtain a copy of the License at
 *
 *     http://www.apache.org/licenses/LICENSE-2.0
 *
 * Unless required by applicable law or agreed to in writing, software
 * distributed under the License is distributed on an "AS IS" BASIS,
 * WITHOUT WARRANTIES OR CONDITIONS OF ANY KIND, either express or implied.
 * See the License for the specific language governing permissions and
 * limitations under the License.
 */
import { Exclude } from "class-transformer";
import { IsNotEmpty, IsString } from "class-validator";
import { JSONSchema } from "class-validator-jsonschema";

import { ChainKey } from "../utils";
import { IsStringArrayRecord, IsUserAlias } from "../validators";
import { ChainObject } from "./ChainObject";

@JSONSchema({
  description:
    `Represents a position owned by a user in a decentralized exchange (DEX) pool.` +
    `Each position is linked to a specific pool, defined by tick range mappings, and associated with a unique position ID.` +
    `The position also includes ownership details and the pool's unique identifier.`
})
export class DexPositionOwner extends ChainObject {
  @Exclude()
<<<<<<< HEAD
<<<<<<< Updated upstream
  static INDEX_KEY = "GCDXPO"; //GalaChain Decentralised Exchange Position Owner
=======
  static INDEX_KEY = "GCDEXCLPO"; //GalaChain Decentralised EXCHange Liquidity Position Owner
>>>>>>> Stashed changes
=======
  static INDEX_KEY = "GCDEXCPO"; //GalaChain Decentralised EXCHange Position Owner
>>>>>>> 569f6121

  @ChainKey({ position: 0 })
  @IsNotEmpty()
  @IsUserAlias()
  owner: string;

  @ChainKey({ position: 1 })
  @IsNotEmpty()
  @IsString()
  poolHash: string;

  @JSONSchema({
    description: `A tick range mapping that maps a tick range (eg. 10:20) to a unique position ID for this pool`
  })
  @IsStringArrayRecord()
  tickRangeMap: Record<string, string[]>;

  /**
   * Intiializes a new DexPositionOwner instance.
   * @param owner - User alias of the position owner.
   * @param poolHash - Unique identifier of the pool.
   */
  constructor(owner: string, poolHash: string) {
    super();
    this.owner = owner;
    this.poolHash = poolHash;
    this.tickRangeMap = {};
  }

  /**
   * Adds or updates a position ID for the specified tick range.
   * @param tickRange - Tick range string to map (e.g., "10:20").
   * @param positionId - ID of the position to associate.
   */
  addPosition(tickRange: string, positionId: string): void {
    if (!this.tickRangeMap[tickRange]) {
      this.tickRangeMap[tickRange] = [];
    }
    this.tickRangeMap[tickRange].push(positionId);
  }

  /**
   * Removes the position mapping for the given tick range.
   * @param tickRange - Tick range string to remove.
   */
  removePosition(tickRange: string, positionId: string): void {
    const positions = this.tickRangeMap[tickRange];
    this.tickRangeMap[tickRange] = positions.filter((id) => id !== positionId);

    if (this.tickRangeMap[tickRange].length === 0) {
      delete this.tickRangeMap[tickRange];
    }
  }

  /**
   * Retrieves the first position ID of the positions that the user owns in the specified tick range.
   * @param tickRange - Tick range string to look up.
   * @returns The associated position ID, or undefined if not found.
   */
  getPositionId(tickRange: string): string | undefined {
    return this.tickRangeMap[tickRange]?.[0];
  }
  /**
   * Returns the tick range key that includes the given position ID.
   * Searches through the tickRangeMap to find which tick range the positionId belongs to.
   *
   * @param positionId - The position ID to search for
   * @returns The corresponding tick range key, or undefined if not found
   */
  getTickRangeByPositionId(positionId: string): string | undefined {
    const tickRange = Object.entries(this.tickRangeMap).find(([_, positionIds]) =>
      positionIds.includes(positionId)
    )?.[0];

    return tickRange;
  }
}<|MERGE_RESOLUTION|>--- conflicted
+++ resolved
@@ -28,15 +28,7 @@
 })
 export class DexPositionOwner extends ChainObject {
   @Exclude()
-<<<<<<< HEAD
-<<<<<<< Updated upstream
-  static INDEX_KEY = "GCDXPO"; //GalaChain Decentralised Exchange Position Owner
-=======
   static INDEX_KEY = "GCDEXCLPO"; //GalaChain Decentralised EXCHange Liquidity Position Owner
->>>>>>> Stashed changes
-=======
-  static INDEX_KEY = "GCDEXCPO"; //GalaChain Decentralised EXCHange Position Owner
->>>>>>> 569f6121
 
   @ChainKey({ position: 0 })
   @IsNotEmpty()
