--- conflicted
+++ resolved
@@ -17,12 +17,8 @@
 import { ArrayMaxSize, ArrayNotEmpty, IsNotEmpty, IsOptional, ValidateNested } from "class-validator";
 import { JSONSchema } from "class-validator-jsonschema";
 
-<<<<<<< HEAD
 import { ConstructorArgs } from "../utils";
 import { ArrayUniqueObjects, BigNumberIsNotNegative, BigNumberProperty, IsUserRef } from "../validators";
-=======
-import { ArrayUniqueObjects, BigNumberIsNotNegative, BigNumberProperty, IsUserAlias } from "../validators";
->>>>>>> a9faad15
 import { TokenClassKey } from "./TokenClass";
 import { UserRef } from "./UserAlias";
 import { AllowanceKey, MintRequestDto } from "./common";
