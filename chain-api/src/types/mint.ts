/*
 * Copyright (c) Gala Games Inc. All rights reserved.
 * Licensed under the Apache License, Version 2.0 (the "License");
 * you may not use this file except in compliance with the License.
 * You may obtain a copy of the License at
 *
 *     http://www.apache.org/licenses/LICENSE-2.0
 *
 * Unless required by applicable law or agreed to in writing, software
 * distributed under the License is distributed on an "AS IS" BASIS,
 * WITHOUT WARRANTIES OR CONDITIONS OF ANY KIND, either express or implied.
 * See the License for the specific language governing permissions and
 * limitations under the License.
 */
import BigNumber from "bignumber.js";
import { Type } from "class-transformer";
<<<<<<< HEAD
import {
  ArrayMaxSize,
  ArrayNotEmpty,
  IsBoolean,
  IsDefined,
  IsNotEmpty,
  IsNumber,
  IsOptional,
  IsString,
  ValidateIf,
  ValidateNested
} from "class-validator";
=======
import { ArrayMaxSize, ArrayNotEmpty, IsBoolean, IsDefined, IsNotEmpty, IsNumber, IsOptional, IsString, ValidateIf, ValidateNested } from "class-validator";
>>>>>>> c0b25c14
import { JSONSchema } from "class-validator-jsonschema";

import { ArrayUniqueObjects, BigNumberIsNotNegative, BigNumberProperty, IsUserAlias } from "../validators";
import { TokenClassKey } from "./TokenClass";
import { TokenMintConfiguration } from "./TokenMintConfiguration";
import { AllowanceKey, MintRequestDto } from "./common";
import { ChainCallDTO } from "./dtos";

@JSONSchema({
  description:
    "Describes an action to mint a token. " +
    `For NFTs you can mint up to ${MintTokenDto.MAX_NFT_MINT_SIZE} tokens.`
})
export class MintTokenDto extends ChainCallDTO {
  static MAX_NFT_MINT_SIZE = 1000;

  @JSONSchema({
    description: "Token class of token to be minted."
  })
  @ValidateNested()
  @Type(() => TokenClassKey)
  @IsNotEmpty()
  tokenClass: TokenClassKey;

  @JSONSchema({
    description: "The owner of minted tokens. If the value is missing, chaincode caller is used."
  })
  @IsOptional()
  @IsUserAlias()
  owner?: string;

  @JSONSchema({
    description: "How many units of Fungible/NonFungible Token will be minted."
  })
  @IsNotEmpty()
  @BigNumberIsNotNegative()
  @BigNumberProperty()
  quantity: BigNumber;

  @IsOptional()
  @Type(() => AllowanceKey)
  @IsNotEmpty()
  public allowanceKey?: AllowanceKey;
}

@JSONSchema({
  description:
    "Describes an action to grant allowance to self and mint token to owner in single transaction. " +
    "This action will fail is the calling user lacks the authority to grant MINT allowances."
})
export class MintTokenWithAllowanceDto extends ChainCallDTO {
  @JSONSchema({
    description: "Token class of token to be minted."
  })
  @ValidateNested()
  @Type(() => TokenClassKey)
  @IsNotEmpty()
  tokenClass: TokenClassKey;

  @JSONSchema({
    description: "The owner of minted tokens. If the value is missing, chaincode caller is used."
  })
  @IsOptional()
  @IsUserAlias()
  owner?: string;

  @JSONSchema({
    description: "Instance of token to be minted"
  })
  @IsNotEmpty()
  @BigNumberIsNotNegative()
  @BigNumberProperty()
  tokenInstance: BigNumber;

  @JSONSchema({
    description: "How many units of Fungible/NonFungible Token will be minted."
  })
  @IsNotEmpty()
  @BigNumberIsNotNegative()
  @BigNumberProperty()
  quantity: BigNumber;
}

@JSONSchema({
  description:
    "Describes an action to transferToken a token. " +
    `For NFTs you can mint up to ${MintTokenDto.MAX_NFT_MINT_SIZE} tokens.`
})
export class BatchMintTokenDto extends ChainCallDTO {
  static MAX_ARR_SIZE = 1000;

  @JSONSchema({
    description: "DTOs of tokens to mint."
  })
  @ValidateNested({ each: true })
  @Type(() => MintTokenDto)
  @ArrayNotEmpty()
  @ArrayMaxSize(BatchMintTokenDto.MAX_ARR_SIZE)
  mintDtos: Array<MintTokenDto>;
}

/**
 * Experimental: Defines an action to mint a token. High-throughput implementation.
 *
 * @experimental 2023-03-23
 */
@JSONSchema({
  description:
    "Experimental: Describes an action to mint a token. High-throughput implementation. " +
    "DTO properties backwards-compatible with prior MintTokenDto,"
})
export class HighThroughputMintTokenDto extends ChainCallDTO {
  // todo: remove all these duplicated properties
  // it seems something about our @GalaTransaction decorator does not pass through
  // parent properties. Leaving this class empty with just the `extends MintTokenDto`
  // results in an api definition with no property except the signature.
  // update: seems extending MintTokenDto results in failures value.toFixed is not a function,
  // presumably something about the quantity and our dynamic type/class validator
  static MAX_NFT_MINT_SIZE = 1000;

  @JSONSchema({
    description: "Token class of token to be minted."
  })
  @ValidateNested()
  @Type(() => TokenClassKey)
  @IsNotEmpty()
  tokenClass: TokenClassKey;

  @JSONSchema({
    description: "The owner of minted tokens. If the value is missing, chaincode caller is used."
  })
  @IsOptional()
  @IsUserAlias()
  owner?: string;

  @JSONSchema({
    description: "How many units of fungible token of how many NFTs are going to be minted."
  })
  @IsNotEmpty()
  @BigNumberIsNotNegative()
  @BigNumberProperty()
  quantity: BigNumber;

  @IsOptional()
  @Type(() => AllowanceKey)
  @IsNotEmpty()
  public allowanceKey?: AllowanceKey;
}

@JSONSchema({
  description:
    "Experimental: After submitting request to RequestMintAllowance, follow up with FulfillMintAllowance."
})
export class FulfillMintDto extends ChainCallDTO {
  static MAX_ARR_SIZE = 1000;

  @ValidateNested({ each: true })
  @Type(() => MintRequestDto)
  @ArrayNotEmpty()
  @ArrayMaxSize(FulfillMintDto.MAX_ARR_SIZE)
  @ArrayUniqueObjects("id")
  requests: MintRequestDto[];
}

@JSONSchema({
  description: "Fetch MintRequest or MintAllowanceRequest objects off chain."
})
export class FetchMintRequestsDto extends ChainCallDTO {
  @JSONSchema({
    description: "Token collection."
  })
  @IsNotEmpty()
  collection: string;

  @JSONSchema({
    description: "Token category."
  })
  @IsNotEmpty()
  category: string;

  @JSONSchema({
    description: "Token type."
  })
  @IsNotEmpty()
  type: string;

  @JSONSchema({
    description: "Token additionalKey."
  })
  @IsNotEmpty()
  additionalKey: string;

  @IsNotEmpty()
  startTimestamp: number;

  @IsNotEmpty()
  endTimestamp: number;
}

@JSONSchema({
  description: "Fetch Mint, Burn or Mint Allowance supply totals off chain."
})
export class FetchTokenSupplyDto extends ChainCallDTO {
  @JSONSchema({
    description: "Token collection."
  })
  @IsNotEmpty()
  collection: string;

  @JSONSchema({
    description: "Token category."
  })
  @IsNotEmpty()
  category: string;

  @JSONSchema({
    description: "Token type."
  })
  @IsNotEmpty()
  type: string;

  @JSONSchema({
    description: "Token additionalKey."
  })
  @IsNotEmpty()
  additionalKey: string;
}

@JSONSchema({
  description: "Fetch MintRequest or MintAllowanceRequest objects off chain and return the supply."
})
export class FetchTokenSupplyResponse extends ChainCallDTO {
  @JSONSchema({
    description: "Total known supply at time of chaincode execution."
  })
  @BigNumberProperty()
  supply: BigNumber;
}

@JSONSchema({
  description:
    "Write a MintAllowanceRequest object to chain. " +
    "Designed to patch, update, or correct the known total supply. " +
    "An administrative / token authority can patch in the chain objects " +
    "needed with an off-chain, correctly-calculated total supply " +
    "such that ongoing high throughput mints/mint allowances are migrated " +
    "to a correct running total."
})
export class PatchMintAllowanceRequestDto extends ChainCallDTO {
  @JSONSchema({
    description: "Token collection."
  })
  @IsNotEmpty()
  collection: string;

  @JSONSchema({
    description: "Token category."
  })
  @IsNotEmpty()
  category: string;

  @JSONSchema({
    description: "Token type."
  })
  @IsNotEmpty()
  type: string;

  @JSONSchema({
    description: "Token additionalKey."
  })
  @IsNotEmpty()
  additionalKey: string;

  @JSONSchema({
    description: "The total known mint allowances count."
  })
  @IsNotEmpty()
  @BigNumberProperty()
  totalKnownMintAllowancesCount: BigNumber;
}

@JSONSchema({
  description:
    "Write MintRequest objects to chain. " +
    "Designed to patch, update, or correct the known total supply. " +
    "An administrative / token authority can patch in the chain objects " +
    "needed with an off-chain, correctly-calculated total supply " +
    "such that ongoing high throughput mints/mint allowances are migrated " +
    "to a correct running total."
})
export class PatchMintRequestDto extends ChainCallDTO {
  @JSONSchema({
    description: "Token collection."
  })
  @IsNotEmpty()
  collection: string;

  @JSONSchema({
    description: "Token category."
  })
  @IsNotEmpty()
  category: string;

  @JSONSchema({
    description: "Token type."
  })
  @IsNotEmpty()
  type: string;

  @JSONSchema({
    description: "Token additionalKey."
  })
  @IsNotEmpty()
  additionalKey: string;

  @JSONSchema({
    description: "The total known mint allowances count."
  })
  @IsNotEmpty()
  @BigNumberProperty()
  totalKnownMintsCount: BigNumber;
}
<<<<<<< HEAD

@JSONSchema({
  description: "DTO that describes a TokenMintConfiguration chain object."
})
=======
@JSONSchema({
description: "DTO that describes a TokenMintConfiguration chain object."
})

>>>>>>> c0b25c14
export class TokenMintConfigurationDto extends ChainCallDTO {
  @JSONSchema({
    description: "Token collection."
  })
  @IsNotEmpty()
  collection: string;

  @JSONSchema({
    description: "Token category."
  })
  @IsNotEmpty()
  category: string;

  @JSONSchema({
    description: "Token type."
  })
  @IsNotEmpty()
  type: string;

  @JSONSchema({
    description: "Token additionalKey."
  })
  @IsDefined()
  additionalKey: string;

  @JSONSchema({
    description: "Set `true` to enable burning a percentage of each quantity minted"
  })
  @IsOptional()
  @IsBoolean()
  postMintBurn?: boolean;
<<<<<<< HEAD
}

@JSONSchema({
  description: "Query parameters for fetching a paginated results set of TokenMintConfiguration entries"
})
export class FetchTokenMintConfigurationsDto extends ChainCallDTO {
  public static DEFAULT_LIMIT = 100;
  public static MAX_LIMIT = 10000;

  @JSONSchema({
    description: "Token Class collection."
  })
  @IsOptional()
  @IsNotEmpty()
  collection: string;

  @JSONSchema({
    description: "Token Class category. Optional, but required if collection is provided."
  })
  @ValidateIf((c) => !!c.collection)
  @IsNotEmpty()
  category: string;

  @JSONSchema({
    description: "Token Class type. Optional, but required if category is provided."
  })
  @ValidateIf((c) => !!c.category)
  @IsNotEmpty()
  type: string;

  @JSONSchema({
    description: "Token Class additionalKey. Optional, but required if type is provided. "
  })
  @ValidateIf((c) => !!c.type)
  @IsNotEmpty()
  additionalKey: string;

  @JSONSchema({
    description: "Bookmark for paginated queries. Provide the empty string for the first page of results."
  })
  @IsString()
  bookmark: string;

  @JSONSchema({
    description: "Page size used to limit the results returned. Default: 100. Max: 10000."
  })
  @IsOptional()
  @IsNumber()
  limit?: number;
}

@JSONSchema({
  description: "DTO that includes a paginated results set of TokenMintConfiguration objects"
})
export class FetchTokenMintConfigurationsResponse extends ChainCallDTO {
  @JSONSchema({
    description: "Results set of TokenMintConfiguration entries."
  })
  results: TokenMintConfiguration[];

  @IsString()
  bookmark: string;
=======

  @JSONSchema({
    description: "Set `true` to enable locking a percentage of each quantity minted"
  })
  @IsOptional()
  @IsBoolean()
  postMintLock?: boolean;
}

@JSONSchema({
description: "Query parameters for fetching a paginated results set of TokenMintConfiguration entries"
})
export class FetchTokenMintConfigurationsDto extends ChainCallDTO {
public static DEFAULT_LIMIT = 100;
public static MAX_LIMIT = 10000;

@JSONSchema({
  description: "Token Class collection."
})
@IsOptional()
@IsNotEmpty()
collection: string;

@JSONSchema({
  description: "Token Class category. Optional, but required if collection is provided."
})
@ValidateIf((c) => !!c.collection)
@IsNotEmpty()
category: string;

@JSONSchema({
  description: "Token Class type. Optional, but required if category is provided."
})
@ValidateIf((c) => !!c.category)
@IsNotEmpty()
type: string;

@JSONSchema({
  description: "Token Class additionalKey. Optional, but required if type is provided. "
})
@ValidateIf((c) => !!c.type)
@IsNotEmpty()
additionalKey: string;

@JSONSchema({
  description: "Bookmark for paginated queries. Provide the empty string for the first page of results."
})
@IsString()
bookmark: string;

@JSONSchema({
  description: "Page size used to limit the results returned. Default: 100. Max: 10000."
})
@IsOptional()
@IsNumber()
limit?: number;
}



@JSONSchema({
description: "DTO that includes a paginated results set of TokenMintConfiguration objects"
})
export class FetchTokenMintConfigurationsResponse extends ChainCallDTO {
@JSONSchema({
  description: "Results set of TokenMintConfiguration entries."
})
results: TokenMintConfiguration[];

@IsString()
bookmark: string;
>>>>>>> c0b25c14
}<|MERGE_RESOLUTION|>--- conflicted
+++ resolved
@@ -14,7 +14,6 @@
  */
 import BigNumber from "bignumber.js";
 import { Type } from "class-transformer";
-<<<<<<< HEAD
 import {
   ArrayMaxSize,
   ArrayNotEmpty,
@@ -27,9 +26,6 @@
   ValidateIf,
   ValidateNested
 } from "class-validator";
-=======
-import { ArrayMaxSize, ArrayNotEmpty, IsBoolean, IsDefined, IsNotEmpty, IsNumber, IsOptional, IsString, ValidateIf, ValidateNested } from "class-validator";
->>>>>>> c0b25c14
 import { JSONSchema } from "class-validator-jsonschema";
 
 import { ArrayUniqueObjects, BigNumberIsNotNegative, BigNumberProperty, IsUserAlias } from "../validators";
@@ -352,17 +348,10 @@
   @BigNumberProperty()
   totalKnownMintsCount: BigNumber;
 }
-<<<<<<< HEAD
 
 @JSONSchema({
   description: "DTO that describes a TokenMintConfiguration chain object."
 })
-=======
-@JSONSchema({
-description: "DTO that describes a TokenMintConfiguration chain object."
-})
-
->>>>>>> c0b25c14
 export class TokenMintConfigurationDto extends ChainCallDTO {
   @JSONSchema({
     description: "Token collection."
@@ -394,7 +383,13 @@
   @IsOptional()
   @IsBoolean()
   postMintBurn?: boolean;
-<<<<<<< HEAD
+
+  @JSONSchema({
+    description: "Set `true` to enable locking a percentage of each quantity minted"
+  })
+  @IsOptional()
+  @IsBoolean()
+  postMintLock?: boolean;
 }
 
 @JSONSchema({
@@ -457,77 +452,4 @@
 
   @IsString()
   bookmark: string;
-=======
-
-  @JSONSchema({
-    description: "Set `true` to enable locking a percentage of each quantity minted"
-  })
-  @IsOptional()
-  @IsBoolean()
-  postMintLock?: boolean;
-}
-
-@JSONSchema({
-description: "Query parameters for fetching a paginated results set of TokenMintConfiguration entries"
-})
-export class FetchTokenMintConfigurationsDto extends ChainCallDTO {
-public static DEFAULT_LIMIT = 100;
-public static MAX_LIMIT = 10000;
-
-@JSONSchema({
-  description: "Token Class collection."
-})
-@IsOptional()
-@IsNotEmpty()
-collection: string;
-
-@JSONSchema({
-  description: "Token Class category. Optional, but required if collection is provided."
-})
-@ValidateIf((c) => !!c.collection)
-@IsNotEmpty()
-category: string;
-
-@JSONSchema({
-  description: "Token Class type. Optional, but required if category is provided."
-})
-@ValidateIf((c) => !!c.category)
-@IsNotEmpty()
-type: string;
-
-@JSONSchema({
-  description: "Token Class additionalKey. Optional, but required if type is provided. "
-})
-@ValidateIf((c) => !!c.type)
-@IsNotEmpty()
-additionalKey: string;
-
-@JSONSchema({
-  description: "Bookmark for paginated queries. Provide the empty string for the first page of results."
-})
-@IsString()
-bookmark: string;
-
-@JSONSchema({
-  description: "Page size used to limit the results returned. Default: 100. Max: 10000."
-})
-@IsOptional()
-@IsNumber()
-limit?: number;
-}
-
-
-
-@JSONSchema({
-description: "DTO that includes a paginated results set of TokenMintConfiguration objects"
-})
-export class FetchTokenMintConfigurationsResponse extends ChainCallDTO {
-@JSONSchema({
-  description: "Results set of TokenMintConfiguration entries."
-})
-results: TokenMintConfiguration[];
-
-@IsString()
-bookmark: string;
->>>>>>> c0b25c14
 }