/*
 * Copyright (c) Gala Games Inc. All rights reserved.
 * Licensed under the Apache License, Version 2.0 (the "License");
 * you may not use this file except in compliance with the License.
 * You may obtain a copy of the License at
 *
 *     http://www.apache.org/licenses/LICENSE-2.0
 *
 * Unless required by applicable law or agreed to in writing, software
 * distributed under the License is distributed on an "AS IS" BASIS,
 * WITHOUT WARRANTIES OR CONDITIONS OF ANY KIND, either express or implied.
 * See the License for the specific language governing permissions and
 * limitations under the License.
 */
import BigNumber from "bignumber.js";
import { Type } from "class-transformer";
import {
  ArrayMaxSize,
  ArrayMinSize,
  ArrayNotEmpty,
  ArrayUnique,
  IsBoolean,
  IsDefined,
  IsNotEmpty,
  IsNumber,
  IsOptional,
  IsString,
  Max,
  Min,
  ValidateNested
} from "class-validator";
import { JSONSchema } from "class-validator-jsonschema";

import {
  BigNumberIsInteger,
  BigNumberIsNotNegative,
  BigNumberProperty,
  EnumProperty,
  IsUserAlias,
  IsUserRef
} from "../validators";
import { ChainObject } from "./ChainObject";
import { FeeAuthorization } from "./FeeAuthorization";
import { FeeBalanceCreditReceipt } from "./FeeBalanceCreditReceipt";
import { FeeChannelPaymentReceipt } from "./FeeChannelPaymentReceipt";
import { FeeAccelerationRateType, FeeCodeDefinition } from "./FeeCodeDefinition";
import { FeeCodeTransferPercentage } from "./FeeCodeSplitFormula";
import { FeePendingBalance } from "./FeePendingBalance";
import { FeeThresholdUses } from "./FeeThresholdUses";
<<<<<<< HEAD
=======
import { UserAlias } from "./UserAlias";
import { UserRef } from "./UserRef";
>>>>>>> a3ac4a6e
import { ChainCallDTO, SubmitCallDTO } from "./dtos";

@JSONSchema({
  description: "Configure GALA token properties on chain for use with supporting chaincalls."
})
export class FeePropertiesDto extends ChainCallDTO {
  @IsNotEmpty()
  public collection: string;

  @IsNotEmpty()
  public category: string;

  @IsNotEmpty()
  public type: string;

  @IsDefined()
  public additionalKey: string;

  @IsNotEmpty()
  @BigNumberIsInteger()
  @BigNumberIsNotNegative()
  @BigNumberProperty()
  public instance: BigNumber;

  @JSONSchema({
    description:
      "Unique key of the DTO. It is used to prevent double execution of the same transaction on chain. " +
      "The key is saved on chain and checked before execution. " +
      "If a DTO with already saved key is used in transaction, the transaction will fail with " +
      "UniqueTransactionConflict error, which is mapped to HTTP 409 Conflict error. " +
      "In case of the error, no changes are saved to chain state.\n" +
      "The key is generated by the caller and should be unique for each DTO. " +
      "You can use `nanoid` library, UUID scheme, or any tool to generate unique string keys."
  })
  @IsNotEmpty()
  @IsOptional()
  public uniqueKey?: string;
}

@JSONSchema({
  description: "Empty DTO object for Read-only chaincode execution."
})
export class FetchFeePropertiesDto extends ChainCallDTO {}

@JSONSchema({
  description:
    "Fee Authorization DTO. End users can authorize a Burn of $GALA to credit their " +
    "fee balance on another channel."
})
export class FeeAuthorizationDto extends SubmitCallDTO {
  @JSONSchema({
    description: "A user authorizing a GalaChainFee payment."
  })
  @IsUserRef()
  authority: UserRef;

  @JSONSchema({
    description: "Token Quantity authorized with this fee."
  })
  @IsNotEmpty()
  @BigNumberIsNotNegative()
  @BigNumberProperty()
  quantity: BigNumber;
}

@JSONSchema({
  description:
    "Fee Authorization Response DTO. Data transfer object representing a successful " +
    "transaction response to a FeeAuthorization."
})
export class FeeAuthorizationResDto extends ChainCallDTO {
  @JSONSchema({
    description: "A serialized FeeAuthorizationDto signed by the authorizing / spending user."
  })
  authorization: string;

  @JSONSchema({
    description: "The user that authorized the GalaChainFee payment."
  })
  @IsUserAlias()
  authority: UserAlias;

  @JSONSchema({
    description: "Unix Timestamp of fee authorization chain object creation."
  })
  @IsNotEmpty()
  public created: number;

  @JSONSchema({
    description: "Transaction ID where authorization was granted for fee spend."
  })
  @IsNotEmpty()
  public txId: string;

  @JSONSchema({
    description: "Token Quantity authorized with this fee."
  })
  @IsNotEmpty()
  @BigNumberIsNotNegative()
  @BigNumberProperty()
  quantity: BigNumber;

  @JSONSchema({
    description: "Chain Key of the Fee Authorization Chain Object newly saved in World State."
  })
  @IsString()
  @IsNotEmpty()
  feeAuthorizationKey: string;
}

@JSONSchema({
  description:
    "Fetch Fee Authorizations previously written to chain. " +
    "Optional properties can be added to narrow the search result set."
})
export class FetchFeeAuthorizationsDto extends ChainCallDTO {
  @JSONSchema({
    description: "Owner of the token burned to authorize a fee balance credit on another channel."
  })
  @IsOptional()
  @IsUserRef()
  authority?: UserRef;

  @JSONSchema({
    description:
      "Year from timestamp of authorizaiton. Chain Key used for partial querying. " + "String in YYYY format."
  })
  @IsOptional()
  @IsNotEmpty()
  year?: string;

  @JSONSchema({
    description:
      "Month from timestamp of authorizaiton. Chain Key used for partial querying. " + "String in MM format."
  })
  @IsOptional()
  @IsNotEmpty()
  month?: string;

  @JSONSchema({
    description:
      "Day from timestamp of authorizaiton. Chain Key used for partial querying. " + "String in DD format."
  })
  @IsOptional()
  @IsNotEmpty()
  day?: string;

  @JSONSchema({
    description:
      "Hour from timestamp of authorizaiton. Chain Key used for partial querying. " + "String in HH format."
  })
  @IsOptional()
  @IsNotEmpty()
  hours?: string;

  @JSONSchema({
    description:
      "Minutes from timestamp of authorizaiton. Chain Key used for partial querying. " +
      "String in mm format."
  })
  @IsOptional()
  @IsNotEmpty()
  minutes?: string;

  @JSONSchema({
    description: "feeCode identifier for which this fee was authorized. Chain key used for specific querying."
  })
  @IsOptional()
  @IsNotEmpty()
  feeCode?: string;

  @JSONSchema({
    description: "Transaction ID where authorization was written. Chain key used for specific querying."
  })
  @IsOptional()
  @IsNotEmpty()
  txId?: string;

  @JSONSchema({
    description:
      "Bookmark for pagination queries of large result sets. Used to mark place for subsequent pages of results."
  })
  @IsOptional()
  @IsNotEmpty()
  bookmark?: string;

  @JSONSchema({
    description: "Limit number of results. Useful for pagination queries."
  })
  @IsOptional()
  @IsNumber()
  limit?: number;
}

@JSONSchema({
  description: "Response DTO from a successful FetchFeeAuthorizations query."
})
export class FetchFeeAuthorizationsResDto extends ChainCallDTO {
  @JSONSchema({ description: "List of fee authorizations." })
  @ValidateNested({ each: true })
  @Type(() => FeeAuthorization)
  results: FeeAuthorization[];

  @JSONSchema({ description: "Next page bookmark for large result sets." })
  @IsOptional()
  @IsNotEmpty()
  nextPageBookmark?: string;
}

@JSONSchema({
  description: "Fetch fee receipts."
})
export class FetchFeeChannelPaymentsDto extends ChainCallDTO {
  @JSONSchema({
    description:
      "Year from timestamp of authorizaiton. Chain Key used for partial querying. " + "String in YYYY format."
  })
  @IsOptional()
  @IsNotEmpty()
  year?: string;

  @JSONSchema({
    description:
      "Month from timestamp of authorizaiton. Chain Key used for partial querying. " + "String in MM format."
  })
  @IsOptional()
  @IsNotEmpty()
  month?: string;

  @JSONSchema({
    description:
      "Day from timestamp of authorizaiton. Chain Key used for partial querying. " + "String in DD format."
  })
  @IsOptional()
  @IsNotEmpty()
  day?: string;

  @JSONSchema({
    description:
      "Hour from timestamp of authorizaiton. Chain Key used for partial querying. " + "String in HH format."
  })
  @IsOptional()
  @IsNotEmpty()
  hours?: string;

  @JSONSchema({
    description:
      "Minutes from timestamp of authorizaiton. Chain Key used for partial querying. " +
      "String in mm format."
  })
  @IsOptional()
  @IsNotEmpty()
  minutes?: string;

  @JSONSchema({
    description: "feeCode identifier for which this fee was paid. Chain key used for specific querying."
  })
  @IsOptional()
  @IsNotEmpty()
  feeCode?: string;

  @JSONSchema({
    description: "Owner of the token burned to authorize a fee balance credit on another channel."
  })
  @IsOptional()
  @IsUserRef()
  paidByUser?: UserRef;

  @JSONSchema({
    description: "Transaction ID where authorization was written. Chain key used for specific querying."
  })
  @IsOptional()
  @IsNotEmpty()
  txId?: string;

  @JSONSchema({
    description:
      "Bookmark for pagination queries of large result sets. Used to mark place for subsequent pages of results."
  })
  @IsOptional()
  @IsNotEmpty()
  bookmark?: string;

  @JSONSchema({
    description: "Limit number of results. Useful for pagination queries."
  })
  @IsOptional()
  @IsNumber()
  limit?: number;
}

@JSONSchema({
  description: "FeeChannelPayment Object Value with Chain Key."
})
export class FeeChannelPaymentKeyValueResult extends ChainCallDTO {
  @JSONSchema({ description: "Chain key identifying object on chain." })
  key: string;

  @JSONSchema({ description: "Chain key identifying object on chain." })
  @ValidateNested()
  @Type(() => FeeChannelPaymentReceipt)
  value: FeeChannelPaymentReceipt;
}

@JSONSchema({
  description: "Response DTO from a successful FetchFeeChannelPayments request."
})
export class FetchFeeChannelPaymentsResDto extends ChainCallDTO {
  @JSONSchema({ description: "List of fee payment receipts." })
  @ValidateNested({ each: true })
  @Type(() => FeeChannelPaymentKeyValueResult)
  results: FeeChannelPaymentKeyValueResult[];

  @JSONSchema({ description: "Next page bookmark." })
  @IsOptional()
  @IsNotEmpty()
  nextPageBookmark?: string;
}

@JSONSchema({
  description: "Fetch fee receipts."
})
export class FetchFeeCreditReceiptsDto extends ChainCallDTO {
  @JSONSchema({
    description:
      "Year from timestamp of authorizaiton. Chain Key used for partial querying. " + "String in YYYY format."
  })
  @IsOptional()
  @IsNotEmpty()
  year?: string;

  @JSONSchema({
    description:
      "Month from timestamp of authorizaiton. Chain Key used for partial querying. " + "String in MM format."
  })
  @IsOptional()
  @IsNotEmpty()
  month?: string;

  @JSONSchema({
    description:
      "Day from timestamp of authorizaiton. Chain Key used for partial querying. " + "String in DD format."
  })
  @IsOptional()
  @IsNotEmpty()
  day?: string;

  @JSONSchema({
    description:
      "Hour from timestamp of authorizaiton. Chain Key used for partial querying. " + "String in HH format."
  })
  @IsOptional()
  @IsNotEmpty()
  hours?: string;

  @JSONSchema({
    description:
      "Minutes from timestamp of receipt creation. Chain Key used for partial querying. " +
      "String in mm format."
  })
  @IsOptional()
  @IsNotEmpty()
  minutes?: string;

  @JSONSchema({
    description: "feeCode identifier for which this receipt. Chain key used for specific querying."
  })
  @IsOptional()
  @IsNotEmpty()
  feeCode?: string;

  @JSONSchema({
    description: "Receipt issued to user."
  })
  @IsOptional()
  @IsUserRef()
  creditToUser?: UserRef;

  @JSONSchema({
    description: "Transaction ID where receipt was written. Chain key used for specific querying."
  })
  @IsOptional()
  @IsNotEmpty()
  txId?: string;

  @JSONSchema({
    description:
      "Bookmark for pagination queries of large result sets. Used to mark place for subsequent pages of results."
  })
  @IsOptional()
  @IsNotEmpty()
  bookmark?: string;

  @JSONSchema({
    description: "Limit number of results. Useful for pagination queries."
  })
  @IsOptional()
  @IsNumber()
  limit?: number;
}

@JSONSchema({
  description: "FeeBalanceCreditReceipt Object Value with Chain Key."
})
export class FeeCreditReceiptKeyValueResult extends ChainCallDTO {
  @JSONSchema({ description: "Chain key identifying object on chain." })
  key: string;

  @JSONSchema({ description: "Chain key identifying object on chain." })
  @ValidateNested()
  @Type(() => FeeChannelPaymentReceipt)
  value: FeeBalanceCreditReceipt;
}

@JSONSchema({
  description: "Response DTO from a successful FetchFeeCreditReceipts request."
})
export class FetchFeeCreditReceiptsResponse extends ChainCallDTO {
  @JSONSchema({ description: "List of fee payment receipts." })
  @ValidateNested({ each: true })
  @Type(() => FeeCreditReceiptKeyValueResult)
  results: FeeCreditReceiptKeyValueResult[];

  @JSONSchema({ description: "Next page bookmark." })
  @IsOptional()
  @IsNotEmpty()
  nextPageBookmark?: string;
}

@JSONSchema({
  description: "Query channel for Transaction FeeSchedule, comprised of currently-defined FeeCodes."
})
export class FetchFeeScheduleDto extends ChainCallDTO {
  @JSONSchema({ description: "Limit query to a specific fee code." })
  @IsOptional()
  @IsNotEmpty()
  feeCode?: string;
}

@JSONSchema({
  description: "Response DTO from a successful FetchFeeSchedule request."
})
export class FetchFeeScheduleResDto extends ChainCallDTO {
  @JSONSchema({ description: "List of fee code definitions." })
  @ValidateNested({ each: true })
  @Type(() => FeeCodeDefinition)
  results: FeeCodeDefinition[];

  @JSONSchema({ description: "Next page bookmark" })
  @IsOptional()
  @IsNotEmpty()
  nextPageBookmark?: string;
}

@JSONSchema({
  description: "Fetch Pending Fee Balances. Optionally limit query to a single user. "
})
export class FetchFeePendingBalancesDto extends ChainCallDTO {
  @JSONSchema({ description: "(optional) Limit results to a single owner." })
  @IsOptional()
  @IsUserRef()
  owner?: UserRef;

  @JSONSchema({
    description:
      "Bookmark for pagination queries of large result sets. Used to mark place for subsequent pages of results."
  })
  @IsOptional()
  @IsNotEmpty()
  bookmark?: string;

  @JSONSchema({
    description: "Limit number of results. Useful for pagination queries."
  })
  @IsOptional()
  @IsNumber()
  limit?: number;
}

@JSONSchema({
  description: "FeeChannelPayment Object Value with Chain Key."
})
export class FeePendingBalanceKeyValueResult extends ChainCallDTO {
  @JSONSchema({ description: "Chain key identifying object on chain." })
  key: string;

  @JSONSchema({ description: "Chain key identifying object on chain." })
  @ValidateNested()
  @Type(() => FeePendingBalance)
  value: FeePendingBalance;
}

@JSONSchema({
  description: "Response DTO from a successful FetchFeePendingBalances request."
})
export class FetchFeePendingBalancesResDto extends ChainCallDTO {
  @JSONSchema({ description: "List of fee pending balances." })
  @ValidateNested({ each: true })
  @Type(() => FeePendingBalanceKeyValueResult)
  results: FeePendingBalanceKeyValueResult[];

  @JSONSchema({ description: "Next page bookmark." })
  @IsOptional()
  @IsNotEmpty()
  nextPageBookmark?: string;
}

@JSONSchema({
  description:
    "Settle pending fee balances. Zero out balances and convert any " +
    "pending amount to a claim/credit for $GALA."
})
export class FeeBalanceSettlementDto extends ChainCallDTO {
  @JSONSchema({
    description: "Limit query/action time range. Start date as a unix timestamp. (optional)"
  })
  @IsOptional()
  @IsNotEmpty()
  public startDate?: number;

  @JSONSchema({
    description: "Limit query/action time range. End date as a unix timestamp. (optional)"
  })
  @IsOptional()
  @IsNotEmpty()
  public endDate?: number;

  @JSONSchema({
    description: "Limit query/action to a single user. (optional)"
  })
  @IsOptional()
  @IsUserRef()
  owner?: UserRef;
}

@JSONSchema({
  description: "Define a Fee Rate Schedule for a Fee Code."
})
export class FeeCodeDefinitionDto extends SubmitCallDTO {
  @IsString()
  @IsNotEmpty()
  public feeCode: string;

  @IsNotEmpty()
  @BigNumberIsNotNegative()
  @BigNumberIsInteger()
  @BigNumberProperty()
  public feeThresholdUses: BigNumber;

  @IsNumber()
  public feeThresholdTimePeriod: number;

  @IsNotEmpty()
  @BigNumberIsNotNegative()
  @BigNumberProperty()
  public baseQuantity: BigNumber;

  @IsNotEmpty()
  @BigNumberIsNotNegative()
  @BigNumberProperty()
  public maxQuantity: BigNumber;

  @JSONSchema({
    description: "Type of FeeAccelerationRate."
  })
  @EnumProperty(FeeAccelerationRateType)
  public feeAccelerationRateType: FeeAccelerationRateType;

  @IsNotEmpty()
  @BigNumberProperty()
  public feeAccelerationRate: BigNumber;

  @JSONSchema({
    description:
      "(Optional) Set to 'true' to debit fees from cross-channel pending balances. " +
      "Set 'true' if $GALA is not defined on this channel. Set to 'false' or leave undefined " +
      "for fees assessed on the assets channel where users maintain their $GALA balances."
  })
  @IsOptional()
  @IsBoolean()
  public isCrossChannel?: boolean;
}

@JSONSchema({
  description:
    "Define a Formula for a Fee Code that splits the Fee between a burn percentage " +
    "and one or more transfer addresses/identities, e.g. locked pools used for rewards or redemption"
})
export class FeeCodeSplitFormulaDto extends SubmitCallDTO {
  @JSONSchema({
    description:
      "feeCode which this split formula should apply to. If the FeeCodeDefinition object does not " +
      "exist on chain yet, the chaincode will throw an error. Be sure to define a FeeCodeDefinition " +
      "before attempting to define a split formula."
  })
  @IsString()
  @IsNotEmpty()
  public feeCode: string;

  @JSONSchema({
    description:
      "A number between 0 and 1 that represents the percentage / proportion " +
      "of the total fee which should be burned. e.g 0.9 for '90%'. "
  })
  @IsNumber()
  @Min(0)
  @Max(1)
  public burnPercentage: number;

  @JSONSchema({
    description:
      "FeeCodeTransferPercentage objects represent the identity or identities to which " +
      "a percentage (or percentages) of the paid fee should be transferred to instead of being burned."
  })
  @ArrayMinSize(0)
  @ValidateNested({ each: true })
  @Type(() => FeeCodeTransferPercentage)
  public transferPercentages: FeeCodeTransferPercentage[];
}

@JSONSchema({
  description:
    "Fee Verification DTO. With a valid signature from an Authoritative User, " +
    "used to verify that a Fee was paid across channels. " +
    "Typically, this will be a type of multi-signature DTO or a double signed DTO. " +
    "That is, the `authorization` property contains the original authorization DTO signed by " +
    "the End User. And the overall FeeVerificationDto will be signed by an Authoritative/Administrative " +
    "user (i.e. a CuratorUser). The Chaincode can then verify definitively that both a) the end user did " +
    "authorize a spend, and b) the Authoritative/Administrative user confirms that this authorization was " +
    "successfully approved/written/burned on the assets channel."
})
export class FeeVerificationDto extends SubmitCallDTO {
  @JSONSchema({
    description: "A serialized FeeAuthorizationDto signed by the authorizing / spending user."
  })
  authorization: string;

  @JSONSchema({
    description:
      "The user authorizing a GalaChainFee payment. Expected to be the same user " +
      "which signed the DTO provided in the `authorization` property."
  })
  @IsUserRef()
  authority: UserRef;

  @JSONSchema({
    description: "Unix Timestamp of fee authorization chain object creation."
  })
  @IsNotEmpty()
  public created: number;

  @JSONSchema({
    description: "Transaction ID where authorization was granted for fee spend."
  })
  @IsNotEmpty()
  public txId: string;

  @JSONSchema({
    description: "Token Quantity authorized with this fee."
  })
  @IsNotEmpty()
  @BigNumberIsNotNegative()
  @BigNumberProperty()
  quantity: BigNumber;

  @JSONSchema({
    description: "Chain Key referencing Fee Authorization Chain Object saved in World State."
  })
  @IsString()
  @IsNotEmpty()
  feeAuthorizationKey: string;
}

@JSONSchema({
  description: "Fetch Fee Threshold Uses for a Fee Code and User."
})
export class FetchFeeThresholdUsesDto extends ChainCallDTO {
  @JSONSchema({
    description: "feeCode identifier for which this fee was paid."
  })
  @IsString()
  @IsNotEmpty()
  public feeCode: string;

  @JSONSchema({ description: "user who paid this fee." })
  @IsString()
  @IsUserRef()
  public user: UserRef;
}

@JSONSchema({
  description: "Response DTO from a successful FetchFeeThresholdUses request."
})
export class FetchFeeThresholdUsesResDto extends ChainCallDTO {
  @JSONSchema({
    description: "feeCode identifier for which this fee was paid."
  })
  @IsString()
  @IsNotEmpty()
  public feeCode: string;

  @JSONSchema({ description: "user who paid this fee." })
  @IsString()
  @IsUserRef()
  public user: UserRef;

  @JSONSchema({ description: "total cumulative uses of this fee." })
  @IsNotEmpty()
  @BigNumberIsNotNegative()
  @BigNumberIsInteger()
  @BigNumberProperty()
  public cumulativeUses: BigNumber;

  @JSONSchema({ description: "total cumulative quantity of this fee." })
  @IsNotEmpty()
  @BigNumberIsNotNegative()
  @BigNumberProperty()
  public cumulativeFeeQuantity: BigNumber;
}

@JSONSchema({
  description: "Fetch Fee Threshold Uses with pagination. Optionally limit by feeCode."
})
export class FetchFeeThresholdUsesWithPaginationDto extends ChainCallDTO {
  @JSONSchema({
    description: "feeCode identifier to limit search results."
  })
  @IsOptional()
  @IsString()
  @IsNotEmpty()
  public feeCode?: string;

  @JSONSchema({ description: "Next page bookmark." })
  @IsOptional()
  @IsNotEmpty()
  bookmark?: string;

  @JSONSchema({
    description: "Limit number of results. Useful for pagination queries."
  })
  @IsOptional()
  @IsNumber()
  limit?: number;
}

@JSONSchema({
  description: "Chain Object Value with Chain Key."
})
export class FeeThresholdUsesKeyValueResult extends ChainCallDTO {
  @JSONSchema({ description: "Chain key identifying object on chain." })
  key: string;

  @JSONSchema({ description: "Chain key identifying object on chain." })
  @ValidateNested()
  @Type(() => ChainObject)
  value: FeeThresholdUses;
}

@JSONSchema({
  description: "Response DTO from a Fetch Fee Threshold Uses with pagination request."
})
export class FetchFeeThresholdUsesWithPaginationResponse extends ChainCallDTO {
  @JSONSchema({ description: "List of FeeThresholdUses." })
  @ValidateNested({ each: true })
  @Type(() => FeeThresholdUsesKeyValueResult)
  results: FeeThresholdUsesKeyValueResult[];

  @JSONSchema({ description: "Next page bookmark." })
  @IsOptional()
  @IsNotEmpty()
  nextPageBookmark?: string;
}

@JSONSchema({
  description:
    "Take an action on a set of provided chain keys, acquired from a fetch response. " +
    "E.g. ResetFeeThresholds, SettleFeePaymentReceipts, etc."
})
export class ChainKeysDto extends SubmitCallDTO {
  @JSONSchema({
    description: "A list of composite keys to pass to getObjectsByKeys method."
  })
  @ArrayNotEmpty()
  @ArrayMaxSize(100000)
  @ArrayUnique()
  chainKeys: string[];
}

@JSONSchema({
  description: "Chain Object Value with Chain Key."
})
export class ChainKeyValueResult extends ChainCallDTO {
  @JSONSchema({ description: "Chain key identifying object on chain." })
  key: string;

  @JSONSchema({ description: "Chain key identifying object on chain." })
  @ValidateNested()
  @Type(() => ChainObject)
  value: ChainObject;
}

@JSONSchema({
  description: "Response DTO from a Fetch Fee* Pagination request."
})
export class FetchChainKeyValueObjectsWithPaginationResponse extends ChainCallDTO {
  @JSONSchema({ description: "List of FeeThresholdUses." })
  @ValidateNested({ each: true })
  @Type(() => ChainKeyValueResult)
  results: ChainKeyValueResult[];

  @JSONSchema({ description: "Next page bookmark." })
  @IsOptional()
  @IsNotEmpty()
  nextPageBookmark?: string;
}

@JSONSchema({
  description: "FeeBalanceSettlement"
})
export class FeeBalanceSettlement extends ChainCallDTO {
  @JSONSchema({
    description: "The FeePendingBalance which was settled."
  })
  @ValidateNested()
  @Type(() => FeePendingBalance)
  balance: FeePendingBalance;

  @JSONSchema({
    description: "If the value was greater than 0, the credit receipt issued."
  })
  @IsOptional()
  @ValidateNested()
  @Type(() => FeeBalanceCreditReceipt)
  receipt?: FeeBalanceCreditReceipt | undefined;
}

@JSONSchema({
  description: "Response DTO from a SettleFeeBalances request."
})
export class SettleFeeBalancesResponse extends ChainCallDTO {
  @JSONSchema({
    description: "Results set"
  })
  @ValidateNested({ each: true })
  @Type(() => FeeBalanceSettlement)
  results: FeeBalanceSettlement[];
}

@JSONSchema({
  description: "Response DTO from a SettleFeeCreditReceipts request."
})
export class SettleFeeCreditReceiptsResponse extends ChainCallDTO {
  @JSONSchema({
    description: "Results set"
  })
  @ValidateNested({ each: true })
  @Type(() => FeeBalanceCreditReceipt)
  results: FeeBalanceCreditReceipt[];
}

@JSONSchema({
  description: "Response DTO from a SettleFeePaymentReceipts request."
})
export class SettleFeePaymentReceiptsResponse extends ChainCallDTO {
  @JSONSchema({
    description: "Results set"
  })
  @ValidateNested({ each: true })
  @Type(() => FeeChannelPaymentReceipt)
  results: FeeChannelPaymentReceipt[];
}

@JSONSchema({
  description: "Define a FeeExemption for a specific user."
})
export class FeeExemptionDto extends SubmitCallDTO {
  @JSONSchema({
    description: "The user / identity that should be exempt from fees."
  })
  @IsString()
  @IsUserRef()
  user: UserRef;

  @JSONSchema({
    description: "(Optional). If provided, the user's exemption will be limited to the provided fee codes."
  })
  @IsOptional()
  @ArrayUnique()
  limitTo?: string[];
}<|MERGE_RESOLUTION|>--- conflicted
+++ resolved
@@ -47,11 +47,8 @@
 import { FeeCodeTransferPercentage } from "./FeeCodeSplitFormula";
 import { FeePendingBalance } from "./FeePendingBalance";
 import { FeeThresholdUses } from "./FeeThresholdUses";
-<<<<<<< HEAD
-=======
 import { UserAlias } from "./UserAlias";
 import { UserRef } from "./UserRef";
->>>>>>> a3ac4a6e
 import { ChainCallDTO, SubmitCallDTO } from "./dtos";
 
 @JSONSchema({
