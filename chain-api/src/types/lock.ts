--- conflicted
+++ resolved
@@ -29,10 +29,7 @@
 import { BigNumberIsNotNegative, BigNumberIsPositive, BigNumberProperty, IsUserRef } from "../validators";
 import { LockTokenQuantity } from "./LockTokenQuantity";
 import { TokenInstance, TokenInstanceKey } from "./TokenInstance";
-<<<<<<< HEAD
-=======
 import { UserRef } from "./UserRef";
->>>>>>> a3ac4a6e
 import { SubmitCallDTO } from "./dtos";
 
 @JSONSchema({
