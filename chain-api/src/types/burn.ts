/*
 * Copyright (c) Gala Games Inc. All rights reserved.
 * Licensed under the Apache License, Version 2.0 (the "License");
 * you may not use this file except in compliance with the License.
 * You may obtain a copy of the License at
 *
 *     http://www.apache.org/licenses/LICENSE-2.0
 *
 * Unless required by applicable law or agreed to in writing, software
 * distributed under the License is distributed on an "AS IS" BASIS,
 * WITHOUT WARRANTIES OR CONDITIONS OF ANY KIND, either express or implied.
 * See the License for the specific language governing permissions and
 * limitations under the License.
 */
import BigNumber from "bignumber.js";
import { Type } from "class-transformer";
import {
  ArrayNotEmpty,
  IsDefined,
  IsInt,
  IsNotEmpty,
  IsOptional,
  IsPositive,
  IsString,
  Max,
  Min,
  ValidateIf,
  ValidateNested
} from "class-validator";
import { JSONSchema } from "class-validator-jsonschema";

<<<<<<< HEAD
import { ConstructorArgs } from "../utils";
import { BigNumberIsInteger, BigNumberIsNotNegative, BigNumberProperty, IsUserRef } from "../validators";
import { BurnTokenQuantity } from "./BurnTokenQuantity";
import { TokenBurnCounter } from "./TokenBurnCounter";
import { TokenInstance } from "./TokenInstance";
import { UserRef } from "./UserAlias";
=======
import { BigNumberIsInteger, BigNumberIsNotNegative, BigNumberProperty, IsUserAlias } from "../validators";
import { BurnTokenQuantity } from "./BurnTokenQuantity";
import { TokenBurnCounter } from "./TokenBurnCounter";
import { TokenInstance } from "./TokenInstance";
>>>>>>> a9faad15
import { ChainCallDTO, SubmitCallDTO } from "./dtos";
import { BatchMintTokenDto } from "./mint";

@JSONSchema({
  description: "Contains parameters for fetching burns."
})
export class FetchBurnsDto extends ChainCallDTO {
  @JSONSchema({
    description: "The user who burned the token."
  })
  @IsUserRef()
  burnedBy: UserRef;

  @JSONSchema({
    description: "Token collection. Optional, but required if category is provided."
  })
  @ValidateIf((o) => !!o.category)
  @IsNotEmpty()
  collection?: string;

  @JSONSchema({
    description: "Token category. Optional, but required if type is provided."
  })
  @ValidateIf((o) => !!o.type)
  @IsNotEmpty()
  category?: string;

  @JSONSchema({
    description: "Token type. Optional, but required if additionalKey is provided."
  })
  @ValidateIf((o) => !!o.additionalKey)
  @IsNotEmpty()
  type?: string;

  @JSONSchema({
    description: "Token additionalKey. Optional, but required if instance is provided."
  })
  @ValidateIf((o) => !!o.instance)
  @IsNotEmpty()
  additionalKey?: string;

  @JSONSchema({
    description: "Token instance. Optional, but required if allowanceType is provided."
  })
  @ValidateIf((o) => o.allowanceType !== undefined)
  @IsNotEmpty()
  instance?: string;

  @JSONSchema({
    description: "Created time. Optional."
  })
  @IsPositive()
  @IsInt()
  @IsOptional()
  public created?: number;
}

@JSONSchema({
  description: "Defines burns to be created."
})
export class BurnTokensDto extends SubmitCallDTO {
  @JSONSchema({
    description:
      "Array of token instances of token to be burned. In case of fungible tokens, tokenInstance.instance field " +
      `should be set to ${TokenInstance.FUNGIBLE_TOKEN_INSTANCE} and quantity set to 1.`
  })
  @ValidateNested({ each: true })
  @Type(() => BurnTokenQuantity)
  @ArrayNotEmpty()
  tokenInstances: Array<BurnTokenQuantity>;

  @JSONSchema({
    description:
      "Owner of the tokens to be burned. If not provided, the calling user is assumed to be the owner."
  })
  @IsOptional()
  @IsUserRef()
  owner?: UserRef;
}

@JSONSchema({
  description:
    "Permits an atomic burn-to-mint transaction. Supply the token(s) to be burned, and the token(s) to be minted. " +
    "The `burnDto` and `mintDto` properties should be signed by their respective approving parties: " +
    "As an example for NFTs, the `burnDto` might be signed by the end user that owns the tokens, while " +
    "the mintDto is signed by an NFT token authority with the ability to mint NFTs. " +
    "If the burn is successful, mint the requested token(s)." +
    "Mints are executed under the identity of the calling user of this function. " +
    "All operations occur in the same transaction, meaning either all succeed or none are written to chain."
})
export class BurnAndMintDto extends ChainCallDTO {
  static MAX_ARR_SIZE = 1000;

  @JSONSchema({
    description: "A valid BurnTokensDto, properly signed by the owner of the tokens to be burned."
  })
  @ValidateNested()
  @Type(() => BurnTokensDto)
  @IsNotEmpty()
  burnDto: BurnTokensDto;

  @JSONSchema({
    description:
      "User ID of the identity that owns the tokens to be burned. " +
      "The burnDto signature will be validated against this user's public key on chain."
  })
  @IsUserRef()
  burnOwner: UserRef;

  @JSONSchema({
    description: "DTOs of tokens to mint."
  })
  @ValidateNested()
  @Type(() => BatchMintTokenDto)
  @IsNotEmpty()
  mintDto: BatchMintTokenDto;
}

@JSONSchema({
  description: "Contains parameters for fetching TokenBurnCounters with pagination."
})
export class FetchBurnCountersWithPaginationDto extends ChainCallDTO {
  static readonly MAX_LIMIT = 10 * 1000;
  static readonly DEFAULT_LIMIT = 1000;

  @JSONSchema({
    description: "Token collection. Optional, but required if category is provided."
  })
  @ValidateIf((o) => !!o.category)
  @IsNotEmpty()
  collection?: string;

  @JSONSchema({
    description: "Token category. Optional, but required if type is provided."
  })
  @ValidateIf((o) => !!o.type)
  @IsNotEmpty()
  category?: string;

  @JSONSchema({
    description: "Token type. Optional, but required if additionalKey is provided."
  })
  @ValidateIf((o) => !!o.additionalKey)
  @IsNotEmpty()
  type?: string;

  @JSONSchema({
    description: "Token additionalKey. Optional, but required if instance is provided."
  })
  @ValidateIf((o) => !!o.instance)
  @IsNotEmpty()
  additionalKey?: string;

  @JSONSchema({
    description: "Page bookmark. If it is undefined, then the first page is returned."
  })
  @IsOptional()
  @IsNotEmpty()
  bookmark?: string;

  @JSONSchema({
    description:
      `Page size limit. ` +
      `Defaults to ${FetchBurnCountersWithPaginationDto.DEFAULT_LIMIT}, max possible value ${FetchBurnCountersWithPaginationDto.MAX_LIMIT}. ` +
      "Note you will likely get less results than the limit, because the limit is applied before additional filtering."
  })
  @IsOptional()
  @Max(FetchBurnCountersWithPaginationDto.MAX_LIMIT)
  @Min(1)
  @IsInt()
  limit?: number;
}

export class FetchBurnCountersResponse extends ChainCallDTO {
  @JSONSchema({ description: "List of token burn counters." })
  @ValidateNested({ each: true })
  @Type(() => TokenBurnCounter)
  results: TokenBurnCounter[];

  @JSONSchema({ description: "Next page bookmark." })
  @IsOptional()
  @IsString()
  nextPageBookmark?: string;
}

@JSONSchema({
  description: "Key properties representing a TokenBurnCounter."
})
export class TokenBurnCounterCompositeKeyDto extends ChainCallDTO {
  @JSONSchema({
    description: "Token collection."
  })
  @IsNotEmpty()
  collection: string;

  @JSONSchema({
    description: "Token category."
  })
  @IsNotEmpty()
  category: string;
  @JSONSchema({
    description: "Token type."
  })
  @IsNotEmpty()
  type: string;
  @JSONSchema({
    description: "Token additionalKey."
  })
  @IsDefined()
  additionalKey: string;

  @JSONSchema({
    description: "timeKey of TokenBurnCounter for range reads"
  })
  @IsNotEmpty()
  timeKey: string;

  @JSONSchema({
    description: "burnedBy user."
  })
  @IsUserRef()
  burnedBy: UserRef;

  @JSONSchema({
    description: "Token instance."
  })
  @IsNotEmpty()
  @BigNumberIsInteger()
  @BigNumberIsNotNegative()
  @BigNumberProperty()
  instance: BigNumber;

  @JSONSchema({
    description:
      "Known burn counts at time of write, " +
      "discounting concurrent writes that occurred in the same block.."
  })
  @IsNotEmpty()
  @BigNumberProperty()
  totalKnownBurnsCount: BigNumber;
}<|MERGE_RESOLUTION|>--- conflicted
+++ resolved
@@ -29,19 +29,11 @@
 } from "class-validator";
 import { JSONSchema } from "class-validator-jsonschema";
 
-<<<<<<< HEAD
-import { ConstructorArgs } from "../utils";
 import { BigNumberIsInteger, BigNumberIsNotNegative, BigNumberProperty, IsUserRef } from "../validators";
 import { BurnTokenQuantity } from "./BurnTokenQuantity";
 import { TokenBurnCounter } from "./TokenBurnCounter";
 import { TokenInstance } from "./TokenInstance";
 import { UserRef } from "./UserAlias";
-=======
-import { BigNumberIsInteger, BigNumberIsNotNegative, BigNumberProperty, IsUserAlias } from "../validators";
-import { BurnTokenQuantity } from "./BurnTokenQuantity";
-import { TokenBurnCounter } from "./TokenBurnCounter";
-import { TokenInstance } from "./TokenInstance";
->>>>>>> a9faad15
 import { ChainCallDTO, SubmitCallDTO } from "./dtos";
 import { BatchMintTokenDto } from "./mint";
 
