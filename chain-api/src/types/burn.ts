--- conflicted
+++ resolved
@@ -33,10 +33,7 @@
 import { BurnTokenQuantity } from "./BurnTokenQuantity";
 import { TokenBurnCounter } from "./TokenBurnCounter";
 import { TokenInstance } from "./TokenInstance";
-<<<<<<< HEAD
-=======
 import { UserRef } from "./UserRef";
->>>>>>> a3ac4a6e
 import { ChainCallDTO, SubmitCallDTO } from "./dtos";
 import { BatchMintTokenDto } from "./mint";
 
