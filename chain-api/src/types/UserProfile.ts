/*
 * Copyright (c) Gala Games Inc. All rights reserved.
 * Licensed under the Apache License, Version 2.0 (the "License");
 * you may not use this file except in compliance with the License.
 * You may obtain a copy of the License at
 *
 *     http://www.apache.org/licenses/LICENSE-2.0
 *
 * Unless required by applicable law or agreed to in writing, software
 * distributed under the License is distributed on an "AS IS" BASIS,
 * WITHOUT WARRANTIES OR CONDITIONS OF ANY KIND, either express or implied.
 * See the License for the specific language governing permissions and
 * limitations under the License.
 */
<<<<<<< HEAD
import { IsNotEmpty, IsString, ValidateIf } from "class-validator";
=======
import { IsNotEmpty, IsOptional, IsString, ValidateIf } from "class-validator";
>>>>>>> a3ac4a6e
import { JSONSchema } from "class-validator-jsonschema";

import { IsUserAlias } from "../validators";
import { ChainObject } from "./ChainObject";
import { UserAlias } from "./UserAlias";

export enum UserRole {
  CURATOR = "CURATOR",
  REGISTRAR = "REGISTRAR",
  SUBMIT = "SUBMIT",
  EVALUATE = "EVALUATE"
}

export enum UserRole {
  CURATOR = "CURATOR",
  SUBMIT = "SUBMIT",
  EVALUATE = "EVALUATE"
}

export class UserProfile extends ChainObject {
<<<<<<< HEAD
  static ADMIN_ROLES = [UserRole.CURATOR, UserRole.EVALUATE, UserRole.SUBMIT] as const;
=======
  static ADMIN_ROLES = [UserRole.CURATOR, UserRole.EVALUATE, UserRole.REGISTRAR, UserRole.SUBMIT] as const;
>>>>>>> a3ac4a6e
  static DEFAULT_ROLES = [UserRole.EVALUATE, UserRole.SUBMIT] as const;

  @JSONSchema({
    description:
      "A unique identifier of the user. " +
      "It may have the following format: client|<id>, eth|<checksumed-eth-addr>, or ton|<ton-bounceable-addr>."
  })
  @IsUserAlias()
  alias: UserAlias;

  @JSONSchema({
    description: `Eth address of the user.`
  })
  @IsNotEmpty()
  @ValidateIf((o) => !o.tonAddress)
  ethAddress?: string;

  @JSONSchema({
    description: `TON address of the user.`
  })
  @IsNotEmpty()
  @ValidateIf((o) => !o.ethAddress)
  tonAddress?: string;

  @JSONSchema({
    description: `Roles assigned to the user. Predefined roles are: ${Object.values(UserRole)
      .sort()
      .join(", ")}, but you can use arbitrary strings to define your own roles.`
  })
<<<<<<< HEAD
  @IsString({ each: true })
  roles: string[];

  @JSONSchema({
    description: `Number of public keys associated with the user.`
  })
  public pubKeyCount?: number; // TODO
=======
  @IsOptional()
  @IsString({ each: true })
  roles?: string[];
>>>>>>> a3ac4a6e
}

export const UP_INDEX_KEY = "GCUP";

export type UserProfileWithRoles = UserProfile & { roles: string[] };<|MERGE_RESOLUTION|>--- conflicted
+++ resolved
@@ -12,11 +12,7 @@
  * See the License for the specific language governing permissions and
  * limitations under the License.
  */
-<<<<<<< HEAD
-import { IsNotEmpty, IsString, ValidateIf } from "class-validator";
-=======
 import { IsNotEmpty, IsOptional, IsString, ValidateIf } from "class-validator";
->>>>>>> a3ac4a6e
 import { JSONSchema } from "class-validator-jsonschema";
 
 import { IsUserAlias } from "../validators";
@@ -30,18 +26,8 @@
   EVALUATE = "EVALUATE"
 }
 
-export enum UserRole {
-  CURATOR = "CURATOR",
-  SUBMIT = "SUBMIT",
-  EVALUATE = "EVALUATE"
-}
-
 export class UserProfile extends ChainObject {
-<<<<<<< HEAD
-  static ADMIN_ROLES = [UserRole.CURATOR, UserRole.EVALUATE, UserRole.SUBMIT] as const;
-=======
   static ADMIN_ROLES = [UserRole.CURATOR, UserRole.EVALUATE, UserRole.REGISTRAR, UserRole.SUBMIT] as const;
->>>>>>> a3ac4a6e
   static DEFAULT_ROLES = [UserRole.EVALUATE, UserRole.SUBMIT] as const;
 
   @JSONSchema({
@@ -71,7 +57,6 @@
       .sort()
       .join(", ")}, but you can use arbitrary strings to define your own roles.`
   })
-<<<<<<< HEAD
   @IsString({ each: true })
   roles: string[];
 
@@ -79,11 +64,6 @@
     description: `Number of public keys associated with the user.`
   })
   public pubKeyCount?: number; // TODO
-=======
-  @IsOptional()
-  @IsString({ each: true })
-  roles?: string[];
->>>>>>> a3ac4a6e
 }
 
 export const UP_INDEX_KEY = "GCUP";
