--- conflicted
+++ resolved
@@ -18,15 +18,13 @@
 import { ConstructorArgs } from "../utils";
 import { ChainObject } from "./ChainObject";
 
-<<<<<<< HEAD
 export enum UserRole {
   CURATOR = "CURATOR",
   SUBMIT = "SUBMIT",
   EVALUATE = "EVALUATE"
 }
-=======
+
 export type UserProfileBody = ConstructorArgs<UserProfile>;
->>>>>>> efba04aa
 
 export class UserProfile extends ChainObject {
   static ADMIN_ROLES = [UserRole.CURATOR, UserRole.EVALUATE, UserRole.SUBMIT] as const;
