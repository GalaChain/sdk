/*
 * Copyright (c) Gala Games Inc. All rights reserved.
 * Licensed under the Apache License, Version 2.0 (the "License");
 * you may not use this file except in compliance with the License.
 * You may obtain a copy of the License at
 *
 *     http://www.apache.org/licenses/LICENSE-2.0
 *
 * Unless required by applicable law or agreed to in writing, software
 * distributed under the License is distributed on an "AS IS" BASIS,
 * WITHOUT WARRANTIES OR CONDITIONS OF ANY KIND, either express or implied.
 * See the License for the specific language governing permissions and
 * limitations under the License.
 */
import BigNumber from "bignumber.js";
import { Exclude, Type } from "class-transformer";
import { IsInt, IsNotEmpty, IsString, Max, Min, ValidateNested } from "class-validator";
import { JSONSchema } from "class-validator-jsonschema";

import { ChainKey, requirePosititve } from "../utils";
import { BigNumberIsNotNegative, BigNumberProperty, EnumProperty, IsLessThan } from "../validators";
import { ChainObject } from "./ChainObject";
import { DexFeePercentageTypes } from "./DexDtos";
import { TickData } from "./TickData";
import { TokenClassKey } from "./TokenClass";

@JSONSchema({
  description:
    `Represents a liquidity position in a decentralized exchange (DEX) pool.` +
    `Each position is associated with a unique NFT and defined by tick boundaries, liquidity amount, and fee tracking information.`
})
export class DexPositionData extends ChainObject {
  @Exclude()
<<<<<<< HEAD
<<<<<<< Updated upstream
  static INDEX_KEY = "GCDXPD"; //GalaChain Decentralised Exchange Position Data
=======
  static INDEX_KEY = "GCDEXCHLPD"; //GalaChain Decentralised EXCHange LIqudiity Position Data
>>>>>>> Stashed changes
=======
  static INDEX_KEY = "GCDEXCHPD"; //GalaChain Decentralised EXCHange Position Data
>>>>>>> 569f6121

  @ChainKey({ position: 0 })
  @IsNotEmpty()
  @IsString()
  poolHash: string;

  @ChainKey({ position: 1 })
  @IsInt()
  @Max(TickData.MAX_TICK)
  tickUpper: number;

  @ChainKey({ position: 2 })
  @IsInt()
  @Min(TickData.MIN_TICK)
  @IsLessThan("tickUpper")
  tickLower: number;

  @ChainKey({ position: 3 })
  @IsNotEmpty()
  @IsString()
  positionId: string;

  @BigNumberIsNotNegative()
  @BigNumberProperty()
  liquidity: BigNumber;

  @BigNumberIsNotNegative()
  @BigNumberProperty()
  feeGrowthInside0Last: BigNumber;

  @BigNumberIsNotNegative()
  @BigNumberProperty()
  feeGrowthInside1Last: BigNumber;

  @BigNumberIsNotNegative()
  @BigNumberProperty()
  tokensOwed0: BigNumber;

  @BigNumberIsNotNegative()
  @BigNumberProperty()
  tokensOwed1: BigNumber;

  @ValidateNested()
  @Type(() => TokenClassKey)
  public readonly token0ClassKey: TokenClassKey;

  @ValidateNested()
  @Type(() => TokenClassKey)
  public readonly token1ClassKey: TokenClassKey;

  @EnumProperty(DexFeePercentageTypes)
  public readonly fee: DexFeePercentageTypes;

  /**
   * Initializes a new instance of the pool position.
   *
   * @param poolHash - Unique identifier for the pool.
   * @param positionId - Unique identifier for this position.
   * @param tickUpper - Upper tick boundary for the position.
   * @param tickLower - Lower tick boundary for the position.
   */
  constructor(
    poolHash: string,
    positionId: string,
    tickUpper: number,
    tickLower: number,
    token0ClassKey: TokenClassKey,
    token1ClassKey: TokenClassKey,
    fee: DexFeePercentageTypes
  ) {
    super();
    this.poolHash = poolHash;
    this.positionId = positionId;
    this.tickUpper = tickUpper;
    this.tickLower = tickLower;
    this.liquidity = new BigNumber(0);
    this.feeGrowthInside0Last = new BigNumber(0);
    this.feeGrowthInside1Last = new BigNumber(0);
    this.tokensOwed0 = new BigNumber(0);
    this.tokensOwed1 = new BigNumber(0);
    this.token0ClassKey = token0ClassKey;
    this.token1ClassKey = token1ClassKey;
    this.fee = fee;
  }

  /**
   * Updates the position's liquidity and fee tracking data.
   *
   * @param liquidityDelta - Change in liquidity (can be positive or negative).
   * @param feeGrowthInside0 - Latest accumulated fee growth for token0 within the tick range.
   * @param feeGrowthInside1 - Latest accumulated fee growth for token1 within the tick range.
   */

  public updatePosition(liquidityDelta: BigNumber, feeGrowthInside0: BigNumber, feeGrowthInside1: BigNumber) {
    // Calculate and validate change in liquidity
    let liquidityNext: BigNumber;
    if (liquidityDelta.isEqualTo(0)) {
      liquidityNext = this.liquidity;
    } else {
      liquidityNext = this.liquidity.plus(liquidityDelta);
      requirePosititve(liquidityNext);
    }

    // Calculate accumulated fees
    const tokensOwed0 = feeGrowthInside0.minus(this.feeGrowthInside0Last).times(this.liquidity);
    const tokensOwed1 = feeGrowthInside1.minus(this.feeGrowthInside1Last).times(this.liquidity);

    // Update the position
    if (!liquidityDelta.isEqualTo(0)) this.liquidity = liquidityNext;
    this.feeGrowthInside0Last = feeGrowthInside0;
    this.feeGrowthInside1Last = feeGrowthInside1;

    if (tokensOwed0.isGreaterThan(0) || tokensOwed1.isGreaterThan(0)) {
      this.tokensOwed0 = this.tokensOwed0.plus(tokensOwed0);
      this.tokensOwed1 = this.tokensOwed1.plus(tokensOwed1);
    }
  }
}<|MERGE_RESOLUTION|>--- conflicted
+++ resolved
@@ -31,15 +31,7 @@
 })
 export class DexPositionData extends ChainObject {
   @Exclude()
-<<<<<<< HEAD
-<<<<<<< Updated upstream
-  static INDEX_KEY = "GCDXPD"; //GalaChain Decentralised Exchange Position Data
-=======
   static INDEX_KEY = "GCDEXCHLPD"; //GalaChain Decentralised EXCHange LIqudiity Position Data
->>>>>>> Stashed changes
-=======
-  static INDEX_KEY = "GCDEXCHPD"; //GalaChain Decentralised EXCHange Position Data
->>>>>>> 569f6121
 
   @ChainKey({ position: 0 })
   @IsNotEmpty()
