/*
 * Copyright (c) Gala Games Inc. All rights reserved.
 * Licensed under the Apache License, Version 2.0 (the "License");
 * you may not use this file except in compliance with the License.
 * You may obtain a copy of the License at
 *
 *     http://www.apache.org/licenses/LICENSE-2.0
 *
 * Unless required by applicable law or agreed to in writing, software
 * distributed under the License is distributed on an "AS IS" BASIS,
 * WITHOUT WARRANTIES OR CONDITIONS OF ANY KIND, either express or implied.
 * See the License for the specific language governing permissions and
 * limitations under the License.
 */
import BigNumber from "bignumber.js";
import { Type } from "class-transformer";
import {
  ArrayNotEmpty,
  IsAlpha,
  IsBoolean,
  IsInt,
  IsNotEmpty,
  IsObject,
  IsOptional,
  IsString,
  IsUrl,
  Max,
  MaxLength,
  Min,
  ValidateIf,
  ValidateNested
} from "class-validator";
import { JSONSchema } from "class-validator-jsonschema";

<<<<<<< HEAD
import { ConstructorArgs } from "../utils";
import {
  BigNumberIsNotNegative,
  BigNumberIsPositive,
  BigNumberProperty,
  IsUserAlias,
  IsUserRef
} from "../validators";
import { TokenBalance } from "./TokenBalance";
import { TokenClass, TokenClassKey } from "./TokenClass";
import { TokenInstance, TokenInstanceKey } from "./TokenInstance";
import { UserAlias, UserRef } from "./UserAlias";
import { ChainCallDTO, SubmitCallDTO } from "./dtos";

export type FetchTokenClassesParams = ConstructorArgs<FetchTokenClassesDto>;
=======
import { BigNumberIsNotNegative, BigNumberIsPositive, BigNumberProperty, IsUserAlias } from "../validators";
import { TokenBalance } from "./TokenBalance";
import { TokenClass, TokenClassKey } from "./TokenClass";
import { TokenInstance, TokenInstanceKey } from "./TokenInstance";
import { ChainCallDTO, SubmitCallDTO } from "./dtos";
>>>>>>> a9faad15

@JSONSchema({
  description: "Contains list of objects representing token classes to fetch."
})
export class FetchTokenClassesDto extends ChainCallDTO {
  @ValidateNested({ each: true })
  @Type(() => TokenClassKey)
  @ArrayNotEmpty()
  tokenClasses: Array<TokenClassKey>;
}

export type FetchTokenClassesWithPaginationParams = ConstructorArgs<FetchTokenClassesWithPaginationDto>;

@JSONSchema({
  description:
    "Fetch token classes currently available in world state. Supports filtering, " +
    "pagination, and optionality of TokenClassKey properties."
})
export class FetchTokenClassesWithPaginationDto extends ChainCallDTO {
  static readonly MAX_LIMIT = 10 * 1000;
  static readonly DEFAULT_LIMIT = 1000;

  @JSONSchema({
    description: "Token collection. Optional, but required if category is provided."
  })
  @ValidateIf((o) => !!o.category)
  @IsNotEmpty()
  collection?: string;

  @JSONSchema({
    description: "Token category. Optional, but required if type is provided."
  })
  @ValidateIf((o) => !!o.type)
  @IsNotEmpty()
  category?: string;

  @JSONSchema({
    description: "Token type. Optional, but required if additionalKey is provided."
  })
  @ValidateIf((o) => !!o.additionalKey)
  @IsNotEmpty()
  type?: string;

  @JSONSchema({
    description: "Token additionalKey. Optional, but required if instance is provided."
  })
  @ValidateIf((o) => !!o.instance)
  @IsNotEmpty()
  additionalKey?: string;

  @JSONSchema({
    description: "Page bookmark. If it is undefined, then the first page is returned."
  })
  @IsOptional()
  @IsNotEmpty()
  bookmark?: string;

  @JSONSchema({
    description:
      `Page size limit. ` +
      `Defaults to ${FetchTokenClassesWithPaginationDto.DEFAULT_LIMIT}, max possible value ${FetchTokenClassesWithPaginationDto.MAX_LIMIT}. ` +
      "Note you will likely get less results than the limit, because the limit is applied before additional filtering."
  })
  @IsOptional()
  @Max(FetchTokenClassesWithPaginationDto.MAX_LIMIT)
  @Min(1)
  @IsInt()
  limit?: number;
}

export class FetchTokenClassesResponse extends ChainCallDTO {
  @JSONSchema({ description: "List of Token Classes." })
  @ValidateNested({ each: true })
  @Type(() => TokenClass)
  results: TokenClass[];

  @JSONSchema({ description: "Next page bookmark." })
  @IsOptional()
  @IsString()
  nextPageBookmark?: string;
}

export type FetchTokenInstancesParams = ConstructorArgs<FetchTokenInstancesDto>;

@JSONSchema({
  description: "Contains list of objects representing token instances to fetch."
})
export class FetchTokenInstancesDto extends ChainCallDTO {
  @ValidateNested({ each: true })
  @Type(() => TokenInstanceKey)
  @ArrayNotEmpty()
  tokenInstances: Array<TokenInstanceKey>;
}

export type CreateTokenClassParams = ConstructorArgs<CreateTokenClassDto>;

@JSONSchema({
  description:
    "Contains properties of token class to be created. Actual token units and NFT instances are created on mint."
})
export class CreateTokenClassDto extends SubmitCallDTO {
  static DEFAULT_NETWORK = "GC";
  static DEFAULT_DECIMALS = 0;
  static DEFAULT_MAX_CAPACITY = new BigNumber("Infinity");
  static DEFAULT_MAX_SUPPLY = new BigNumber("Infinity");
  static INITIAL_MINT_ALLOWANCE = new BigNumber("0");
  static INITIAL_TOTAL_SUPPLY = new BigNumber("0");
  static INITIAL_TOTAL_BURNED = new BigNumber("0");

  @JSONSchema({
    description:
      `A network of the token. An optional field, by default set to ${CreateTokenClassDto.DEFAULT_NETWORK}. ` +
      `Custom value is required when we want to use different network than ${CreateTokenClassDto.DEFAULT_NETWORK} ` +
      `to store tokens (but this is not supported yet).`
  })
  @IsOptional()
  @IsNotEmpty()
  network?: string;

  @JSONSchema({
    description: `If missing, and for NFTs, it is set to ${CreateTokenClassDto.DEFAULT_DECIMALS}.`
  })
  @Min(0)
  @Max(32)
  @IsOptional()
  decimals?: number;

  @JSONSchema({
    description: `If missing, set to ${CreateTokenClassDto.DEFAULT_MAX_CAPACITY}.`
  })
  @IsOptional()
  @BigNumberIsPositive()
  @BigNumberProperty({ allowInfinity: true })
  maxCapacity?: BigNumber;

  @JSONSchema({
    description: `If missing, set to infinity ${CreateTokenClassDto.DEFAULT_MAX_SUPPLY}.`
  })
  @IsOptional()
  @BigNumberIsPositive()
  @BigNumberProperty({ allowInfinity: true })
  maxSupply?: BigNumber;

  @JSONSchema({
    description: "A unique identifier of this token."
  })
  @ValidateNested()
  @Type(() => TokenClassKey)
  @IsNotEmpty()
  tokenClass: TokenClassKey;

  @MaxLength(200)
  name: string;

  @MaxLength(20)
  @IsAlpha()
  symbol: string;

  @IsNotEmpty()
  @MaxLength(1000)
  description: string;

  @JSONSchema({
    description:
      `How much units or how many NFTs were allowed to be minted in the past. ` +
      `By default set to ${CreateTokenClassDto.INITIAL_MINT_ALLOWANCE}.`
  })
  @IsOptional()
  @IsNotEmpty()
  @BigNumberIsNotNegative()
  @BigNumberProperty()
  totalMintAllowance?: BigNumber;

  @JSONSchema({
    description:
      `How much units or how many NFTs are already on the market. ` +
      `By default set to ${CreateTokenClassDto.INITIAL_TOTAL_SUPPLY}.`
  })
  @IsOptional()
  @IsNotEmpty()
  @BigNumberIsNotNegative()
  @BigNumberProperty()
  totalSupply?: BigNumber;

  @JSONSchema({
    description:
      `How much units or how many NFTs ware already burned. ` +
      `By default set to ${CreateTokenClassDto.INITIAL_TOTAL_BURNED}.`
  })
  @IsOptional()
  @IsNotEmpty()
  @BigNumberIsNotNegative()
  @BigNumberProperty()
  totalBurned?: BigNumber;

  @IsOptional()
  @MaxLength(500)
  contractAddress?: string;

  @IsOptional()
  @MaxLength(500)
  metadataAddress?: string;

  @JSONSchema({
    description: "How rare is the NFT"
  })
  @IsOptional()
  @IsAlpha()
  rarity?: string;

  @IsUrl()
  image: string;

  @JSONSchema({
    description: "Determines if the token is an NFT. Set to false if missing."
  })
  @IsOptional()
  @IsBoolean()
  isNonFungible?: boolean;

  @JSONSchema({
    description:
      "List of chain user identifiers who should become token authorities. " +
      "Only token authorities can give mint allowances. " +
      "By default the calling user becomes a single token authority. "
  })
  @IsString({ each: true })
  @IsOptional()
  @ArrayNotEmpty()
  authorities?: string[];
}

<<<<<<< HEAD
export type UpdateTokenClassParams = ConstructorArgs<UpdateTokenClassDto>;

=======
>>>>>>> a9faad15
export class UpdateTokenClassDto extends SubmitCallDTO {
  /* todo: should these fields be update-able? probably not, unless in exceptional circumstances.
           these are more complicted, as they track properties with second order effects.
           in theory, it's probably a bad idea if a token authority can just come in later
           and up the total amount of what was meant to be a scarce NFT.
           Also, implementation will be more complicated to ensure that chagnes like a
           reducation in capacity don't end up with invalid values.
  maxCapacity?: BigNumber;
  maxSupply?: BigNumber;
  totalSupply?: BigNumber;
  totalBurned?: BigNumber;
  isNonFungible?: boolean;
  network?: string;
  */

  @JSONSchema({
    description: "The unique identifier of the existing token which will be updated."
  })
  @ValidateNested()
  @Type(() => TokenClassKey)
  @IsNotEmpty()
  tokenClass: TokenClassKey;

  @IsOptional()
  @MaxLength(200)
  name?: string;

  @IsOptional()
  @MaxLength(20)
  @IsAlpha()
  symbol?: string;

  @IsOptional()
  @IsNotEmpty()
  @MaxLength(1000)
  description?: string;

  @IsOptional()
  @MaxLength(500)
  contractAddress?: string;

  @IsOptional()
  @MaxLength(500)
  metadataAddress?: string;

  @JSONSchema({
    description: "How rare is the NFT"
  })
  @IsOptional()
  @IsAlpha()
  rarity?: string;

  @IsOptional()
  @IsUrl()
  image?: string;

  @JSONSchema({
    description:
      "List of chain user identifiers who should become token authorities. " +
      "Only token authorities can give mint allowances. " +
      "By default the calling user becomes a single token authority. "
  })
  @IsUserAlias({ each: true })
  @IsOptional()
  @ArrayNotEmpty()
  authorities?: UserAlias[];

  @JSONSchema({
    description:
      "Overwrite existing authorities completely with new values. Default: false. " +
      "The default behavior will augment the existing authorities with new values. " +
      "Set this to true and provide a full list to remove one or more existing authorities."
  })
  @IsOptional()
  overwriteAuthorities?: boolean;
}

export type FetchBalancesParams = ConstructorArgs<FetchBalancesDto>;
@JSONSchema({
  description: "Contains parameters for fetching balances. Each parameter is optional."
})
export class FetchBalancesDto extends ChainCallDTO {
  @JSONSchema({
    description: "Person who owns the balance. If the value is missing, chaincode caller is used."
  })
  @IsOptional()
  @IsUserRef()
  owner?: UserRef;

  @JSONSchema({
    description: "Token collection. Optional, but required if category is provided."
  })
  @ValidateIf((o) => !!o.category)
  @IsNotEmpty()
  collection?: string;

  @JSONSchema({
    description: "Token category. Optional, but required if type is provided."
  })
  @ValidateIf((o) => !!o.type)
  @IsNotEmpty()
  category?: string;

  @JSONSchema({
    description: "Token type. Optional, but required if additionalKey is provided."
  })
  @ValidateIf((o) => !!o.additionalKey)
  @IsNotEmpty()
  type?: string;

  @JSONSchema({
    description: "Token additionalKey."
  })
  @IsOptional()
  additionalKey?: string;
}

export type FetchBalancesWithPaginationParams = ConstructorArgs<FetchBalancesWithPaginationDto>;

@JSONSchema({
  description: "Contains parameters for fetching balances. Each parameter is optional."
})
export class FetchBalancesWithPaginationDto extends ChainCallDTO {
  static readonly MAX_LIMIT = 10 * 1000;
  static readonly DEFAULT_LIMIT = 1000;

  @JSONSchema({
    description: "Person who owns the balance. If the value is missing, chaincode caller is used."
  })
  @IsOptional()
  @IsUserRef()
  owner?: UserRef;

  @JSONSchema({
    description: "Token collection. Optional, but required if category is provided."
  })
  @ValidateIf((o) => !!o.category)
  @IsNotEmpty()
  collection?: string;

  @JSONSchema({
    description: "Token category. Optional, but required if type is provided."
  })
  @ValidateIf((o) => !!o.type)
  @IsNotEmpty()
  category?: string;

  @JSONSchema({
    description: "Token type. Optional, but required if additionalKey is provided."
  })
  @ValidateIf((o) => !!o.additionalKey)
  @IsNotEmpty()
  type?: string;

  @JSONSchema({
    description: "Token additionalKey."
  })
  @IsOptional()
  additionalKey?: string;

  @JSONSchema({
    description: "Page bookmark. If it is undefined, then the first page is returned."
  })
  @IsOptional()
  @IsNotEmpty()
  bookmark?: string;

  @JSONSchema({
    description:
      `Page size limit. ` +
      `Defaults to ${FetchBalancesWithPaginationDto.DEFAULT_LIMIT}, max possible value ${FetchBalancesWithPaginationDto.MAX_LIMIT}. ` +
      "Note you will likely get less results than the limit, because the limit is applied before additional filtering."
  })
  @IsOptional()
  @Max(FetchBalancesWithPaginationDto.MAX_LIMIT)
  @Min(1)
  @IsInt()
  limit?: number;
}

export type TokenBalanceWithMetadataParams = ConstructorArgs<TokenBalanceWithMetadata>;

@JSONSchema({
  description: "Response DTO containing a TokenBalance and the balance's corresponding TokenClass."
})
export class TokenBalanceWithMetadata extends ChainCallDTO {
  @JSONSchema({
    description: "A TokenBalance read of chain."
  })
  @ValidateNested()
  @Type(() => TokenBalance)
  @IsObject()
  balance: TokenBalance;

  @JSONSchema({
    description: "The TokenClass metadata corresponding to the TokenBalance on this DTO."
  })
  @Type(() => TokenClass)
  @IsObject()
  token: TokenClass;
}

export class FetchBalancesWithTokenMetadataResponse extends ChainCallDTO {
  @JSONSchema({ description: "List of balances with token metadata." })
  @ValidateNested({ each: true })
  @Type(() => TokenBalanceWithMetadata)
  results: TokenBalanceWithMetadata[];

  @JSONSchema({ description: "Next page bookmark." })
  @IsOptional()
  @IsString()
  nextPageBookmark?: string;
}

export type TransferTokenParams = ConstructorArgs<TransferTokenDto>;

@JSONSchema({
  description:
    "Experimental: After submitting request to RequestMintAllowance, follow up with FulfillMintAllowance."
})
export class TransferTokenDto extends SubmitCallDTO {
  @JSONSchema({
    description: "The current owner of tokens. If the value is missing, chaincode caller is used."
  })
  @IsOptional()
  @IsUserRef()
  from?: UserRef;

  @IsUserRef()
  to: UserRef;

  @JSONSchema({
    description:
      "Token instance of token to be transferred. In case of fungible tokens, tokenInstance.instance field " +
      `should be set to ${TokenInstance.FUNGIBLE_TOKEN_INSTANCE}.`
  })
  @ValidateNested()
  @Type(() => TokenInstanceKey)
  @IsNotEmpty()
  tokenInstance: TokenInstanceKey;

  @JSONSchema({
    description: "The quantity of token units to be transferred."
  })
  @IsNotEmpty()
  @BigNumberIsNotNegative()
  @BigNumberProperty()
  quantity: BigNumber;

  @JSONSchema({
    description: "Allowance ids to be used on transferToken (optional)."
  })
  @IsString({ each: true })
  @IsOptional()
  @ArrayNotEmpty()
  useAllowances?: Array<string>;
}<|MERGE_RESOLUTION|>--- conflicted
+++ resolved
@@ -32,8 +32,6 @@
 } from "class-validator";
 import { JSONSchema } from "class-validator-jsonschema";
 
-<<<<<<< HEAD
-import { ConstructorArgs } from "../utils";
 import {
   BigNumberIsNotNegative,
   BigNumberIsPositive,
@@ -47,15 +45,6 @@
 import { UserAlias, UserRef } from "./UserAlias";
 import { ChainCallDTO, SubmitCallDTO } from "./dtos";
 
-export type FetchTokenClassesParams = ConstructorArgs<FetchTokenClassesDto>;
-=======
-import { BigNumberIsNotNegative, BigNumberIsPositive, BigNumberProperty, IsUserAlias } from "../validators";
-import { TokenBalance } from "./TokenBalance";
-import { TokenClass, TokenClassKey } from "./TokenClass";
-import { TokenInstance, TokenInstanceKey } from "./TokenInstance";
-import { ChainCallDTO, SubmitCallDTO } from "./dtos";
->>>>>>> a9faad15
-
 @JSONSchema({
   description: "Contains list of objects representing token classes to fetch."
 })
@@ -66,8 +55,6 @@
   tokenClasses: Array<TokenClassKey>;
 }
 
-export type FetchTokenClassesWithPaginationParams = ConstructorArgs<FetchTokenClassesWithPaginationDto>;
-
 @JSONSchema({
   description:
     "Fetch token classes currently available in world state. Supports filtering, " +
@@ -137,8 +124,6 @@
   nextPageBookmark?: string;
 }
 
-export type FetchTokenInstancesParams = ConstructorArgs<FetchTokenInstancesDto>;
-
 @JSONSchema({
   description: "Contains list of objects representing token instances to fetch."
 })
@@ -148,8 +133,6 @@
   @ArrayNotEmpty()
   tokenInstances: Array<TokenInstanceKey>;
 }
-
-export type CreateTokenClassParams = ConstructorArgs<CreateTokenClassDto>;
 
 @JSONSchema({
   description:
@@ -287,11 +270,6 @@
   authorities?: string[];
 }
 
-<<<<<<< HEAD
-export type UpdateTokenClassParams = ConstructorArgs<UpdateTokenClassDto>;
-
-=======
->>>>>>> a9faad15
 export class UpdateTokenClassDto extends SubmitCallDTO {
   /* todo: should these fields be update-able? probably not, unless in exceptional circumstances.
            these are more complicted, as they track properties with second order effects.
@@ -369,7 +347,6 @@
   overwriteAuthorities?: boolean;
 }
 
-export type FetchBalancesParams = ConstructorArgs<FetchBalancesDto>;
 @JSONSchema({
   description: "Contains parameters for fetching balances. Each parameter is optional."
 })
@@ -408,8 +385,6 @@
   @IsOptional()
   additionalKey?: string;
 }
-
-export type FetchBalancesWithPaginationParams = ConstructorArgs<FetchBalancesWithPaginationDto>;
 
 @JSONSchema({
   description: "Contains parameters for fetching balances. Each parameter is optional."
@@ -471,8 +446,6 @@
   @IsInt()
   limit?: number;
 }
-
-export type TokenBalanceWithMetadataParams = ConstructorArgs<TokenBalanceWithMetadata>;
 
 @JSONSchema({
   description: "Response DTO containing a TokenBalance and the balance's corresponding TokenClass."
@@ -506,8 +479,6 @@
   nextPageBookmark?: string;
 }
 
-export type TransferTokenParams = ConstructorArgs<TransferTokenDto>;
-
 @JSONSchema({
   description:
     "Experimental: After submitting request to RequestMintAllowance, follow up with FulfillMintAllowance."
