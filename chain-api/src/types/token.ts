--- conflicted
+++ resolved
@@ -120,10 +120,7 @@
 
   @JSONSchema({ description: "Next page bookmark." })
   @IsOptional()
-<<<<<<< HEAD
-=======
   @IsString()
->>>>>>> 1d134b11
   nextPageBookmark?: string;
 }
 
