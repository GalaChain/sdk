--- conflicted
+++ resolved
@@ -119,8 +119,6 @@
 
   @IsNotEmpty()
   public functionName: string;
-<<<<<<< HEAD
-=======
 
   @IsNotEmpty()
   @IsBoolean()
@@ -129,7 +127,6 @@
   @IsString()
   @IsNotEmpty()
   public tokenStringKey: string;
->>>>>>> afba0c10
 }
 
 export class ExactTokenQuantityDto extends ChainCallDTO {
