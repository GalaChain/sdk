# Breaking Changes in GalaChain SDK Major Releases

## Introduction

Welcome to the breaking changes documentation for GalaChain SDK major releases.
This document outlines the significant changes that may affect users upgrading to a new major version of the library.
These changes are considered breaking as they may require modifications to existing codebases to maintain compatibility.

By following this documentation, users can effectively manage the upgrade process and ensure smooth transitions to newer versions of the GalaChain SDK.
If you have any questions or need further assistance, please refer to the GalaChain SDK documentation or reach out to the community for support.

## Version 2.0.0

The version contains various breaking changes in terms of how authorization is handled, how transactions are signed, and how the API is structured.
However, it is backward compatible with the previous version in terms of the current chaincode state.
The changes are mostly related to the way the SDK is used and how the chaincode is structured.
If you have current production chain, you don't need to update the data, but you may need to update the code to be compatible with the new version.
The only exception is the authorization, which requires a migration of the roles from `allowedOrgs` to `allowedRoles`, and setting up the roles for some user profiles.

### Removal of Deprecated Features
- `createAndSignValidDTO` was removed in favor of `createValidDTO(...).signed(...)`.

### Changes to API Contracts

#### Different way of handling authorization

Since 2.0.0 we support role-based auth, described in detail here, and we changed how `@GalaTransaction`, `@Submit`, and `@Evaluate` handle transactions.
The most important breaking change is that all methods that update the chain need to be signed.
We no longer support writing to the chain without a signature.

Please, ensure that all methods that update the chain are signed (`@GalaTransaction` has `verifySignature: true` property, or `@Submit`, or `@Evaluate` is used, which enforce signature verification).

Additionally, we deprecated `allowedOrgs` property in decorator in favor of `allowedRoles` only, and encourage users to migrate to the new approach.
As a backward compatibility measure, we still support `allowedOrgs` for now, but we don't allow to combine `allowedOrgs` and `allowedRoles` in the same decorator.

The migration steps from `allowedOrgs` to `allowedRoles` are as follows:
1. Verify which users should have access to the method, and what roles they should have.
   For instance, if you have a curator-like organization for privileged access, like `allowedOrgs: ["CuratorOrg"]`, you may want to designate a `CURATOR` role and assign it to the users.
2. Assign roles to the users, using the `PublicKeyContract:UpdateUserRoles` method.
   You need to provide the full list of roles for the user, as the method replaces the existing roles with the new ones.
3. Ensure that your custom client code for user registration assigns the correct roles.
   Registration methods from the `PublicKeyContract` assign `EVALUATE` and `SUBMIT` as default roles, but you may want additional ones.
4. Update the contract method decorators to use `allowedRoles` instead of `allowedOrgs`.

Probably for most users you won't need to do anything, as the default roles are `EVALUATE` and `SUBMIT`, which are sufficient for calling methods with no `allowedRoles` specified.

You may want to consult our acceptance test for migration from `allowedOrgs` to `allowedRoles` for more details, see [PublicKeyContract.migration.spec.ts](chaincode/src/contracts/PublicKeyContract.migration.spec.ts).

#### API changes for unit tests with `fixture` utility

Starting from version `2.0.0`:
- Test data for `users` contains full user objects with roles, not just user aliases (identity keys).
- User field `identityKey` was renamed to `alias` for clarity.
- We recommend using signature-based authentication and authorization for all transactions, which requires signing the DTOs with the user's private key.

<<<<<<< HEAD
Sample usage of using `fixture` for testing transactions the previous version:

=======
Sample usage of `fixture` for testing transactions:

 Using the previous version (`1.x.x`):
>>>>>>> 7161804b
```typescript
const { ctx, contract, writes } = fixture(GalaChainTokenContract)
  .callingUser(users.testUser1Id)
  .savedState(nftClass, nftInstance, balance);

const dto = await createValidDTO(LockTokenDto, { ... });

const response = await contract.LockToken(ctx, dto);
```

After upgrade to `2.0.0`:
```typescript
const { ctx, contract, getWrites } = fixture(GalaChainTokenContract)
  .registeredUsers(users.testUser1)
  .savedState(nftClass, nftInstance, balance);

const dto = await createValidSubmitDTO(LockTokenDto, { ... })
  .signed(users.testUser1.privateKey);

const response = await contract.LockToken(ctx, dto);
```

The main difference between the old CA-based auth and the new signature-based auth is that instead of using the user's CA (Certificate Authority) identity, we use the user's public key that is recovered from the DTO (Data Transfer Object) and the signature.
We use the public key as a unique identifier of the user.

In the previous flow we were using `callingUser` to set the user, and the user was identified by the CA identity.
In the new flow we use `registeredUsers` to save relevant `UserProfile` objects in the mocked chain state, and the user is authenticated on the basis of the signature.
This is why in the code for the new version we use `signed` to sign the DTO with the user's private key.

Additionally, `writes` property was changed to `allWrites`, and we recommend to use a new `getWrites()` function, which returns the writes in the form of a dictionary, but skips low-level writes that are not relevant for the test.
By default, it skips the keys of `UniqueTransaction` objects, which are used for enforcing the `uniqueKey` field in the DTOs.
This behavior can be altered by providing custom `skipKeysStartingWith: string[]` parameter.

#### Enforcing dto.uniqueKey for each submit transactions

Starting from version `2.0.0` we enforce the `uniqueKey` field in each DTO that is used in `@Submit` or `@GalaTransaction({ type: SUBMIT })` methods.
This was done to prevent duplicate transactions from being submitted to the chain, and from the replay attacks.
Once you submit a DTO with missing `uniqueKey`, the SDK will throw a validation error.
Once you submit a DTO with a `uniqueKey` that was already used, the SDK will throw a conflict error.

It is recommended to use `@Submit` decorator for all transactions that update the chain, as it enforces the signature verification, and the `uniqueKey` field in the DTOs by enforcing `SubmitCallDTO` as parent DTO class.

In order to make the creation of the `uniqueKey` easier, we added additional method for creating DTOs with `uniqueKey`, aside from the `createValidDTO` method and with similar syntax:

```typescript
const dto = await createValidSubmitDTO(DtoClass, { ... }).signed(...);
```

Additionally, we added a utility method for creating a unique key, which can be used in the DTOs:

```typescript
const uniqueKey = createUniqueKey();
```


### Other Breaking Changes
- TBD

## Template: Version A.B.C

<i>Repeat the structure for each major release, documenting the breaking changes specific to that version. Update this document on each PR that makes breaking changes.</i>

### Removal of Deprecated Features
- Description of the deprecated features that have been removed in this release.
- Guidance on alternatives or migration paths for affected users.

### Changes to API Contracts
- Description of any changes to existing API contracts that may impact users.
- Guidance on updating code to accommodate the new API.

### Dependency Updates
- List of updated dependencies and any potential compatibility issues.
- Instructions for resolving dependency conflicts or compatibility issues.

### Other Breaking Changes
- Any additional breaking changes not covered in the above categories.
- Guidance on how to address these changes in user code.<|MERGE_RESOLUTION|>--- conflicted
+++ resolved
@@ -53,14 +53,10 @@
 - User field `identityKey` was renamed to `alias` for clarity.
 - We recommend using signature-based authentication and authorization for all transactions, which requires signing the DTOs with the user's private key.
 
-<<<<<<< HEAD
-Sample usage of using `fixture` for testing transactions the previous version:
-
-=======
 Sample usage of `fixture` for testing transactions:
 
- Using the previous version (`1.x.x`):
->>>>>>> 7161804b
+Using the previous version (`1.x.x`):
+
 ```typescript
 const { ctx, contract, writes } = fixture(GalaChainTokenContract)
   .callingUser(users.testUser1Id)
