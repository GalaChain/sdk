/*
 * Copyright (c) Gala Games Inc. All rights reserved.
 * Licensed under the Apache License, Version 2.0 (the "License");
 * you may not use this file except in compliance with the License.
 * You may obtain a copy of the License at
 *
 *     http://www.apache.org/licenses/LICENSE-2.0
 *
 * Unless required by applicable law or agreed to in writing, software
 * distributed under the License is distributed on an "AS IS" BASIS,
 * WITHOUT WARRANTIES OR CONDITIONS OF ANY KIND, either express or implied.
 * See the License for the specific language governing permissions and
 * limitations under the License.
 */
import { ChainCallDTO, ContractAPI, GalaChainResponse, Inferred } from "@gala-chain/api";
import axios from "axios";

import { ChainClient, ChainClientBuilder, ClassType, ContractConfig, isClassType } from "../generic";
import { RestApiAdminCredentials, SetContractApiParams, globalRestApiConfig } from "./GlobalRestApiConfig";
<<<<<<< HEAD
=======
import { catchAxiosError } from "./catchAxiosError";
>>>>>>> 2a568714
import { RestApiConfig } from "./loadRestApiConfig";

async function getPath(
  restApiUrl: string,
  cfg: ContractConfig,
  method: string,
  isWrite: boolean
): Promise<string> {
  const { api, contractPath } = globalRestApiConfig.getContractApi(cfg);

  const methodApi = api.methods.find((m) => m.methodName === method);

  if (!methodApi) {
    throw new Error(`Cannot find method API for method ${method} and contract ${contractPath}`);
  }

  if (isWrite && !methodApi.isWrite) {
    throw new Error(`Method ${method} from contract ${contractPath} is read-only`);
  }

  if (!isWrite && methodApi.isWrite) {
    throw new Error(`Method ${method} from contract ${contractPath} is not read-only`);
  }

  return `${restApiUrl}/${contractPath}/${methodApi.apiMethodName ?? methodApi.methodName}`;
<<<<<<< HEAD
}

function catchAxiosError(e?: AxiosError<{ error?: { Status?: number } }>) {
  // if data object contains { error: { Status: 0 } }, it means this is GalaChainResponse
  if (e?.response?.data?.error?.Status === 0) {
    return { data: e?.response?.data?.error };
  } else {
    const data = { axiosError: { message: e?.message, data: e?.response?.data } };
    console.warn(`Axios error:`, JSON.stringify(data));

    return { data: data };
  }
=======
>>>>>>> 2a568714
}

export class RestApiClient extends ChainClient {
  private readonly restApiUrl: Promise<string>;

  constructor(
    builder: Promise<ChainClientBuilder>,
    restApiUrl: string,
    contractConfig: ContractConfig,
    orgMsp: string
  ) {
<<<<<<< HEAD
    super(builder, credentials.adminKey, contractConfig, orgMsp);
=======
    super(builder, "default-user", contractConfig, orgMsp);
>>>>>>> 2a568714
    this.restApiUrl = builder.then(() => restApiUrl);
  }

  public async isReady(): Promise<true> {
    await this.builder;
    return true;
  }

  async disconnect(): Promise<void> {
    // ensure all promises end, then do nothing
    await this.isReady();
  }

  async submitTransaction<T>(
    method: string,
    dtoOrResp?: ChainCallDTO | ClassType<Inferred<T>>,
    resp?: ClassType<Inferred<T>>
  ): Promise<GalaChainResponse<T>> {
    const path = await getPath(await this.restApiUrl, this.contractConfig, method, true);

    return this.post(path, dtoOrResp, resp);
  }

  async evaluateTransaction<T>(
    method: string,
    dtoOrResp?: ChainCallDTO | ClassType<Inferred<T>>,
    resp?: ClassType<Inferred<T>>
  ): Promise<GalaChainResponse<T>> {
    const path = await getPath(await this.restApiUrl, this.contractConfig, method, false);

    return this.post(path, dtoOrResp, resp);
  }

  public async post<T>(
    path: string,
    dtoOrResp?: ChainCallDTO | ClassType<Inferred<T>>,
    resp?: ClassType<Inferred<T>>
  ): Promise<GalaChainResponse<T>> {
    const [dto, responseType] = isClassType(dtoOrResp) ? [undefined, dtoOrResp] : [dtoOrResp, resp];
    const serialized = JSON.parse(dto?.serialize() ?? "{}");

    const response = await axios
      .post<Record<string, unknown>>(path, serialized)
      .catch((e) => catchAxiosError(e));

    return GalaChainResponse.deserialize<T>(responseType, response.data ?? {});
  }

  public forUser(userId: string): ChainClient {
    console.warn(`Ignoring forUser(${userId}) for RestApiClient`);
    return this;
  }
<<<<<<< HEAD

  public static async getContractApis(
    credentials: RestApiAdminCredentials,
    restApiUrl: string,
    restApiConfig: RestApiConfig
  ): Promise<SetContractApiParams[]> {
    const headers = {
      "x-identity-lookup-key": credentials.adminKey,
      "x-user-encryption-key": credentials.adminSecret
    };

    // ensure admin account is created
    await axios.post(`${restApiUrl}/identity/ensure-admin`, undefined, { headers });

    // refresh api (may fail silently)
    await axios.post(`${restApiUrl}/refresh-api`, undefined, { headers });

    const contractApis: SetContractApiParams[] = [];

    for (const channel of restApiConfig.channels) {
      for (const contract of channel.contracts) {
        const contractPath = `${channel.pathFragment}/${contract.pathFragment}`;
        const getApiPath = `${restApiUrl}/${contractPath}/GetContractAPI`;

        console.log("Loading ContractAPI:", getApiPath);
        const apiResponse = await axios.post(getApiPath, undefined, { headers });
=======

  public static async getContractApis(
    credentials: RestApiAdminCredentials,
    restApiUrl: string,
    restApiConfig: RestApiConfig
  ): Promise<SetContractApiParams[]> {
    const contractApis: SetContractApiParams[] = [];

    for (const channel of restApiConfig.channels) {
      for (const contract of channel.contracts) {
        const contractPath = `${channel.pathFragment}/${contract.pathFragment}`;
        const getApiPath = `${restApiUrl}/${contractPath}/GetContractAPI`;
        const apiResponse = await axios.post(getApiPath);
>>>>>>> 2a568714

        if (!GalaChainResponse.isSuccess<ContractAPI>(apiResponse.data)) {
          throw new Error(
            `Failed to load ContractAPI for ${contractPath}: ${JSON.stringify(apiResponse.data)}`
          );
        }

<<<<<<< HEAD
        console.log("API:", getApiPath, apiResponse.data);
=======
>>>>>>> 2a568714
        contractApis.push({
          channelName: channel.channelName,
          chaincodeName: contract.chaincodeName,
          contractName: contract.contractName,
          contractPath: contractPath,
          api: apiResponse.data.Data
        });
      }
    }

    return contractApis;
  }
}<|MERGE_RESOLUTION|>--- conflicted
+++ resolved
@@ -17,10 +17,7 @@
 
 import { ChainClient, ChainClientBuilder, ClassType, ContractConfig, isClassType } from "../generic";
 import { RestApiAdminCredentials, SetContractApiParams, globalRestApiConfig } from "./GlobalRestApiConfig";
-<<<<<<< HEAD
-=======
 import { catchAxiosError } from "./catchAxiosError";
->>>>>>> 2a568714
 import { RestApiConfig } from "./loadRestApiConfig";
 
 async function getPath(
@@ -46,21 +43,6 @@
   }
 
   return `${restApiUrl}/${contractPath}/${methodApi.apiMethodName ?? methodApi.methodName}`;
-<<<<<<< HEAD
-}
-
-function catchAxiosError(e?: AxiosError<{ error?: { Status?: number } }>) {
-  // if data object contains { error: { Status: 0 } }, it means this is GalaChainResponse
-  if (e?.response?.data?.error?.Status === 0) {
-    return { data: e?.response?.data?.error };
-  } else {
-    const data = { axiosError: { message: e?.message, data: e?.response?.data } };
-    console.warn(`Axios error:`, JSON.stringify(data));
-
-    return { data: data };
-  }
-=======
->>>>>>> 2a568714
 }
 
 export class RestApiClient extends ChainClient {
@@ -72,11 +54,7 @@
     contractConfig: ContractConfig,
     orgMsp: string
   ) {
-<<<<<<< HEAD
-    super(builder, credentials.adminKey, contractConfig, orgMsp);
-=======
     super(builder, "default-user", contractConfig, orgMsp);
->>>>>>> 2a568714
     this.restApiUrl = builder.then(() => restApiUrl);
   }
 
@@ -129,34 +107,6 @@
     console.warn(`Ignoring forUser(${userId}) for RestApiClient`);
     return this;
   }
-<<<<<<< HEAD
-
-  public static async getContractApis(
-    credentials: RestApiAdminCredentials,
-    restApiUrl: string,
-    restApiConfig: RestApiConfig
-  ): Promise<SetContractApiParams[]> {
-    const headers = {
-      "x-identity-lookup-key": credentials.adminKey,
-      "x-user-encryption-key": credentials.adminSecret
-    };
-
-    // ensure admin account is created
-    await axios.post(`${restApiUrl}/identity/ensure-admin`, undefined, { headers });
-
-    // refresh api (may fail silently)
-    await axios.post(`${restApiUrl}/refresh-api`, undefined, { headers });
-
-    const contractApis: SetContractApiParams[] = [];
-
-    for (const channel of restApiConfig.channels) {
-      for (const contract of channel.contracts) {
-        const contractPath = `${channel.pathFragment}/${contract.pathFragment}`;
-        const getApiPath = `${restApiUrl}/${contractPath}/GetContractAPI`;
-
-        console.log("Loading ContractAPI:", getApiPath);
-        const apiResponse = await axios.post(getApiPath, undefined, { headers });
-=======
 
   public static async getContractApis(
     credentials: RestApiAdminCredentials,
@@ -170,7 +120,6 @@
         const contractPath = `${channel.pathFragment}/${contract.pathFragment}`;
         const getApiPath = `${restApiUrl}/${contractPath}/GetContractAPI`;
         const apiResponse = await axios.post(getApiPath);
->>>>>>> 2a568714
 
         if (!GalaChainResponse.isSuccess<ContractAPI>(apiResponse.data)) {
           throw new Error(
@@ -178,10 +127,6 @@
           );
         }
 
-<<<<<<< HEAD
-        console.log("API:", getApiPath, apiResponse.data);
-=======
->>>>>>> 2a568714
         contractApis.push({
           channelName: channel.channelName,
           chaincodeName: contract.chaincodeName,
