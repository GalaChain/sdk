--- conflicted
+++ resolved
@@ -12,9 +12,6 @@
  * See the License for the specific language governing permissions and
  * limitations under the License.
  */
-<<<<<<< HEAD
-import { ChainCallDTO, ContractAPI, GalaChainResponse, Inferred, serialize } from "@gala-chain/api";
-=======
 import {
   ChainCallDTO,
   ChainClient,
@@ -27,7 +24,6 @@
   isClassType,
   serialize
 } from "@gala-chain/api";
->>>>>>> a3ac4a6e
 import axios from "axios";
 
 import { RestApiAdminCredentials, SetContractApiParams, globalRestApiConfig } from "./GlobalRestApiConfig";
