--- conflicted
+++ resolved
@@ -1,10 +1,6 @@
 {
   "name": "@gala-chain/client",
-<<<<<<< HEAD
-  "version": "1.0.1",
-=======
-  "version": "1.1.16",
->>>>>>> c0366d3f
+  "version": "1.1.17",
   "description": "GalaChain client library",
   "license": "Apache-2.0",
   "scripts": {
@@ -25,11 +21,7 @@
     "lib"
   ],
   "dependencies": {
-<<<<<<< HEAD
-    "@gala-chain/api": "1.0.1",
-=======
-    "@gala-chain/api": "1.1.16",
->>>>>>> c0366d3f
+    "@gala-chain/api": "1.1.17",
     "axios": "^1.6.0",
     "jsonschema": "^1.4.1",
     "tslib": "^2.6.2",
