--- conflicted
+++ resolved
@@ -1,10 +1,6 @@
 {
   "name": "@gala-chain/client",
-<<<<<<< HEAD
-  "version": "2.0.0-alpha1",
-=======
   "version": "2.4.3",
->>>>>>> a3ac4a6e
   "description": "GalaChain client library",
   "license": "Apache-2.0",
   "scripts": {
@@ -25,11 +21,7 @@
     "lib"
   ],
   "dependencies": {
-<<<<<<< HEAD
-    "@gala-chain/api": "2.0.0-alpha1",
-=======
     "@gala-chain/api": "2.4.3",
->>>>>>> a3ac4a6e
     "axios": "^1.6.0",
     "jsonschema": "^1.4.1",
     "tslib": "^2.6.2"
