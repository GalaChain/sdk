--- conflicted
+++ resolved
@@ -1,10 +1,6 @@
 {
   "name": "@gala-chain/sdk",
-<<<<<<< HEAD
-  "version": "1.1.25",
-=======
   "version": "1.2.0",
->>>>>>> a3a868ad
   "license": "Apache-2.0",
   "engines": {
     "node": ">=16"
@@ -26,12 +22,12 @@
   },
   "private": true,
   "devDependencies": {
-    "@nx/eslint": "17.3.2",
-    "@nx/eslint-plugin": "17.3.2",
-    "@nx/jest": "17.3.2",
-    "@nx/js": "17.3.2",
-    "@nx/linter": "17.3.2",
-    "@nx/workspace": "17.3.2",
+    "@nx/eslint": "^19.3.0",
+    "@nx/eslint-plugin": "^19.3.0",
+    "@nx/jest": "^19.3.0",
+    "@nx/js": "^19.3.0",
+    "@nx/linter": "^19.3.0",
+    "@nx/workspace": "^19.3.0",
     "@trivago/prettier-plugin-sort-imports": "^4.3.0",
     "@types/jest": "29.5.11",
     "@types/node": "18.16.9",
@@ -45,7 +41,7 @@
     "jest-environment-jsdom": "^29.7.0",
     "jest-environment-node": "^29.7.0",
     "license-checker": "^25.0.1",
-    "nx": "17.3.2",
+    "nx": "^19.3.0",
     "prettier": "3.1.1",
     "ts-jest": "29.1.1",
     "ts-node": "^10.9.2",
@@ -58,15 +54,11 @@
     "includedScripts": []
   },
   "workspaces": [
+    "chain-api",
     "chain-cli",
-    "chain-api",
     "chain-client",
+    "chain-connect",
     "chain-test",
-    "chaincode",
-    "chain-connect",
-    "chain-ui"
-  ],
-  "optionalDependencies": {
-    "@nx/nx-darwin-arm64": "^19.3.0"
-  }
+    "chaincode"
+  ]
 }