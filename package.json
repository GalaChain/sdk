{
  "name": "@gala-chain/sdk",
  "version": "2.0.0-alpha1",
  "license": "Apache-2.0",
  "engines": {
    "node": ">=16"
  },
  "scripts": {
    "reset": "nx reset",
    "lint": "nx run-many -t lint",
    "fix": "nx run-many -t fix",
    "build": "nx run-many -t build",
    "madge": "nx run-many -t madge",
    "test": "nx run-many -t test",
    "set-version": "node unifyVersions.js",
    "licenses": "license-checker --csv --customPath ./licenses/format.json > ./licenses/licenses.csv",
    "typedoc-chain-api": "typedoc --tsconfig ./tsconfig.base.json --hideGenerator --plugin typedoc-plugin-markdown --githubPages false --out ./docs/chain-api-docs ./chain-api/src && rm ./docs/chain-api-docs/README.md",
    "typedoc-chain-client": "typedoc --tsconfig ./tsconfig.base.json --hideGenerator --plugin typedoc-plugin-markdown --githubPages false --out ./docs/chain-client-docs ./chain-client/src && rm ./docs/chain-client-docs/README.md",
    "typedoc-chaincode": "typedoc --tsconfig ./tsconfig.base.json --hideGenerator --plugin typedoc-plugin-markdown --githubPages false --out ./docs/chaincode-docs ./chaincode/src && rm ./docs/chaincode-docs/README.md",
    "typedoc-chain-test": "typedoc --tsconfig ./tsconfig.base.json --hideGenerator --plugin typedoc-plugin-markdown --githubPages false --out ./docs/chain-test-docs ./chain-test/src && rm ./docs/chain-test-docs/README.md",
    "typedoc-chain-ui": "typedoc --tsconfig ./tsconfig.base.json --hideGenerator --plugin typedoc-plugin-markdown --githubPages false --out ./docs/chain-ui-docs ./chain-ui/src && rm ./docs/chain-ui-docs/README.md",
    "replace-readme-docs": "find ./docs -type f -exec sed -ri 's/∙ \\[README\\]\\(README\\.md\\) //g' {} + && find ./docs -type f -exec sed -ri 's/∙ \\[README\\]\\(..\\/README\\.md\\) //g' {} +",
    "prepublish": "npm run licenses"
  },
  "private": true,
  "devDependencies": {
    "@nx/eslint": "^19.6.3",
    "@nx/eslint-plugin": "^19.6.3",
    "@nx/jest": "^19.6.3",
    "@nx/js": "^19.6.3",
    "@nx/linter": "^19.6.3",
    "@nx/storybook": "^19.6.3",
    "@nx/web": "19.6.3",
    "@nx/workspace": "^19.6.3",
    "@storybook/addon-essentials": "7.6.20",
    "@storybook/addon-interactions": "^7.6.20",
    "@storybook/core-server": "7.6.20",
    "@storybook/jest": "^0.2.3",
    "@storybook/test-runner": "^0.13.0",
    "@storybook/testing-library": "^0.2.2",
    "@storybook/vue3": "7.6.20",
    "@storybook/vue3-vite": "7.6.20",
    "@swc-node/register": "~1.9.1",
    "@swc/core": "~1.5.7",
    "@swc/helpers": "~0.5.11",
    "@trivago/prettier-plugin-sort-imports": "^4.3.0",
    "@types/jest": "29.5.11",
    "@types/node": "18.16.9",
    "@typescript-eslint/eslint-plugin": "6.13.2",
    "@typescript-eslint/parser": "6.13.2",
    "eslint": "8.55.0",
    "eslint-config-prettier": "^9.1.0",
    "eslint-plugin-prettier": "5.0.1",
    "eslint-prettier-config": "^1.0.1",
    "jest": "^29.7.0",
    "jest-environment-jsdom": "^29.7.0",
    "jest-environment-node": "^29.7.0",
    "license-checker": "^25.0.1",
    "nx": "^19.6.3",
    "prettier": "3.1.1",
    "storybook": "7.6.20",
    "ts-jest": "29.1.1",
    "ts-node": "^10.9.2",
    "tslib": "^2.3.0",
    "typedoc": "^0.25.4",
    "typedoc-plugin-markdown": "^4.0.0-next.22",
    "typescript": "5.3.3",
    "vite": "~5.0.0"
  },
  "peerDependencies": {
    "@nx/nx-darwin-arm64": "17.3.2",
<<<<<<< HEAD
=======
    "@nx/nx-linux-arm64-gnu": "17.3.2",
>>>>>>> daadceab
    "@nx/nx-linux-x64-gnu": "17.3.2",
    "@nx/nx-linux-x64-musl": "17.3.2"
  },
  "peerDependenciesMeta": {
    "@nx/nx-darwin-arm64": {
      "optional": true
    },
<<<<<<< HEAD
=======
    "@nx/nx-linux-arm64-gnu": {
      "optional": true
    },
>>>>>>> daadceab
    "@nx/nx-linux-x64-gnu": {
      "optional": true
    },
    "@nx/nx-linux-x64-musl": {
      "optional": true
    }
  },
  "nx": {
    "includedScripts": []
  },
  "workspaces": [
    "chain-api",
    "chain-cli",
    "chain-client",
    "chain-connect",
    "chain-test",
    "chain-ui",
    "chaincode"
  ],
  "dependencies": {
    "react": "^18.2.0",
    "react-dom": "^18.2.0"
  }
}<|MERGE_RESOLUTION|>--- conflicted
+++ resolved
@@ -69,10 +69,7 @@
   },
   "peerDependencies": {
     "@nx/nx-darwin-arm64": "17.3.2",
-<<<<<<< HEAD
-=======
     "@nx/nx-linux-arm64-gnu": "17.3.2",
->>>>>>> daadceab
     "@nx/nx-linux-x64-gnu": "17.3.2",
     "@nx/nx-linux-x64-musl": "17.3.2"
   },
@@ -80,12 +77,9 @@
     "@nx/nx-darwin-arm64": {
       "optional": true
     },
-<<<<<<< HEAD
-=======
     "@nx/nx-linux-arm64-gnu": {
       "optional": true
     },
->>>>>>> daadceab
     "@nx/nx-linux-x64-gnu": {
       "optional": true
     },
