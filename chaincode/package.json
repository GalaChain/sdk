{
  "name": "@gala-chain/chaincode",
<<<<<<< HEAD
  "version": "1.0.7",
=======
  "version": "1.0.6",
>>>>>>> 6d8d008a
  "description": "Framework for building chaincodes on GalaChain",
  "license": "Apache-2.0",
  "type": "commonjs",
  "main": "./lib/src/index.js",
  "typings": "./lib/src/index.d.ts",
  "files": [
    "lib"
  ],
  "scripts": {
    "build": "tsc -b",
    "clean": "tsc -b --clean",
    "tsc": "tsc",
    "madge": "madge --circular --warning lib",
    "lint": "nx run lint",
    "fix": "nx run lint --fix",
    "prepublishOnly": "npm i && npm run clean && npm run build && npm run lint && npm run madge",
    "format": "prettier --config ../.prettierrc 'src/**/*.ts' --write",
    "test": "jest"
  },
  "dependencies": {
    "@gala-chain/api": "1.0.6",
    "fabric-contract-api": "2.4.2",
    "fabric-shim": "2.4.2",
    "nanoid": "^3.3.6",
    "winston": "^3.8.2"
  },
  "peerDependencies": {
    "bignumber.js": "*",
    "class-transformer": "*",
    "class-validator": "*",
    "class-validator-jsonschema": "*",
    "dd-trace": "*",
    "elliptic": "*",
    "json-stringify-deterministic": "*"
  },
  "devDependencies": {
    "@types/elliptic": "*",
    "@types/node": "^16.11.41",
    "@types/setimmediate": "^1.0.2",
    "dd-trace": "^4.20.0",
    "git-branch-is": "^4.0.0",
    "madge": "^5.0.1",
    "nodemon": "^3.0.1",
    "nyc": "^14.1.1",
    "rimraf": "^3.0.2",
    "setimmediate": "^1.0.5"
  }
}<|MERGE_RESOLUTION|>--- conflicted
+++ resolved
@@ -1,10 +1,6 @@
 {
   "name": "@gala-chain/chaincode",
-<<<<<<< HEAD
   "version": "1.0.7",
-=======
-  "version": "1.0.6",
->>>>>>> 6d8d008a
   "description": "Framework for building chaincodes on GalaChain",
   "license": "Apache-2.0",
   "type": "commonjs",
@@ -25,7 +21,7 @@
     "test": "jest"
   },
   "dependencies": {
-    "@gala-chain/api": "1.0.6",
+    "@gala-chain/api": "1.0.7",
     "fabric-contract-api": "2.4.2",
     "fabric-shim": "2.4.2",
     "nanoid": "^3.3.6",
