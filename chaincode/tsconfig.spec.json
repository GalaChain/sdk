{
  "extends": "./tsconfig.json",
  "compilerOptions": {
    "outDir": "../dist/out-tsc",
    "module": "commonjs",
    "types": ["jest", "node"],
<<<<<<< HEAD
    "declarationMap": true,
=======
>>>>>>> bf9a0c4b
    "sourceMap": true
  },
  "include": ["jest.config.ts", "src/**/*.test.ts", "src/**/*.spec.ts", "src/**/*.d.ts"]
}<|MERGE_RESOLUTION|>--- conflicted
+++ resolved
@@ -4,10 +4,6 @@
     "outDir": "../dist/out-tsc",
     "module": "commonjs",
     "types": ["jest", "node"],
-<<<<<<< HEAD
-    "declarationMap": true,
-=======
->>>>>>> bf9a0c4b
     "sourceMap": true
   },
   "include": ["jest.config.ts", "src/**/*.test.ts", "src/**/*.spec.ts", "src/**/*.d.ts"]
