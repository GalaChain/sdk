/*
 * Copyright (c) Gala Games Inc. All rights reserved.
 * Licensed under the Apache License, Version 2.0 (the "License");
 * you may not use this file except in compliance with the License.
 * You may obtain a copy of the License at
 *
 *     http://www.apache.org/licenses/LICENSE-2.0
 *
 * Unless required by applicable law or agreed to in writing, software
 * distributed under the License is distributed on an "AS IS" BASIS,
 * WITHOUT WARRANTIES OR CONDITIONS OF ANY KIND, either express or implied.
 * See the License for the specific language governing permissions and
 * limitations under the License.
 */
import {
  ConflictError,
  CreateSaleResDto,
  CreateTokenSaleDTO,
  LaunchpadSale,
  NativeTokenQuantityDto,
  PreConditionFailedError,
  TokenInstanceKey
} from "@gala-chain/api";
import { BigNumber } from "bignumber.js";

import { mintTokenWithAllowance } from "../mint/index";
import { createTokenClass, updateTokenClass } from "../token/index";
import { GalaChainContext } from "../types";
import { getObjectByKey, putChainObject } from "../utils";
import { buyWithNative } from "./buyWithNative";

BigNumber.config({
  ROUNDING_MODE: BigNumber.ROUND_UP
});

/**
 * Creates a new token sale (Launchpad) in the GalaChain environment.
 *
 * This function validates input parameters, creates a token class, mints an initial supply
 * of tokens, and initializes the Launchpad sale object. If a pre-buy amount is specified,
 * it simulates a token purchase using native tokens.
 *
 * @param ctx - The context object providing access to the GalaChain environment.
 * @param launchpadDetails - An object containing details for the token sale, including:
 *   - `tokenName`: The name of the token being created.
 *   - `tokenSymbol`: The symbol for the token.
 *   - `tokenDescription`: A description of the token.
 *   - `tokenImage`: An optional image URL for the token.
 *   - `preBuyAmount`: The amount of native tokens to use for a pre-buy (optional).
 *
 * @returns A promise that resolves to a `CreateSaleResDto` object containing details about
 *          the created sale, including the vault address and token collection name.
 *
 * @throws DefaultError if:
 *   - Required fields (`tokenName`, `tokenSymbol`, `tokenDescription`) are missing or empty.
 *   - The token class creation fails (no response key returned).
 */
export async function createSale(
  ctx: GalaChainContext,
  launchpadDetails: CreateTokenSaleDTO
): Promise<CreateSaleResDto> {
  let isSaleFinalised = false;
  // Validate input parameters

  if (!launchpadDetails.websiteUrl && !launchpadDetails.telegramUrl && !launchpadDetails.twitterUrl) {
    throw new PreConditionFailedError("Token sale creation requires atleast one social link.");
  }

  launchpadDetails.tokenSymbol = launchpadDetails.tokenSymbol.toUpperCase();

  // Define the token class key
  const tokenInstanceKey = new TokenInstanceKey();
  tokenInstanceKey.collection = `${launchpadDetails.tokenCollection}`;
  tokenInstanceKey.category = `${launchpadDetails.tokenCategory}`;
  tokenInstanceKey.type = `${launchpadDetails.tokenSymbol}`;
  tokenInstanceKey.additionalKey = `${ctx.callingUser.replace(/\|/, ":")}`;
  tokenInstanceKey.instance = new BigNumber(0);

  // Validate uniqueness of sale and token
  const vaultAddress = `service|${tokenInstanceKey.getTokenClassKey().toStringKey()}$launchpad`;
  const key = ctx.stub.createCompositeKey(LaunchpadSale.INDEX_KEY, [vaultAddress]);
  const sale = await getObjectByKey(ctx, LaunchpadSale, key).catch(() => undefined);
  if (sale) {
    throw new ConflictError("This token and a sale associated with it already exists");
  }

  // Call createTokenClass
  await createTokenClass(ctx, {
    network: "GC",
    tokenClass: tokenInstanceKey.getTokenClassKey(),
    isNonFungible: false,
    decimals: 18,
    name: launchpadDetails.tokenName,
    symbol: launchpadDetails.tokenSymbol,
    description: launchpadDetails.tokenDescription,
    image: launchpadDetails.tokenImage,
    maxSupply: new BigNumber("2e+7"),
    maxCapacity: new BigNumber("2e+7"),
    totalMintAllowance: new BigNumber(0),
    totalSupply: new BigNumber(0),
    totalBurned: new BigNumber(0),
    authorities: [vaultAddress, ctx.callingUser]
  });

  // Mint tokens using the calling user's allowance
  await mintTokenWithAllowance(ctx, {
    tokenClassKey: tokenInstanceKey.getTokenClassKey(),
    tokenInstance: new BigNumber(0),
    owner: vaultAddress,
    quantity: new BigNumber("2e+7")
  });

  //Update token class to remove the calling user as an authority in the token class
  await updateTokenClass(ctx, {
    tokenClass: tokenInstanceKey.getTokenClassKey(),
    authorities: [vaultAddress]
  });

  // Create the LaunchpadSale object
  const launchpad = new LaunchpadSale(vaultAddress, tokenInstanceKey, ctx.callingUser);

  await putChainObject(ctx, launchpad);

  if (launchpadDetails.preBuyQuantity.isGreaterThan(0)) {
    const nativeTokenDto = new NativeTokenQuantityDto();
    nativeTokenDto.nativeTokenQuantity = launchpadDetails.preBuyQuantity;
    nativeTokenDto.vaultAddress = launchpad.vaultAddress;
    const tradeStatus = await buyWithNative(ctx, nativeTokenDto);
    isSaleFinalised = tradeStatus.isFinalized;
  }

  // Return the response object
  return {
    image: launchpadDetails.tokenImage,
    tokenName: launchpadDetails.tokenName,
    symbol: launchpadDetails.tokenSymbol,
    description: launchpadDetails.tokenDescription,
    websiteUrl: launchpadDetails.websiteUrl ? launchpadDetails.websiteUrl : "",
    telegramUrl: launchpadDetails.telegramUrl ? launchpadDetails.telegramUrl : "",
    twitterUrl: launchpadDetails.twitterUrl ? launchpadDetails.twitterUrl : "",
    initialBuyQuantity: launchpadDetails.preBuyQuantity.toFixed(),
    vaultAddress: vaultAddress,
    creatorAddress: ctx.callingUser,
    collection: launchpadDetails.tokenCollection,
    category: launchpadDetails.tokenCategory,
<<<<<<< HEAD
    functionName: "CreateSale"
=======
    functionName: "CreateSale",
    isFinalized: isSaleFinalised,
    tokenStringKey: tokenInstanceKey.getTokenClassKey().toStringKey()
>>>>>>> afba0c10
  };
}<|MERGE_RESOLUTION|>--- conflicted
+++ resolved
@@ -143,12 +143,8 @@
     creatorAddress: ctx.callingUser,
     collection: launchpadDetails.tokenCollection,
     category: launchpadDetails.tokenCategory,
-<<<<<<< HEAD
-    functionName: "CreateSale"
-=======
     functionName: "CreateSale",
     isFinalized: isSaleFinalised,
     tokenStringKey: tokenInstanceKey.getTokenClassKey().toStringKey()
->>>>>>> afba0c10
   };
 }