--- conflicted
+++ resolved
@@ -106,43 +106,6 @@
     // Then
     expect(response).toEqual(transactionErrorKey("TOKEN_NOT_IN_BALANCE"));
     expect(getWrites()).toEqual(writesMap());
-<<<<<<< HEAD
-  });
-
-  it("should fail to GrantAllowance when the instance is missing in balance", async () => {
-    const nftInstance = await createValidChainObject(TokenInstance, {
-      ...nft.tokenInstance1(),
-      owner: users.testUser2.identityKey
-    });
-    const nftClass = nft.tokenClass();
-    const nftClassKey = nft.tokenClassKey();
-    const nftInstanceQueryKey = await createValidDTO(TokenInstanceQueryKey, nft.tokenInstance1KeyPlain());
-
-    const nftBalance = new TokenBalance({
-      owner: users.testUser2.identityKey,
-      ...nftClassKey
-    });
-    expect(nftBalance.getNftInstanceIds()).toEqual([]);
-
-    const { ctx, contract, getWrites } = fixture(GalaChainTokenContract)
-      .registeredUsers(users.testUser2)
-      .savedState(nftClass, nftInstance, nftBalance);
-
-    const dto: GrantAllowanceDto = await createValidSubmitDTO(GrantAllowanceDto, {
-      tokenInstance: nftInstanceQueryKey,
-      quantities: [{ user: users.testUser1.identityKey, quantity: new BigNumber("100") }],
-      allowanceType: AllowanceType.Lock,
-      uses: new BigNumber("1")
-    }).signed(users.testUser2.privateKey);
-
-    // When
-    const response = await contract.GrantAllowance(ctx, dto);
-
-    // Then
-    expect(response).toEqual(transactionErrorKey("TOKEN_NOT_IN_BALANCE"));
-    expect(getWrites()).toEqual(writesMap());
-=======
->>>>>>> 9af2cae6
   });
 
   it("should fail to GrantAllowance when quantity is less than decimal limit", async () => {
@@ -370,17 +333,10 @@
       ...currencyClassKey
     });
     currencyBalance.ensureCanAddQuantity(new BigNumber("1000")).add();
-<<<<<<< HEAD
 
     const nftBalance = new TokenBalance({ owner: users.testUser2.identityKey, ...nftClassKey });
     nftBalance.ensureCanAddInstance(new BigNumber("1")).add();
 
-=======
-
-    const nftBalance = new TokenBalance({ owner: users.testUser2.identityKey, ...nftClassKey });
-    nftBalance.ensureCanAddInstance(new BigNumber("1")).add();
-
->>>>>>> 9af2cae6
     const { ctx, contract, getWrites } = fixture(GalaChainTokenContract)
       .registeredUsers(users.testUser2)
       .savedState(currencyClass, currencyInstance, nftClass, currencyBalance, nftBalance, nftInstance);
