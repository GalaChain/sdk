/*
 * Copyright (c) Gala Games Inc. All rights reserved.
 * Licensed under the Apache License, Version 2.0 (the "License");
 * you may not use this file except in compliance with the License.
 * You may obtain a copy of the License at
 *
 *     http://www.apache.org/licenses/LICENSE-2.0
 *
 * Unless required by applicable law or agreed to in writing, software
 * distributed under the License is distributed on an "AS IS" BASIS,
 * WITHOUT WARRANTIES OR CONDITIONS OF ANY KIND, either express or implied.
 * See the License for the specific language governing permissions and
 * limitations under the License.
 */
import {
  AllowanceKey,
  AllowanceType,
  ChainObject,
  GrantAllowanceQuantity,
  TokenAllowance,
  TokenBalance,
  TokenClass,
  TokenInstance,
  TokenInstanceKey,
  TokenInstanceQueryKey,
  TokenMintAllowance,
  TokenMintAllowanceRequest,
  TokenMintStatus,
<<<<<<< HEAD
=======
  TokenNotInBalanceError,
>>>>>>> daadceab
  createValidChainObject,
  createValidRangedChainObject
} from "@gala-chain/api";
import { BigNumber } from "bignumber.js";
import { instanceToPlain } from "class-transformer";

import { fetchBalances } from "../balances";
import { fetchKnownBurnCount } from "../burns/fetchBurns";
import { fetchMintAllowanceSupply } from "../mint/fetchMintAllowanceSupply";
import { fetchTokenInstance } from "../token";
import {
  InvalidDecimalError,
  NftInstanceAllowanceMismatchError,
  NotATokenAuthorityError
} from "../token/TokenError";
import { GalaChainContext } from "../types/GalaChainContext";
import {
  getObjectByKey,
  getObjectsByPartialCompositeKey,
  inverseEpoch,
  inverseTime,
  putChainObject,
  putRangedChainObject
} from "../utils";
import {
  BalanceNotFoundError,
  DuplicateAllowanceError,
  DuplicateUserError,
  GrantAllowanceFailedError,
  InvalidTokenOwnerError,
  MintCapacityExceededError,
  TotalSupplyExceededError
} from "./AllowanceError";
import { isAllowanceExpired } from "./checkAllowances";
import { refreshAllowances } from "./refreshAllowances";

// this determines how many balances is enough to warrant optimization of allowance fetch
// const BALANCE_COUNT_THRESHOLD = 50;

async function grantAllowanceByPartialKey(
  ctx: GalaChainContext,
  tokenInstance: TokenInstanceQueryKey,
  allowanceType: AllowanceType,
  quantities: Array<GrantAllowanceQuantity>,
  uses: BigNumber,
  expires: number
): Promise<TokenAllowance[]> {
  const tokenBalances = await fetchBalances(ctx, {
    owner: ctx.callingUser,
    ...tokenInstance
  });

  const tokenAllowances: Array<TokenAllowance> = [];

  const fetchAllowanceOps: Promise<TokenAllowance[]>[] = [];

  const grantedToUser = quantities[0].user; // in the context of a partial key grant, only one user should be grantedTo

  for (const balance of tokenBalances) {
    if (balance.containsAnyNftInstanceId()) {
      for (const balanceInstance of balance.getNftInstanceIds()) {
        const allowanceQueryParamsForBalance = [
          grantedToUser,
          balance.collection,
          balance.category,
          balance.type,
          balance.additionalKey,
          balanceInstance.toString(),
          allowanceType.toString(),
          ctx.callingUser // grantedBy ChainKey#7
        ];

        fetchAllowanceOps.push(
          getObjectsByPartialCompositeKey(
            ctx,
            TokenAllowance.INDEX_KEY,
            allowanceQueryParamsForBalance,
            TokenAllowance
          )
        );
      }
    } else {
      // no instanceIds on balance, assume fungible TokenClass
      const allowanceQueryParamsForBalance = [
        grantedToUser,
        balance.collection,
        balance.category,
        balance.type,
        balance.additionalKey,
        TokenInstance.FUNGIBLE_TOKEN_INSTANCE.toString(),
        allowanceType.toString(),
        ctx.callingUser // grantedBy ChainKey#7
      ];

      fetchAllowanceOps.push(
        getObjectsByPartialCompositeKey(
          ctx,
          TokenAllowance.INDEX_KEY,
          allowanceQueryParamsForBalance,
          TokenAllowance
        )
      );
    }
  }

  // execute and aggregate fetch operations
  for (const op of fetchAllowanceOps) {
    await op
      .then((fetched) => {
        tokenAllowances.push(...fetched);
      })
      .catch((e) => {
        failedAllowances.push(e);
      });
  }

  //refresh existing allowances
  await refreshAllowances(
    ctx,
    tokenAllowances.map((allowance) => {
      const allowKey = new AllowanceKey();
      allowKey.grantedTo = allowance.grantedTo;
      allowKey.collection = allowance.collection;
      allowKey.category = allowance.category;
      allowKey.type = allowance.type;
      allowKey.additionalKey = allowance.additionalKey;
      allowKey.instance = allowance.instance;
      allowKey.allowanceType = allowance.allowanceType;
      allowKey.grantedBy = allowance.grantedBy;
      allowKey.created = allowance.created;
      return {
        allowanceKey: allowKey,
        uses,
        expires
      };
    })
  );

  const grantAllowanceOps: Promise<TokenAllowance[]>[] = [];

  tokenBalances.forEach((tokenBalance) => {
    if (tokenBalance.containsAnyNftInstanceId()) {
      // construct a GrantAllowance call per instance / nft
      let allowanceInstanceKeys = tokenBalance.getNftInstanceIds().map((instanceId) => {
        const allowanceTokenInstanceKey = new TokenInstanceQueryKey();
        allowanceTokenInstanceKey.collection = tokenBalance.collection;
        allowanceTokenInstanceKey.category = tokenBalance.category;
        allowanceTokenInstanceKey.type = tokenBalance.type;
        allowanceTokenInstanceKey.additionalKey = tokenBalance.additionalKey;
        allowanceTokenInstanceKey.instance = instanceId;
        return allowanceTokenInstanceKey;
      });

      //filter keys to ones that don't have existing allowances
      allowanceInstanceKeys = allowanceInstanceKeys.filter(
        (allowanceKey) =>
          tokenAllowances.findIndex(
            (allowance) =>
              allowance.collection === allowanceKey.collection &&
              allowance.category === allowanceKey.category &&
              allowance.type === allowanceKey.type &&
              allowance.additionalKey === allowanceKey.additionalKey &&
              allowanceKey.instance &&
              allowance.instance.isEqualTo(allowanceKey.instance)
          ) < 0
      );

      allowanceInstanceKeys.forEach((allowanceKey) => {
        const params = { tokenInstance: allowanceKey, allowanceType, quantities, uses, expires };
        grantAllowanceOps.push(grantAllowance(ctx, params));
      });
    } else {
      // no-op; Partial Allowances don't support or really make sense for Fungible Tokens,
      // which are the primary case of empty instanceIds array.
      // it would be better to verify with the isNonFungible property.
      // However, this property is not present on the TokenBalance class, and looking up
      // every TokenClass for partial allowance grants would be a lot of reads which could
      // contribute to conflicts.
      ctx.logger.info(
        `Skipping GrantAllowanceByPartialKey for tokenBalance with no instanceIds. ` +
          `${JSON.stringify(tokenBalance)}`
      );
    }
  });

  const grantedAllowances: TokenAllowance[] = [];
  const failedAllowances: Array<{ message: string; payload: Record<string, unknown> }> = [];

  for (const op of grantAllowanceOps) {
    await op
      .then((granted) => {
        // throw new Error(`granted ${granted[0].getCompositeKey()}`)

        grantedAllowances.push(...granted);
      })
      .catch((e) => {
        failedAllowances.push(e);
      });
  }

  if (failedAllowances.length > 0) {
    throw new GrantAllowanceFailedError(failedAllowances);
  }

  return grantedAllowances;
}

export function ensureQuantityCanBeMinted(
  tokenClass: TokenClass,
  quantity: BigNumber,
  totalKnownMintAllowanceCount?: BigNumber,
  totalKnownBurnsCount?: BigNumber
): boolean {
  // todo: remove if applicable when totalSupply is fully deprecated
  // temporary hotfix for supporting maxSupply in the legacy MintToken function
  if (
    tokenClass.totalSupply &&
    tokenClass.totalSupply.isGreaterThan("0") &&
    tokenClass.totalSupply.plus(quantity).isGreaterThan(tokenClass.maxSupply)
  ) {
    throw new TotalSupplyExceededError(tokenClass.getCompositeKey(), tokenClass.maxSupply, quantity);
  }

  // todo: totalMintAllowance not being accounted for here in original MintToken implementation.
  // Transitioning to the experimental (as of 2023-03) high-throughput-mint implementation is anticipated to resolve this.
  // currently, using the original MintToken implementation will always end up setting totalKnownMintAllowanceCount to zero,
  // leaving open the possibility of exceeding the maxSupply defined in a token class.
  if (!totalKnownMintAllowanceCount) {
    totalKnownMintAllowanceCount = new BigNumber("0");
  }

  // Note older implementation had checked tokenClass.totalBurned,
  // however `burnTokens` had not been updating this value due to MVCC READ CONFLICTs,
  // so setting a default of 0 for backwards compatibility is the same result.
  // enforcing burns on mint capacity will require moving to the high throughput mint implementation
  if (!totalKnownBurnsCount) {
    totalKnownBurnsCount = new BigNumber("0");
  }

  // If there is a maxCapacity, then total mint allowance cannot exceed that
  // If there is a maxSupply, then total mint allowance - burn quantity cannot exceed that
  if (
    tokenClass.maxCapacity &&
    tokenClass.maxCapacity.isGreaterThan(new BigNumber(0)) &&
    totalKnownMintAllowanceCount.plus(quantity).isGreaterThan(tokenClass.maxCapacity)
  ) {
    throw new MintCapacityExceededError(tokenClass.getCompositeKey(), tokenClass.maxCapacity, quantity);
  }

  if (
    tokenClass.maxSupply &&
    tokenClass.maxSupply.isGreaterThan(new BigNumber(0)) &&
    totalKnownMintAllowanceCount
      .minus(totalKnownBurnsCount)
      .plus(quantity)
      .isGreaterThan(tokenClass.maxSupply)
  ) {
    throw new TotalSupplyExceededError(tokenClass.getCompositeKey(), tokenClass.maxSupply, quantity);
  }

  return true;
}

export interface GrantAllowanceParams {
  tokenInstance: TokenInstanceQueryKey;
  allowanceType: AllowanceType;
  quantities: Array<GrantAllowanceQuantity>;
  uses: BigNumber;
  expires: number;
}

async function putAllowancesOnChain(
  ctx: GalaChainContext,
  { allowanceType, quantities, uses, expires }: Omit<GrantAllowanceParams, "tokenInstance">,
  instanceKey: TokenInstanceKey,
  tokenClass: TokenClass
): Promise<TokenAllowance[]> {
  const returnArray: TokenAllowance[] = [];
  for (let index = 0; index < quantities.length; index++) {
    const decimalPlaces = quantities[index].quantity.decimalPlaces() ?? 0;
    if (decimalPlaces > tokenClass.decimals) {
      throw new InvalidDecimalError(quantities[index].quantity, tokenClass.decimals);
    }

    const grantedTo = quantities[index].user;

    const newAllowance = await createValidChainObject(TokenAllowance, {
      collection: instanceKey.collection,
      category: instanceKey.category,
      type: instanceKey.type,
      additionalKey: instanceKey.additionalKey,
      instance: instanceKey.instance,
      quantity: quantities[index].quantity,
      uses: quantities[index].quantity.isFinite() ? uses : new BigNumber(Infinity),
      expires,
      allowanceType: allowanceType,
      grantedBy: ctx.callingUser,
      created: ctx.txUnixTime,
      grantedTo
    });

    if (quantities[index].quantity.isFinite()) {
      newAllowance.quantitySpent = new BigNumber(0);
      newAllowance.usesSpent = new BigNumber(0);
    }

    if (allowanceType !== AllowanceType.Mint) {
      // Validate instance
      await newAllowance.validateOrReject();
    }

    if (allowanceType === AllowanceType.Lock) {
      await preventDuplicateAllowance(ctx, newAllowance);
    }

    await putChainObject(ctx, newAllowance);
    // todo: this code appears to be writing an un-modified tokenClass on every mint allowance grant...?
    // I don't see code that increments the totalSupply, totalMintAllowanceSupply, etc.
    // can it just be removed as we migrate to TokenMintAllowanceRequest for knownMintAllowanceRequest totals?
    // if (allowanceType === AllowanceType.Mint) {
    //   await putChainObject(ctx, tokenClass);
    // }
    returnArray.push(newAllowance);
  }

  return returnArray;
}

// todo: when grantAllowance is deprecated for Mints, move this function to ../mint module
export async function putMintAllowanceRequestsOnChain(
  ctx: GalaChainContext,
  { quantities, uses, expires }: Omit<GrantAllowanceParams, "tokenInstance">,
  tokenClass: TokenClass,
  knownMintAllowanceSupply: BigNumber
) {
  const mintAllowanceQtyEntries: TokenMintAllowanceRequest[] = [];

  const epochKey = inverseEpoch(ctx, 0);
  const timeKey = inverseTime(ctx, 0);

  for (let index = 0; index < quantities.length; index++) {
    const decimalPlaces = quantities[index].quantity.decimalPlaces() ?? 0;
    if (decimalPlaces > tokenClass.decimals) {
      throw new InvalidDecimalError(quantities[index].quantity, tokenClass.decimals);
    }

    const grantedTo = quantities[index].user;

    // Ledger entry for new mint allowance qty
    const mintAllowanceEntry = await createValidRangedChainObject(TokenMintAllowanceRequest, {
      id: "-", // hack to avoid compilation error
      collection: tokenClass.collection,
      category: tokenClass.category,
      type: tokenClass.type,
      additionalKey: tokenClass.additionalKey,
      timeKey: timeKey,
      totalKnownMintAllowancesCount: knownMintAllowanceSupply,
      grantedBy: ctx.callingUser,
      grantedTo: grantedTo,
      created: ctx.txUnixTime,
      quantity: quantities[index].quantity,
      uses: uses,
      expires: expires,
      state: TokenMintStatus.Unknown,
      epoch: epochKey
    });

    mintAllowanceEntry.id = mintAllowanceEntry.requestId();

    await putRangedChainObject(ctx, mintAllowanceEntry);

    mintAllowanceQtyEntries.push(mintAllowanceEntry);
  }

  return mintAllowanceQtyEntries;
}

export interface PutMintAllowancesOnChainParams {
  mintAllowanceRequests: Array<TokenMintAllowanceRequest>;
}
// todo: when grantAllowance is deprecated for Mints, move this function to ../mint module
export async function putMintAllowancesOnChain(
  ctx: GalaChainContext,
  { mintAllowanceRequests }: PutMintAllowancesOnChainParams,
  tokenClass: TokenClass,
  knownMintAllowanceSupply: BigNumber
) {
  const mintAllowanceEntries: TokenMintAllowance[] = [];

  for (const mintAllowanceRequest of mintAllowanceRequests) {
    const decimalPlaces = mintAllowanceRequest.quantity.decimalPlaces() ?? 0;
    if (decimalPlaces > tokenClass.decimals) {
      throw new InvalidDecimalError(mintAllowanceRequest.quantity, tokenClass.decimals);
    }

    const grantedTo = mintAllowanceRequest.grantedTo;

    // Ledger entry for new mint allowance chain object for tracking quantity
    const mintAllowanceEntry = await createValidChainObject(TokenMintAllowance, {
      collection: tokenClass.collection,
      category: tokenClass.category,
      type: tokenClass.type,
      additionalKey: tokenClass.additionalKey,
      totalKnownMintAllowancesAtRequest: knownMintAllowanceSupply,
      grantedBy: ctx.callingUser,
      grantedTo: grantedTo,
      created: ctx.txUnixTime,
      quantity: mintAllowanceRequest.quantity,
      reqId: mintAllowanceRequest.requestId()
    });

    await putChainObject(ctx, mintAllowanceEntry);

    mintAllowanceEntries.push(mintAllowanceEntry);
  }

  return mintAllowanceEntries;
}

export async function grantAllowance(
  ctx: GalaChainContext,
  { tokenInstance: tokenInstanceQueryKey, allowanceType, quantities, uses, expires }: GrantAllowanceParams
): Promise<TokenAllowance[]> {
  // This can be batched by passing multiple people

  if (new Set(quantities.map((i) => i.user)).size !== quantities.length) {
    throw new DuplicateUserError(quantities.map((q) => q.user));
  }

  if (!tokenInstanceQueryKey.isCompleteKey()) {
    return grantAllowanceByPartialKey(ctx, tokenInstanceQueryKey, allowanceType, quantities, uses, expires);
  }

  const instanceKey = tokenInstanceQueryKey.toCompleteKey();

  // This will throw an error if it can't be found
  const keyList = TokenClass.buildClassKeyList(instanceKey);

  const compositeKey = ChainObject.getCompositeKeyFromParts(TokenClass.INDEX_KEY, keyList);
  const tokenClass: TokenClass = await getObjectByKey(ctx, TokenClass, compositeKey);
  const totalQuantity = quantities.reduce((a, b) => a.plus(b.quantity), new BigNumber(0));

  // todo: deprecate grantAllowance for Mints
  // migrate all consumers to HighThroughputMintAllowance
  // If the action is to give mint allowance then only the token authorities can do that.
  // Otherwise, use normal permission checks
  if (allowanceType === AllowanceType.Mint) {
    // Check if the caller is an authority on the token
    if (!tokenClass.authorities.includes(ctx.callingUser)) {
      throw new NotATokenAuthorityError(
        ctx.callingUser,
        tokenClass.getCompositeKey(),
        tokenClass.authorities
      );
    }

    if (tokenClass.isNonFungible && !instanceKey.instance.isEqualTo(TokenInstance.FUNGIBLE_TOKEN_INSTANCE)) {
      throw new NftInstanceAllowanceMismatchError(instanceKey.instance, AllowanceType.Mint);
    }

    // fetch known amounts
    // legacy grantAllowance does not account for high throughput concurrency.
    // a value of 1 here is the smallest value we can use that will offset enough to let us write a
    // TokenMintRequest while reading prior requests to get the current known supply.
    // we expect MVCC conflicts in this case when multiple legacy grant mint allowance requests happen in the same block
    // only one will win, and be correct, subsequent requests in the same block would miss the others and potentially oversupply the token
    // using the legacy grantAllowance for mints and patching in an accurate supply counter can't work, supporting this method has the above tradeoff
    const knownMintAllowanceSupply = await fetchMintAllowanceSupply(ctx, tokenClass, 1);
    const knownBurnsCount = await fetchKnownBurnCount(ctx, tokenClass);

    ensureQuantityCanBeMinted(tokenClass, totalQuantity, knownMintAllowanceSupply, knownBurnsCount);

    const tokenAllowances = await putAllowancesOnChain(
      ctx,
      { allowanceType, quantities, uses, expires },
      instanceKey,
      tokenClass
    );

    const mintAllowanceRequests = await putMintAllowanceRequestsOnChain(
      ctx,
      { allowanceType, quantities, uses, expires },
      tokenClass,
      knownMintAllowanceSupply
    );

    await putMintAllowancesOnChain(ctx, { mintAllowanceRequests }, tokenClass, knownMintAllowanceSupply);

    return tokenAllowances;
  } /* Non-Mint Allowances */ else {
    const tokenInstance = await fetchTokenInstance(ctx, instanceKey);

    if (
      tokenInstance.isNonFungible &&
      tokenInstance.instance.isEqualTo(TokenInstance.FUNGIBLE_TOKEN_INSTANCE)
    ) {
      throw new NftInstanceAllowanceMismatchError(tokenInstance.instance, allowanceType);
    }

    // Check that the caller owns the token that they are granting an allowance for:
    if (tokenInstance.isNonFungible) {
      // if the token is non-fungible, then we can check owner on tokenInstance
      if (tokenInstance.owner !== ctx.callingUser) {
        throw new InvalidTokenOwnerError(
          ctx.callingUser,
          instanceKey.toStringKey(),
          AllowanceType[allowanceType],
          tokenInstance.owner
        );
      }

      // verify if the token exists in the balance
      const [balance]: (TokenBalance | undefined)[] = await fetchBalances(ctx, {
        ...instanceKey,
        owner: tokenInstance.owner
      });
      const currentInstances = balance?.getNftInstanceIds() ?? [];
      if (!currentInstances.some((i) => i.eq(instanceKey.instance))) {
        throw new TokenNotInBalanceError(tokenInstance.owner, instanceKey, instanceKey.instance);
      }
    }

    return putAllowancesOnChain(ctx, { allowanceType, quantities, uses, expires }, instanceKey, tokenClass);
  }
}

export async function preventDuplicateAllowance(
  ctx: GalaChainContext,
  tokenAllowance: TokenAllowance
): Promise<void> {
  const chainKeys = [
    tokenAllowance.grantedTo,
    tokenAllowance.collection,
    tokenAllowance.category,
    tokenAllowance.type,
    tokenAllowance.additionalKey,
    tokenAllowance.instance.toString(),
    tokenAllowance.allowanceType.toString(),
    tokenAllowance.grantedBy
  ];

  const results = await getObjectsByPartialCompositeKey(
    ctx,
    TokenAllowance.INDEX_KEY,
    chainKeys,
    TokenAllowance
  );

  for (const existingAllowance of results) {
    if (allowanceIsUseable(ctx, existingAllowance)) {
      const payload = instanceToPlain(tokenAllowance);

      throw new DuplicateAllowanceError(chainKeys.join(ChainObject.ID_SPLIT_CHAR), payload);
    }
  }
}

export function allowanceIsUseable(ctx: GalaChainContext, tokenAllowance: TokenAllowance): boolean {
  if (isAllowanceExpired(ctx, tokenAllowance)) {
    return false;
  }

  if (tokenAllowance.usesSpent === undefined && tokenAllowance.quantitySpent === undefined) {
    return true;
  }

  if (
    tokenAllowance.usesSpent?.isGreaterThanOrEqualTo(tokenAllowance.uses) ||
    tokenAllowance.quantitySpent?.isGreaterThanOrEqualTo(tokenAllowance.quantity)
  ) {
    return false;
  }

  return true;
}<|MERGE_RESOLUTION|>--- conflicted
+++ resolved
@@ -26,10 +26,7 @@
   TokenMintAllowance,
   TokenMintAllowanceRequest,
   TokenMintStatus,
-<<<<<<< HEAD
-=======
   TokenNotInBalanceError,
->>>>>>> daadceab
   createValidChainObject,
   createValidRangedChainObject
 } from "@gala-chain/api";
