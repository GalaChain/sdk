/*
 * Copyright (c) Gala Games Inc. All rights reserved.
 * Licensed under the Apache License, Version 2.0 (the "License");
 * you may not use this file except in compliance with the License.
 * You may obtain a copy of the License at
 *
 *     http://www.apache.org/licenses/LICENSE-2.0
 *
 * Unless required by applicable law or agreed to in writing, software
 * distributed under the License is distributed on an "AS IS" BASIS,
 * WITHOUT WARRANTIES OR CONDITIONS OF ANY KIND, either express or implied.
 * See the License for the specific language governing permissions and
 * limitations under the License.
 */
import {
  ChainCallDTO,
  ForbiddenError,
  PublicKey,
  SigningScheme,
  UserAlias,
  UserProfileStrict,
  ValidationFailedError,
  signatures
} from "@gala-chain/api";
import * as protos from "fabric-protos";

import { PkInvalidSignatureError, PublicKeyService } from "../services";
import { PkMissingError } from "../services/PublicKeyError";
import { GalaChainContext } from "../types";

class MissingSignatureError extends ValidationFailedError {
  constructor() {
    super("Signature is missing.");
  }
}

class InvalidSignatureParametersError extends ValidationFailedError {
  constructor(dto: ChainCallDTO | undefined) {
    super(
<<<<<<< HEAD
      `Invalid multisig parameters. A single signature string, or an array of at least 2 signatures is expected, ` +
        `but got 'signature': ${dto?.signature} and 'multisig': ${dto?.multisig}`
=======
      `Invalid signature parameters. A single signature string, or an array of at least 2 signatures is expected, ` +
        `but got 'signature': ${dto?.signature} and 'signatures': ${dto?.signatures}`
>>>>>>> df58cf7b
    );
  }
}

class MultipleSignaturesNotAllowedError extends ValidationFailedError {
  constructor() {
    super(
      `Multiple signatures are not allowed when signing is not ETH, or when signerAddress or signerPublicKey or prefix is provided.`
    );
  }
}

class CannotRecoverPublicKeyError extends ValidationFailedError {
  constructor(index: number, signature: string) {
    super(`Cannot recover public key from signature: ${signature}.`, { index, signature });
  }
}

class DuplicateSignerPublicKeyError extends ValidationFailedError {
  constructor(signedByKeys: string[]) {
    super(`Duplicate signer public key in: ${signedByKeys.join(", ")}.`, { signedByKeys });
  }
}

class UserProfileMismatchError extends ValidationFailedError {
  constructor(info: string, expectedInfo: string) {
    super(`User profile mismatch. Expected: ${expectedInfo}. Got: ${info}.`, { info, expectedInfo });
  }
}

class RedundantSignerPublicKeyError extends ValidationFailedError {
  constructor(recovered: string, inDto: string) {
    super(
      "Public key is redundant when it can be recovered from the signature, or when the address is provided.",
      {
        recovered,
        inDto
      }
    );
  }
}

class PublicKeyMismatchError extends ValidationFailedError {
  constructor(recovered: string, inDto: string) {
    super("Public key recovered from signature is different from the one provided in dto.", {
      recovered,
      inDto
    });
  }
}

class RedundantSignerAddressError extends ValidationFailedError {
  constructor(recovered: string, inDto: string) {
    super("Signer address is redundant when it can be recovered from the signature.", {
      recovered,
      inDto
    });
  }
}

class AddressMismatchError extends ValidationFailedError {
  constructor(recovered: string, inDto: string) {
    super("Signer address recovered from signature is different from the one provided in dto.", {
      recovered,
      inDto
    });
  }
}

class MissingSignerError extends ValidationFailedError {
  constructor(signature: string) {
    super(`Missing signerPublicKey or signerAddress field in dto. Signature: ${signature}.`, { signature });
  }
}

class UserNotRegisteredError extends ValidationFailedError {
  constructor(userId: string) {
    super(`User ${userId} is not registered.`, { userId });
  }
}

export class ChaincodeAuthorizationError extends ForbiddenError {}

export interface AuthenticateResult {
  alias: string;
  ethAddress?: string;
  tonAddress?: string;
  roles: string[];
  signedByKeys: string[];
  signatureQuorum: number;
}

/**
 *
 * @param ctx
 * @param dto
 * @returns User alias of the calling user.
 */
export async function authenticate(
  ctx: GalaChainContext,
  dto: ChainCallDTO | undefined
): Promise<AuthenticateResult> {
  if (noSignatures(dto)) {
    if (dto?.signerAddress?.startsWith("service|")) {
      return await authenticateAsOriginChaincode(ctx, dto, dto.signerAddress.slice(8));
    }

    throw new MissingSignatureError();
  }

  if (singleSignature(dto)) {
    return await authenticateSingleSignature(ctx, dto);
  }

  if (multipleSignatures(dto)) {
    return await authenticateMultipleSignatures(ctx, dto);
  }

  throw new InvalidSignatureParametersError(dto);
}

export async function authenticateSingleSignature(
  ctx: GalaChainContext,
  dto: ChainCallDTO & { signature: string }
): Promise<AuthenticateResult> {
  const signing = dto.signing ?? SigningScheme.ETH;
  const recoveredPkHex = recoverPublicKey(dto.signature, dto, dto.prefix ?? "");

  if (recoveredPkHex !== undefined) {
    if (dto.signerPublicKey !== undefined) {
      const hexKey = signatures.getNonCompactHexPublicKey(dto.signerPublicKey);
      if (recoveredPkHex !== hexKey) {
        throw new PublicKeyMismatchError(recoveredPkHex, hexKey);
      } else {
        throw new RedundantSignerPublicKeyError(recoveredPkHex, dto.signerPublicKey);
      }
    }
    if (dto.signerAddress !== undefined) {
      const ethAddress = signatures.getEthAddress(recoveredPkHex);
      if (dto.signerAddress !== ethAddress) {
        throw new AddressMismatchError(ethAddress, dto.signerAddress);
      } else {
        throw new RedundantSignerAddressError(ethAddress, dto.signerAddress);
      }
    }

    const p = await getUserProfile(ctx, recoveredPkHex, signing);
    return singleSignAuthResult(p, recoveredPkHex);
  } else if (dto.signerAddress !== undefined) {
    if (dto.signerPublicKey !== undefined) {
      throw new RedundantSignerPublicKeyError(dto.signerAddress, dto.signerPublicKey);
    }

    const resp = await getUserProfileAndPublicKey(ctx, dto.signerAddress, signing);

    if (!dto.isSignatureValid(resp.matchedKey)) {
      throw new PkInvalidSignatureError(resp.profile.alias);
    }

    return singleSignAuthResult(resp.profile, resp.matchedKey);
  } else if (dto.signerPublicKey !== undefined) {
    if (!dto.isSignatureValid(dto.signerPublicKey)) {
      const address = PublicKeyService.getUserAddress(dto.signerPublicKey, signing);
      throw new PkInvalidSignatureError(address);
    }

    const p = await getUserProfile(ctx, dto.signerPublicKey, signing);
    return singleSignAuthResult(p, dto.signerPublicKey);
  } else {
    throw new MissingSignerError(dto.signature);
  }
}

async function authenticateMultipleSignatures(
  ctx: GalaChainContext,
<<<<<<< HEAD
  dto: ChainCallDTO & { multisig: string[] }
=======
  dto: ChainCallDTO & { signatures: string[] }
>>>>>>> df58cf7b
): Promise<AuthenticateResult> {
  const signing = dto.signing ?? SigningScheme.ETH;

  if (
    signing !== SigningScheme.ETH ||
    dto.signerAddress !== undefined ||
    dto.signerPublicKey !== undefined ||
    dto.prefix !== undefined
  ) {
    throw new MultipleSignaturesNotAllowedError();
  }

  const profileEntries: [string, UserProfileStrict][] = [];

<<<<<<< HEAD
  for (const [index, signature] of dto.multisig.entries()) {
=======
  for (const [index, signature] of dto.signatures.entries()) {
>>>>>>> df58cf7b
    const recoveredPkHex = recoverPublicKey(signature, dto, dto.prefix ?? "");
    if (recoveredPkHex === undefined) {
      throw new CannotRecoverPublicKeyError(index, signature);
    }
    const profile = await getUserProfile(ctx, recoveredPkHex, signing);
    profileEntries.push([recoveredPkHex, profile]);
  }

  const signedByKeys = profileEntries.map((p) => p[0]);
  const keySet = new Set(signedByKeys);
  if (keySet.size !== signedByKeys.length) {
    throw new DuplicateSignerPublicKeyError(signedByKeys);
  }

  const firstProfileEntry = profileEntries[0];

  if (!firstProfileEntry) {
<<<<<<< HEAD
    throw new CannotRecoverPublicKeyError(0, dto.multisig[0]);
=======
    throw new CannotRecoverPublicKeyError(0, dto.signatures[0]);
>>>>>>> df58cf7b
  }

  const expectedInfo = profileInfoString(firstProfileEntry[1]);

  for (const [, profile] of profileEntries) {
    const info = profileInfoString(profile);
    if (info !== expectedInfo) {
      throw new UserProfileMismatchError(info, expectedInfo);
    }
  }

  // TODO test for profile mismatch
  // TODO test for duplicate signer public key
  // TODO test update user roles and update public key for multisig

  const result: AuthenticateResult = {
    alias: firstProfileEntry[1].alias,
    roles: firstProfileEntry[1].roles,
    signedByKeys: profileEntries.map((p) => p[0]),
    signatureQuorum: firstProfileEntry[1].signatureQuorum
  };

  return result;
}

function profileInfoString(profile: UserProfileStrict): string {
  return `alias: ${profile.alias}, roles: ${profile.roles}, signatureQuorum: ${profile.signatureQuorum}`;
}

async function getUserProfile(
  ctx: GalaChainContext,
  publicKey: string,
  signing: SigningScheme
): Promise<UserProfileStrict> {
  const address = PublicKeyService.getUserAddress(publicKey, signing);
  const profile = await PublicKeyService.getUserProfile(ctx, address);

  if (profile !== undefined) {
    return profile;
  }

  if (ctx.config.allowNonRegisteredUsers) {
    return PublicKeyService.getDefaultUserProfile(publicKey, signing);
  }

  throw new UserNotRegisteredError(address);
}

async function getUserProfileAndPublicKey(
  ctx: GalaChainContext,
  address: string,
  signing: SigningScheme
): Promise<{ profile: UserProfileStrict; publicKey: PublicKey; matchedKey: string }> {
  const profile = await PublicKeyService.getUserProfile(ctx, address);

  if (profile === undefined) {
    throw new UserNotRegisteredError(address);
  }

  const publicKey = await PublicKeyService.getPublicKey(ctx, profile.alias);

  if (publicKey === undefined) {
    throw new PkMissingError(profile.alias);
  }

  const matchedKey = publicKey
    .getAllPublicKeys()
    .find((pk) => PublicKeyService.getUserAddress(pk, signing) === address);

  if (matchedKey === undefined) {
    throw new PkMissingError(profile.alias);
  }

  return { profile, publicKey, matchedKey };
}

function recoverPublicKey(signature: string, dto: ChainCallDTO, prefix = ""): string | undefined {
  if (dto.signing === SigningScheme.TON) {
    return undefined;
  }

  try {
    return signatures.recoverPublicKey(signature, dto, prefix);
  } catch (err) {
    return undefined;
  }
}

export async function ensureIsAuthenticatedBy(
  ctx: GalaChainContext,
  dto: ChainCallDTO,
  expectedAlias: string
): Promise<{ alias: string; ethAddress?: string }> {
  const user = await authenticate(ctx, dto);

  if (user.alias !== expectedAlias) {
    throw new ForbiddenError(`Dto is authenticated by ${user.alias}, not by ${expectedAlias}.`, {
      authorized: user
    });
  }

  return user;
}

/**
 * Authenticate as chaincode on the basis of the chaincodeId from the signed
 * proposal. This is a reliable way to authenticate as chaincode, because the
 * signed proposal is passed by a peer to the chaincode and can't be faked.
 */
export async function authenticateAsOriginChaincode(
  ctx: GalaChainContext,
  dto: ChainCallDTO,
  chaincode: string
): Promise<AuthenticateResult> {
  const signedProposal = ctx.stub.getSignedProposal();
  if (signedProposal === undefined) {
    const message = "Chaincode authorization failed: got empty signed proposal.";
    throw new ChaincodeAuthorizationError(message);
  }

  // @ts-expect-error error in fabric types mapping
  const proposalPayload = signedProposal.proposal.payload?.array?.[0];

  if (proposalPayload === undefined) {
    const message = "Chaincode authorization failed: got empty proposal payload in signed proposal.";
    throw new ChaincodeAuthorizationError(message);
  }

  const decodedProposal = protos.protos.ChaincodeProposalPayload.decode(proposalPayload);
  const invocationSpec = protos.protos.ChaincodeInvocationSpec.decode(decodedProposal.input);
  const chaincodeId = invocationSpec.chaincode_spec?.chaincode_id?.name;

  if (chaincodeId === undefined) {
    const message = "Chaincode authorization failed: got empty chaincodeId in signed proposal.";
    throw new ChaincodeAuthorizationError(message);
  }

  if (chaincodeId !== chaincode) {
    const message = `Chaincode authorization failed. Got DTO with signerAddress: ${dto.signerAddress}, but signed proposal has chaincodeId: ${chaincodeId}.`;
    throw new ChaincodeAuthorizationError(message);
  }

  return {
    alias: `service|${chaincode}`,
    ethAddress: undefined,
    roles: [],
    signedByKeys: [],
    signatureQuorum: 0
  };
}

<<<<<<< HEAD
function noSignatures(dto: ChainCallDTO | undefined): dto is Omit<ChainCallDTO, "signature" | "multisig"> {
  return !!dto && dto.signature === undefined && dto.multisig === undefined;
=======
function noSignatures(dto: ChainCallDTO | undefined): dto is Omit<ChainCallDTO, "signature" | "signatures"> {
  return !!dto && dto.signature === undefined && dto.signatures === undefined;
>>>>>>> df58cf7b
}

function singleSignature(
  dto: ChainCallDTO | undefined
<<<<<<< HEAD
): dto is Omit<ChainCallDTO, "multisig"> & { signature: string } {
  return !!dto && dto.signature !== undefined && dto.multisig === undefined;
=======
): dto is Omit<ChainCallDTO, "signatures"> & { signature: string } {
  return !!dto && dto.signature !== undefined && dto.signatures === undefined;
>>>>>>> df58cf7b
}

function multipleSignatures(
  dto: ChainCallDTO | undefined
<<<<<<< HEAD
): dto is Omit<ChainCallDTO, "signature"> & { multisig: string[] } {
  return !!dto && dto.multisig !== undefined && dto.multisig.length >= 2 && dto.signature === undefined;
=======
): dto is Omit<ChainCallDTO, "signature"> & { signatures: string[] } {
  return !!dto && dto.signatures !== undefined && dto.signatures.length >= 2 && dto.signature === undefined;
>>>>>>> df58cf7b
}

function singleSignAuthResult(profile: UserProfileStrict, publicKey: string): AuthenticateResult {
  const addr = profile.ethAddress ? { ethAddress: profile.ethAddress } : { tonAddress: profile.tonAddress };
  return {
    alias: profile.alias,
    ...addr,
    roles: profile.roles,
    signedByKeys: [publicKey],
    signatureQuorum: profile.signatureQuorum
  };
}<|MERGE_RESOLUTION|>--- conflicted
+++ resolved
@@ -17,7 +17,6 @@
   ForbiddenError,
   PublicKey,
   SigningScheme,
-  UserAlias,
   UserProfileStrict,
   ValidationFailedError,
   signatures
@@ -37,13 +36,8 @@
 class InvalidSignatureParametersError extends ValidationFailedError {
   constructor(dto: ChainCallDTO | undefined) {
     super(
-<<<<<<< HEAD
       `Invalid multisig parameters. A single signature string, or an array of at least 2 signatures is expected, ` +
         `but got 'signature': ${dto?.signature} and 'multisig': ${dto?.multisig}`
-=======
-      `Invalid signature parameters. A single signature string, or an array of at least 2 signatures is expected, ` +
-        `but got 'signature': ${dto?.signature} and 'signatures': ${dto?.signatures}`
->>>>>>> df58cf7b
     );
   }
 }
@@ -219,11 +213,7 @@
 
 async function authenticateMultipleSignatures(
   ctx: GalaChainContext,
-<<<<<<< HEAD
   dto: ChainCallDTO & { multisig: string[] }
-=======
-  dto: ChainCallDTO & { signatures: string[] }
->>>>>>> df58cf7b
 ): Promise<AuthenticateResult> {
   const signing = dto.signing ?? SigningScheme.ETH;
 
@@ -238,11 +228,7 @@
 
   const profileEntries: [string, UserProfileStrict][] = [];
 
-<<<<<<< HEAD
   for (const [index, signature] of dto.multisig.entries()) {
-=======
-  for (const [index, signature] of dto.signatures.entries()) {
->>>>>>> df58cf7b
     const recoveredPkHex = recoverPublicKey(signature, dto, dto.prefix ?? "");
     if (recoveredPkHex === undefined) {
       throw new CannotRecoverPublicKeyError(index, signature);
@@ -260,11 +246,7 @@
   const firstProfileEntry = profileEntries[0];
 
   if (!firstProfileEntry) {
-<<<<<<< HEAD
     throw new CannotRecoverPublicKeyError(0, dto.multisig[0]);
-=======
-    throw new CannotRecoverPublicKeyError(0, dto.signatures[0]);
->>>>>>> df58cf7b
   }
 
   const expectedInfo = profileInfoString(firstProfileEntry[1]);
@@ -416,35 +398,20 @@
   };
 }
 
-<<<<<<< HEAD
 function noSignatures(dto: ChainCallDTO | undefined): dto is Omit<ChainCallDTO, "signature" | "multisig"> {
   return !!dto && dto.signature === undefined && dto.multisig === undefined;
-=======
-function noSignatures(dto: ChainCallDTO | undefined): dto is Omit<ChainCallDTO, "signature" | "signatures"> {
-  return !!dto && dto.signature === undefined && dto.signatures === undefined;
->>>>>>> df58cf7b
 }
 
 function singleSignature(
   dto: ChainCallDTO | undefined
-<<<<<<< HEAD
 ): dto is Omit<ChainCallDTO, "multisig"> & { signature: string } {
   return !!dto && dto.signature !== undefined && dto.multisig === undefined;
-=======
-): dto is Omit<ChainCallDTO, "signatures"> & { signature: string } {
-  return !!dto && dto.signature !== undefined && dto.signatures === undefined;
->>>>>>> df58cf7b
 }
 
 function multipleSignatures(
   dto: ChainCallDTO | undefined
-<<<<<<< HEAD
 ): dto is Omit<ChainCallDTO, "signature"> & { multisig: string[] } {
   return !!dto && dto.multisig !== undefined && dto.multisig.length >= 2 && dto.signature === undefined;
-=======
-): dto is Omit<ChainCallDTO, "signature"> & { signatures: string[] } {
-  return !!dto && dto.signatures !== undefined && dto.signatures.length >= 2 && dto.signature === undefined;
->>>>>>> df58cf7b
 }
 
 function singleSignAuthResult(profile: UserProfileStrict, publicKey: string): AuthenticateResult {
