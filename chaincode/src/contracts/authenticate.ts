/*
 * Copyright (c) Gala Games Inc. All rights reserved.
 * Licensed under the Apache License, Version 2.0 (the "License");
 * you may not use this file except in compliance with the License.
 * You may obtain a copy of the License at
 *
 *     http://www.apache.org/licenses/LICENSE-2.0
 *
 * Unless required by applicable law or agreed to in writing, software
 * distributed under the License is distributed on an "AS IS" BASIS,
 * WITHOUT WARRANTIES OR CONDITIONS OF ANY KIND, either express or implied.
 * See the License for the specific language governing permissions and
 * limitations under the License.
 */
import {
  ChainCallDTO,
  ForbiddenError,
  PublicKey,
  SigningScheme,
<<<<<<< HEAD
  UserAlias,
=======
>>>>>>> 18a5cbb9
  UserProfileStrict,
  ValidationFailedError,
  signatures
} from "@gala-chain/api";
import * as protos from "fabric-protos";

import { PkInvalidSignatureError, PublicKeyService } from "../services";
import { PkMissingError } from "../services/PublicKeyError";
import { GalaChainContext } from "../types";

class MissingSignatureError extends ValidationFailedError {
  constructor() {
    super("Signature is missing.");
  }
}

class InvalidSignatureParametersError extends ValidationFailedError {
  constructor(dto: ChainCallDTO | undefined) {
    super(
      `Invalid multisig parameters. A single signature string, or an array of at least 2 signatures is expected, ` +
        `but got 'signature': ${dto?.signature} and 'multisig': ${dto?.multisig}`
    );
  }
}

class MultipleSignaturesNotAllowedError extends ValidationFailedError {
  constructor() {
    super(
      `Multiple signatures are not allowed when signing is not ETH, or when signerAddress or signerPublicKey or prefix is provided.`
    );
  }
}

class CannotRecoverPublicKeyError extends ValidationFailedError {
  constructor(index: number, signature: string) {
    super(`Cannot recover public key from signature: ${signature}.`, { index, signature });
  }
}

class DuplicateSignerPublicKeyError extends ValidationFailedError {
  constructor(signedByKeys: string[]) {
    super(`Duplicate signer public key in: ${signedByKeys.join(", ")}.`, { signedByKeys });
  }
}

class UserProfileMismatchError extends ValidationFailedError {
  constructor(info: string, expectedInfo: string) {
    super(`User profile mismatch. Expected: ${expectedInfo}. Got: ${info}.`, { info, expectedInfo });
  }
}

class RedundantSignerPublicKeyError extends ValidationFailedError {
  constructor(recovered: string, inDto: string) {
    super(
      "Public key is redundant when it can be recovered from the signature, or when the address is provided.",
      {
        recovered,
        inDto
      }
    );
  }
}

class PublicKeyMismatchError extends ValidationFailedError {
  constructor(recovered: string, inDto: string) {
    super("Public key recovered from signature is different from the one provided in dto.", {
      recovered,
      inDto
    });
  }
}

class RedundantSignerAddressError extends ValidationFailedError {
  constructor(recovered: string, inDto: string) {
    super("Signer address is redundant when it can be recovered from the signature.", {
      recovered,
      inDto
    });
  }
}

class AddressMismatchError extends ValidationFailedError {
  constructor(recovered: string, inDto: string) {
    super("Signer address recovered from signature is different from the one provided in dto.", {
      recovered,
      inDto
    });
  }
}

class MissingSignerError extends ValidationFailedError {
  constructor(signature: string) {
    super(`Missing signerPublicKey or signerAddress field in dto. Signature: ${signature}.`, { signature });
  }
}

class UserNotRegisteredError extends ValidationFailedError {
  constructor(userId: string) {
    super(`User ${userId} is not registered.`, { userId });
  }
}

export class ChaincodeAuthorizationError extends ForbiddenError {}

export interface AuthenticateResult {
  alias: string;
  ethAddress?: string;
  tonAddress?: string;
  roles: string[];
  signedByKeys: string[];
  signatureQuorum: number;
}

/**
 *
 * @param ctx
 * @param dto
 * @returns User alias of the calling user.
 */
export async function authenticate(
  ctx: GalaChainContext,
  dto: ChainCallDTO | undefined
): Promise<AuthenticateResult> {
  if (noSignatures(dto)) {
    if (dto?.signerAddress?.startsWith("service|")) {
      return await authenticateAsOriginChaincode(ctx, dto, dto.signerAddress.slice(8));
    }

    throw new MissingSignatureError();
  }

  if (singleSignature(dto)) {
    return await authenticateSingleSignature(ctx, dto);
  }

  if (multipleSignatures(dto)) {
    return await authenticateMultipleSignatures(ctx, dto);
  }

  throw new InvalidSignatureParametersError(dto);
}

export async function authenticateSingleSignature(
  ctx: GalaChainContext,
  dto: ChainCallDTO & { signature: string }
): Promise<AuthenticateResult> {
  const signing = dto.signing ?? SigningScheme.ETH;
  const recoveredPkHex = recoverPublicKey(dto.signature, dto, dto.prefix ?? "");

  if (recoveredPkHex !== undefined) {
    if (dto.signerPublicKey !== undefined) {
      const hexKey = signatures.getNonCompactHexPublicKey(dto.signerPublicKey);
      if (recoveredPkHex !== hexKey) {
        throw new PublicKeyMismatchError(recoveredPkHex, hexKey);
      } else {
        throw new RedundantSignerPublicKeyError(recoveredPkHex, dto.signerPublicKey);
      }
    }
    if (dto.signerAddress !== undefined) {
      const ethAddress = signatures.getEthAddress(recoveredPkHex);
      if (dto.signerAddress !== ethAddress) {
        throw new AddressMismatchError(ethAddress, dto.signerAddress);
      } else {
        throw new RedundantSignerAddressError(ethAddress, dto.signerAddress);
      }
    }

    const p = await getUserProfile(ctx, recoveredPkHex, signing);
    return singleSignAuthResult(p, recoveredPkHex);
  } else if (dto.signerAddress !== undefined) {
    if (dto.signerPublicKey !== undefined) {
      throw new RedundantSignerPublicKeyError(dto.signerAddress, dto.signerPublicKey);
    }

    const resp = await getUserProfileAndPublicKey(ctx, dto.signerAddress, signing);

    if (!dto.isSignatureValid(resp.matchedKey)) {
      throw new PkInvalidSignatureError(resp.profile.alias);
    }

    return singleSignAuthResult(resp.profile, resp.matchedKey);
  } else if (dto.signerPublicKey !== undefined) {
    if (!dto.isSignatureValid(dto.signerPublicKey)) {
      const address = PublicKeyService.getUserAddress(dto.signerPublicKey, signing);
      throw new PkInvalidSignatureError(address);
    }

    const p = await getUserProfile(ctx, dto.signerPublicKey, signing);
    return singleSignAuthResult(p, dto.signerPublicKey);
  } else {
    throw new MissingSignerError(dto.signature);
  }
}

async function authenticateMultipleSignatures(
  ctx: GalaChainContext,
  dto: ChainCallDTO & { multisig: string[] }
): Promise<AuthenticateResult> {
  const signing = dto.signing ?? SigningScheme.ETH;

  if (
    signing !== SigningScheme.ETH ||
    dto.signerAddress !== undefined ||
    dto.signerPublicKey !== undefined ||
    dto.prefix !== undefined
  ) {
    throw new MultipleSignaturesNotAllowedError();
  }

  const profileEntries: [string, UserProfileStrict][] = [];

  for (const [index, signature] of dto.multisig.entries()) {
    const recoveredPkHex = recoverPublicKey(signature, dto, dto.prefix ?? "");
    if (recoveredPkHex === undefined) {
      throw new CannotRecoverPublicKeyError(index, signature);
    }
    const profile = await getUserProfile(ctx, recoveredPkHex, signing);
    profileEntries.push([recoveredPkHex, profile]);
  }

  const signedByKeys = profileEntries.map((p) => p[0]);
  const keySet = new Set(signedByKeys);
  if (keySet.size !== signedByKeys.length) {
    throw new DuplicateSignerPublicKeyError(signedByKeys);
  }

  const firstProfileEntry = profileEntries[0];

  if (!firstProfileEntry) {
    throw new CannotRecoverPublicKeyError(0, dto.multisig[0]);
  }

  const expectedInfo = profileInfoString(firstProfileEntry[1]);

  for (const [, profile] of profileEntries) {
    const info = profileInfoString(profile);
    if (info !== expectedInfo) {
      throw new UserProfileMismatchError(info, expectedInfo);
    }
  }

  // TODO test for profile mismatch
  // TODO test for duplicate signer public key
  // TODO test update user roles and update public key for multisig

  const result: AuthenticateResult = {
    alias: firstProfileEntry[1].alias,
    roles: firstProfileEntry[1].roles,
    signedByKeys: profileEntries.map((p) => p[0]),
    signatureQuorum: firstProfileEntry[1].signatureQuorum
  };

  return result;
}

function profileInfoString(profile: UserProfileStrict): string {
  return `alias: ${profile.alias}, roles: ${profile.roles}, signatureQuorum: ${profile.signatureQuorum}`;
}

async function getUserProfile(
  ctx: GalaChainContext,
  publicKey: string,
  signing: SigningScheme
): Promise<UserProfileStrict> {
  const address = PublicKeyService.getUserAddress(publicKey, signing);
  const profile = await PublicKeyService.getUserProfile(ctx, address);

  if (profile !== undefined) {
    return profile;
  }

  if (ctx.config.allowNonRegisteredUsers) {
    return PublicKeyService.getDefaultUserProfile(publicKey, signing);
  }

  throw new UserNotRegisteredError(address);
}

async function getUserProfileAndPublicKey(
  ctx: GalaChainContext,
  address: string,
  signing: SigningScheme
): Promise<{ profile: UserProfileStrict; publicKey: PublicKey; matchedKey: string }> {
  const profile = await PublicKeyService.getUserProfile(ctx, address);

  if (profile === undefined) {
    throw new UserNotRegisteredError(address);
  }

  const publicKey = await PublicKeyService.getPublicKey(ctx, profile.alias);

  if (publicKey === undefined) {
    throw new PkMissingError(profile.alias);
  }

  const matchedKey = publicKey
    .getAllPublicKeys()
    .find((pk) => PublicKeyService.getUserAddress(pk, signing) === address);

  if (matchedKey === undefined) {
    throw new PkMissingError(profile.alias);
  }

  return { profile, publicKey, matchedKey };
}

function recoverPublicKey(signature: string, dto: ChainCallDTO, prefix = ""): string | undefined {
  if (dto.signing === SigningScheme.TON) {
    return undefined;
  }

  try {
    return signatures.recoverPublicKey(signature, dto, prefix);
  } catch (err) {
    return undefined;
  }
}

export async function ensureIsAuthenticatedBy(
  ctx: GalaChainContext,
  dto: ChainCallDTO,
  expectedAlias: string
): Promise<{ alias: string; ethAddress?: string }> {
  const user = await authenticate(ctx, dto);

  if (user.alias !== expectedAlias) {
    throw new ForbiddenError(`Dto is authenticated by ${user.alias}, not by ${expectedAlias}.`, {
      authorized: user
    });
  }

  return user;
}

/**
 * Authenticate as chaincode on the basis of the chaincodeId from the signed
 * proposal. This is a reliable way to authenticate as chaincode, because the
 * signed proposal is passed by a peer to the chaincode and can't be faked.
 */
export async function authenticateAsOriginChaincode(
  ctx: GalaChainContext,
  dto: ChainCallDTO,
  chaincode: string
): Promise<AuthenticateResult> {
  const signedProposal = ctx.stub.getSignedProposal();
  if (signedProposal === undefined) {
    const message = "Chaincode authorization failed: got empty signed proposal.";
    throw new ChaincodeAuthorizationError(message);
  }

  // @ts-expect-error error in fabric types mapping
  const proposalPayload = signedProposal.proposal.payload?.array?.[0];

  if (proposalPayload === undefined) {
    const message = "Chaincode authorization failed: got empty proposal payload in signed proposal.";
    throw new ChaincodeAuthorizationError(message);
  }

  const decodedProposal = protos.protos.ChaincodeProposalPayload.decode(proposalPayload);
  const invocationSpec = protos.protos.ChaincodeInvocationSpec.decode(decodedProposal.input);
  const chaincodeId = invocationSpec.chaincode_spec?.chaincode_id?.name;

  if (chaincodeId === undefined) {
    const message = "Chaincode authorization failed: got empty chaincodeId in signed proposal.";
    throw new ChaincodeAuthorizationError(message);
  }

  if (chaincodeId !== chaincode) {
    const message = `Chaincode authorization failed. Got DTO with signerAddress: ${dto.signerAddress}, but signed proposal has chaincodeId: ${chaincodeId}.`;
    throw new ChaincodeAuthorizationError(message);
  }

  return {
    alias: `service|${chaincode}`,
    ethAddress: undefined,
    roles: [],
    signedByKeys: [],
    signatureQuorum: 0
  };
}

function noSignatures(dto: ChainCallDTO | undefined): dto is Omit<ChainCallDTO, "signature" | "multisig"> {
  return !!dto && dto.signature === undefined && dto.multisig === undefined;
}

function singleSignature(
  dto: ChainCallDTO | undefined
): dto is Omit<ChainCallDTO, "multisig"> & { signature: string } {
  return !!dto && dto.signature !== undefined && dto.multisig === undefined;
}

function multipleSignatures(
  dto: ChainCallDTO | undefined
): dto is Omit<ChainCallDTO, "signature"> & { multisig: string[] } {
  return !!dto && dto.multisig !== undefined && dto.multisig.length >= 2 && dto.signature === undefined;
}

function singleSignAuthResult(profile: UserProfileStrict, publicKey: string): AuthenticateResult {
  const addr = profile.ethAddress ? { ethAddress: profile.ethAddress } : { tonAddress: profile.tonAddress };
  return {
    alias: profile.alias,
    ...addr,
    roles: profile.roles,
    signedByKeys: [publicKey],
    signatureQuorum: profile.signatureQuorum
  };
}<|MERGE_RESOLUTION|>--- conflicted
+++ resolved
@@ -17,10 +17,6 @@
   ForbiddenError,
   PublicKey,
   SigningScheme,
-<<<<<<< HEAD
-  UserAlias,
-=======
->>>>>>> 18a5cbb9
   UserProfileStrict,
   ValidationFailedError,
   signatures
