--- conflicted
+++ resolved
@@ -230,7 +230,6 @@
 
     // Update API of contract object
     const isWrite = options.type === GalaTransactionType.SUBMIT;
-<<<<<<< HEAD
 
     let description = options.description ? options.description + " " : "";
 
@@ -248,30 +247,19 @@
       description += ` Allowed orgs: ${options.allowedOrgs.join(", ")}.`;
     }
 
-    updateApi(target, {
-      isWrite,
-      methodName: method.name,
-      apiMethodName: options.apiMethodName,
-      dtoSchema: options.in === undefined ? undefined : generateSchema(options.in),
-      description,
-      responseSchema: isArrayOut(options.out)
-        ? generateResponseSchema(options.out.arrayOf, "array")
-        : generateResponseSchema(options.out),
-      sequence: options.sequence
-=======
     const responseSchema = isArrayOut(options.out)
       ? generateResponseSchema(options.out.arrayOf, "array")
       : generateResponseSchema(options.out);
+
     updateApi(target, {
       isWrite,
       methodName: method.name,
       ...(options.apiMethodName === undefined ? {} : { apiMethodName: options.apiMethodName }),
       ...(options.in === undefined ? {} : { dtoSchema: generateSchema(options.in) }),
+      description,
       responseSchema,
       ...(options.deprecated === undefined ? {} : { deprecated: options.deprecated }),
-      ...(options.description === undefined ? {} : { description: options.description }),
       ...(options.sequence === undefined ? {} : { sequence: options.sequence })
->>>>>>> 24f5d9c2
     });
 
     // Ensure this is an actual HLF transaction.
