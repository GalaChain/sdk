/*
 * Copyright (c) Gala Games Inc. All rights reserved.
 * Licensed under the Apache License, Version 2.0 (the "License");
 * you may not use this file except in compliance with the License.
 * You may obtain a copy of the License at
 *
 *     http://www.apache.org/licenses/LICENSE-2.0
 *
 * Unless required by applicable law or agreed to in writing, software
 * distributed under the License is distributed on an "AS IS" BASIS,
 * WITHOUT WARRANTIES OR CONDITIONS OF ANY KIND, either express or implied.
 * See the License for the specific language governing permissions and
 * limitations under the License.
 */
import {
  ChainCallDTO,
  ChainError,
  ClassConstructor,
  ExpiredError,
  GalaChainResponse,
  Inferred,
  MethodAPI,
  NotImplementedError,
  Primitive,
  RuntimeError,
  SubmitCallDTO,
<<<<<<< HEAD
=======
  UserProfile,
>>>>>>> a3ac4a6e
  UserRole,
  generateResponseSchema,
  generateSchema,
  parseValidDTO
} from "@gala-chain/api";
import { Object as DTOObject, Transaction } from "fabric-contract-api";
import { inspect } from "util";

import { UniqueTransactionService } from "../services";
import { GalaChainContext } from "../types";
import { GalaContract } from "./GalaContract";
import { updateApi } from "./GalaContractApi";
import { authenticate } from "./authenticate";
import { authorize } from "./authorize";

// All DTOs need to be registered in the application, including super classes. Otherwise, chaincode
// containers will fail to start. Below we register just some base classes. Actual DTO classes are
// registered inside decorator factory.
//
DTOObject()(ChainCallDTO);
DTOObject()(SubmitCallDTO);

// Note: it is just a metadata, you cannot effectively forbid to submit the transaction
// (you can, however make it readonly by passing random value to the result or manipulating the context)
export enum GalaTransactionType {
  EVALUATE,
  SUBMIT
}

const { SUBMIT, EVALUATE } = GalaTransactionType;

type GalaTransactionDecoratorFunction = (
  target: GalaContract,
  propertyKey: string,
  // eslint-disable-next-line @typescript-eslint/ban-types
  descriptor: TypedPropertyDescriptor<Function>
) => void;

type OutType<T> = ClassConstructor<T> | Primitive;
type OutArrType<T> = { arrayOf: OutType<T> };

<<<<<<< HEAD
export type GalaTransactionBeforeFn = (ctx: GalaChainContext, dto: ChainCallDTO) => Promise<void>;

export type GalaTransactionAfterFn = (
=======
export type GalaTransactionBeforeFn<In extends ChainCallDTO> = (
>>>>>>> a3ac4a6e
  ctx: GalaChainContext,
  dto: In
) => Promise<void>;

export type GalaTransactionAfterFn<In extends ChainCallDTO, Out> = (
  ctx: GalaChainContext,
  dto: In,
  result: GalaChainResponse<Out>
) => Promise<unknown>;

<<<<<<< HEAD
export interface CommonTransactionOptions<T extends ChainCallDTO> {
  deprecated?: true;
  description?: string;
  in?: ClassConstructor<Inferred<T>>;
  out?: OutType | OutArrType;
  /** @deprecated */
  allowedOrgs?: string[];
  allowedRoles?: string[];
  apiMethodName?: string;
  sequence?: MethodAPI[];
  before?: GalaTransactionBeforeFn;
  after?: GalaTransactionAfterFn;
}

export interface GalaTransactionOptions<T extends ChainCallDTO> extends CommonTransactionOptions<T> {
  type: GalaTransactionType;
  verifySignature?: true;
  enforceUniqueKey?: true;
}

export type GalaSubmitOptions<T extends SubmitCallDTO> = CommonTransactionOptions<T>;

export interface GalaEvaluateOptions<T extends ChainCallDTO> extends CommonTransactionOptions<T> {
=======
export interface CommonTransactionOptions<In extends ChainCallDTO, Out> {
  deprecated?: true;
  description?: string;
  in?: ClassConstructor<Inferred<In>>;
  out?: OutType<Out> | OutArrType<Out>;
  /** @deprecated */
  allowedOrgs?: string[];
  allowedRoles?: string[];
  allowedOriginChaincodes?: string[];
  apiMethodName?: string;
  sequence?: MethodAPI[];
  before?: GalaTransactionBeforeFn<In>;
  after?: GalaTransactionAfterFn<In, Out | Out[]>;
}

export interface GalaTransactionOptions<In extends ChainCallDTO, Out>
  extends CommonTransactionOptions<In, Out> {
  type: GalaTransactionType;
  verifySignature?: true;
  enforceUniqueKey?: true;
}

export type GalaSubmitOptions<In extends SubmitCallDTO, Out> = CommonTransactionOptions<In, Out>;

export interface GalaEvaluateOptions<In extends ChainCallDTO, Out> extends CommonTransactionOptions<In, Out> {
>>>>>>> a3ac4a6e
  verifySignature?: true;
}

function isArrayOut<Out>(x: OutType<Out> | OutArrType<Out> | undefined): x is OutArrType<Out> {
  return typeof x === "object" && "arrayOf" in x;
}

<<<<<<< HEAD
function Submit<T extends SubmitCallDTO>(options: GalaSubmitOptions<T>): GalaTransactionDecoratorFunction {
=======
function Submit<In extends SubmitCallDTO, Out>(
  options: GalaSubmitOptions<In, Out>
): GalaTransactionDecoratorFunction {
>>>>>>> a3ac4a6e
  return GalaTransaction({ ...options, type: SUBMIT, verifySignature: true, enforceUniqueKey: true });
}

function Evaluate<In extends ChainCallDTO, Out>(
  options: GalaEvaluateOptions<In, Out>
): GalaTransactionDecoratorFunction {
  return GalaTransaction({ ...options, type: EVALUATE, verifySignature: true });
}

function UnsignedEvaluate<In extends ChainCallDTO, Out>(
  options: CommonTransactionOptions<In, Out>
): GalaTransactionDecoratorFunction {
<<<<<<< HEAD
  // Register the DTO class to be passed
  if (options.in !== undefined) {
    DTOObject()(options.in);
  }

  if (options.type === SUBMIT && !options.verifySignature && !options.allowedOrgs?.length) {
    const message = `SUBMIT transaction must have either verifySignature or allowedOrgs defined`;
    throw new NotImplementedError(message);
  }

  if (options.allowedRoles !== undefined && options.allowedOrgs !== undefined) {
    const message = `allowedRoles and allowedOrgs cannot be defined at the same time`;
    throw new NotImplementedError(message);
  }

  options.allowedRoles = options.allowedRoles ?? [
    options.type === SUBMIT ? UserRole.SUBMIT : UserRole.EVALUATE
  ];

  if (options.type === SUBMIT && !options.enforceUniqueKey) {
    const message = `SUBMIT transaction must have enforceUniqueKey defined`;
    throw new NotImplementedError(message);
  }

  if (options.type === EVALUATE && options.enforceUniqueKey) {
    const message = `EVALUATE transaction cannot have enforceUniqueKey defined`;
    throw new NotImplementedError(message);
  }
=======
  return GalaTransaction({ ...options, type: EVALUATE });
}
>>>>>>> a3ac4a6e

function GalaTransaction<In extends ChainCallDTO, Out>(
  options: GalaTransactionOptions<In, Out>
): GalaTransactionDecoratorFunction {
  return (target, propertyKey, descriptor): void => {
    // Register the DTO class to be passed
    if (options.in !== undefined) {
      DTOObject()(options.in);
    }

    if (options.type === SUBMIT && !options.verifySignature && !options.allowedOrgs?.length) {
      const message = `SUBMIT transaction '${propertyKey}' must have either verifySignature or allowedOrgs defined`;
      throw new NotImplementedError(message);
    }

    if (options.allowedRoles !== undefined && options.allowedOrgs !== undefined) {
      const message = `Transaction '${propertyKey}': allowedRoles and allowedOrgs cannot be defined at the same time`;
      throw new NotImplementedError(message);
    }

    options.allowedRoles = options.allowedRoles ?? [
      options.type === SUBMIT ? UserRole.SUBMIT : UserRole.EVALUATE
    ];

    if (options.type === SUBMIT && !options.enforceUniqueKey) {
      const message = `SUBMIT transaction '${propertyKey}' must have enforceUniqueKey defined`;
      throw new NotImplementedError(message);
    }

    if (options.type === EVALUATE && options.enforceUniqueKey) {
      const message = `EVALUATE transaction '${propertyKey}' cannot have enforceUniqueKey defined`;
      throw new NotImplementedError(message);
    }

    // Takes the method to wrap
    const method = descriptor.value;
    const className = target.constructor?.name ?? "UnknownContractClass";

    if (method?.name === undefined) {
      throw new RuntimeError("Undefined method name for descriptor.value: " + inspect(method));
    }

    const loggingContext = `${className}:${method.name ?? "UnknownMethod"}`;

    // Creates the new method. The first parameter is always ctx, the second,
    // optional one, is a plain dto object. We ignore the rest. This is our
    // convention.
    // eslint-disable-next-line no-param-reassign
    descriptor.value = async function (ctx, dtoPlain) {
      try {
        const metadata = [{ dto: dtoPlain }];
        ctx?.logger?.logTimeline("Begin Transaction", loggingContext, metadata);

        // Parse & validate - may throw an exception
        const dtoClass = options.in ?? (ChainCallDTO as unknown as ClassConstructor<Inferred<In>>);
        const dto = !dtoPlain
          ? undefined
          : await parseValidDTO<In>(dtoClass, dtoPlain as string | Record<string, unknown>);

        // Note using Date.now() instead of ctx.txUnixTime which is provided client-side.
        if (dto?.dtoExpiresAt && dto.dtoExpiresAt < Date.now()) {
          throw new ExpiredError(`DTO expired at ${new Date(dto.dtoExpiresAt).toISOString()}`);
        }

<<<<<<< HEAD
        let quorum: { signedByKeys: string[]; pubKeyCount: number } | undefined = undefined;

=======
>>>>>>> a3ac4a6e
        // Authenticate the user
        if (ctx.isDryRun) {
          // Do not authenticate in dry run mode
        } else if (options?.verifySignature || dto?.signature !== undefined) {
<<<<<<< HEAD
          const authenticateResult = await authenticate(ctx, dto);
          ctx.callingUserData = authenticateResult;
          quorum = { signedByKeys: authenticateResult.signedByKeys, pubKeyCount: authenticateResult.pubKeyCount };
        } else {
          // it means a request where authorization is not required. Intentionally misses alias field
          ctx.callingUserData = { roles: [UserRole.EVALUATE] };
        }

        // Authorize the user
        await authorize(ctx, quorum, options);
=======
          ctx.callingUserData = await authenticate(ctx, dto);
        } else {
          // it means a request where authorization is not required. If there is org-based authorization,
          // default roles are applied. If not, then only evaluate is possible. Alias is intentionally
          // missing.
          const roles = !options.allowedOrgs?.length ? [UserRole.EVALUATE] : [...UserProfile.DEFAULT_ROLES];
          ctx.callingUserData = { roles };
        }

        // Authorize the user
        await authorize(ctx, options);
>>>>>>> a3ac4a6e

        // Prevent the same transaction from being submitted multiple times
        if (options.enforceUniqueKey) {
          if (dto?.uniqueKey) {
            await UniqueTransactionService.ensureUniqueTransaction(ctx, dto.uniqueKey);
          } else {
<<<<<<< HEAD
            throw new RuntimeError("Missing uniqueKey in transaction dto");
          }
        }

        const argArray: [GalaChainContext, T] | [GalaChainContext] = dto ? [ctx, dto] : [ctx];
=======
            const message = `Missing uniqueKey in transaction dto for method '${method.name}'`;
            throw new RuntimeError(message);
          }
        }

        const argArray: [GalaChainContext, In] | [GalaChainContext] = dto ? [ctx, dto] : [ctx];
>>>>>>> a3ac4a6e

        if (options?.before !== undefined) {
          await options?.before?.apply(this, argArray);
        }

        // Execute the method. Note the contract method is always an async
        // function, so it is safe to do the `await`
        const result = await method?.apply(this, argArray);

        const normalizedResult =
          typeof result === "object" && "Status" in result && typeof result.Status === "number"
            ? result
            : GalaChainResponse.Success(result);

        if (options?.after !== undefined) {
          await options?.after?.apply(this, [ctx, dto, normalizedResult]);
        }

        return normalizedResult;
      } catch (err) {
        const chainError = ChainError.from(err);

        if (ctx.logger) {
          chainError.logWarn(ctx.logger);
          ctx.logger.logTimeline("Failed Transaction", loggingContext, [dtoPlain], err);
          ctx.logger.debug(err.message);
          ctx.logger.debug(err.stack);
        }

        // if external chaincode call succeeded, but the remaining part of the
        // chaincode failed, we need to throw an error to prevent from the state
        // being updated by the external chaincode. There seems to be no other
        // way to rollback the state changes.
        if (ctx.stub.externalChaincodeWasInvoked) {
          const message =
            "External chaincode call succeeded, but the remaining part of the chaincode failed with: " +
            `${chainError.key}: ${chainError.message}`;
          throw new RuntimeError(message);
        }

        // Note: since it does not end with an exception, failed transactions are also saved
        // on chain in transaction history.
        return GalaChainResponse.Error(err as Error);
      }
    };

    // Update API of contract object
    const isWrite = options.type === GalaTransactionType.SUBMIT;

    let description = options.description ? options.description : "";

    if (options.type === GalaTransactionType.SUBMIT) {
      description += description ?? ` Transaction updates the chain (submit).`;
    } else {
      description += ` Transaction is read only (evaluate).`;
    }

    if (options.allowedRoles && options.allowedRoles.length > 0) {
      description += ` Allowed roles: ${options.allowedRoles.join(", ")}.`;
    }

    if (options.allowedOrgs && options.allowedOrgs.length > 0) {
      description += ` Allowed orgs: ${options.allowedOrgs.join(", ")}.`;
    }

    const responseSchema = isArrayOut(options.out)
      ? generateResponseSchema(options.out.arrayOf, "array")
      : generateResponseSchema(options.out);

    updateApi(target, {
      isWrite,
      methodName: method.name,
      ...(options.apiMethodName === undefined ? {} : { apiMethodName: options.apiMethodName }),
      ...(options.in === undefined ? {} : { dtoSchema: generateSchema(options.in) }),
      description,
      responseSchema,
      ...(options.deprecated === undefined ? {} : { deprecated: options.deprecated }),
      ...(options.sequence === undefined ? {} : { sequence: options.sequence })
    });

    // Ensure this is an actual HLF transaction.
    // If this annotation is missing, you cannot call the chaincode method
    Transaction(isWrite)(target, propertyKey);
  };
}

export { Submit, Evaluate, UnsignedEvaluate, SUBMIT, EVALUATE, GalaTransaction };<|MERGE_RESOLUTION|>--- conflicted
+++ resolved
@@ -24,10 +24,7 @@
   Primitive,
   RuntimeError,
   SubmitCallDTO,
-<<<<<<< HEAD
-=======
   UserProfile,
->>>>>>> a3ac4a6e
   UserRole,
   generateResponseSchema,
   generateSchema,
@@ -69,13 +66,7 @@
 type OutType<T> = ClassConstructor<T> | Primitive;
 type OutArrType<T> = { arrayOf: OutType<T> };
 
-<<<<<<< HEAD
-export type GalaTransactionBeforeFn = (ctx: GalaChainContext, dto: ChainCallDTO) => Promise<void>;
-
-export type GalaTransactionAfterFn = (
-=======
 export type GalaTransactionBeforeFn<In extends ChainCallDTO> = (
->>>>>>> a3ac4a6e
   ctx: GalaChainContext,
   dto: In
 ) => Promise<void>;
@@ -86,31 +77,6 @@
   result: GalaChainResponse<Out>
 ) => Promise<unknown>;
 
-<<<<<<< HEAD
-export interface CommonTransactionOptions<T extends ChainCallDTO> {
-  deprecated?: true;
-  description?: string;
-  in?: ClassConstructor<Inferred<T>>;
-  out?: OutType | OutArrType;
-  /** @deprecated */
-  allowedOrgs?: string[];
-  allowedRoles?: string[];
-  apiMethodName?: string;
-  sequence?: MethodAPI[];
-  before?: GalaTransactionBeforeFn;
-  after?: GalaTransactionAfterFn;
-}
-
-export interface GalaTransactionOptions<T extends ChainCallDTO> extends CommonTransactionOptions<T> {
-  type: GalaTransactionType;
-  verifySignature?: true;
-  enforceUniqueKey?: true;
-}
-
-export type GalaSubmitOptions<T extends SubmitCallDTO> = CommonTransactionOptions<T>;
-
-export interface GalaEvaluateOptions<T extends ChainCallDTO> extends CommonTransactionOptions<T> {
-=======
 export interface CommonTransactionOptions<In extends ChainCallDTO, Out> {
   deprecated?: true;
   description?: string;
@@ -136,7 +102,6 @@
 export type GalaSubmitOptions<In extends SubmitCallDTO, Out> = CommonTransactionOptions<In, Out>;
 
 export interface GalaEvaluateOptions<In extends ChainCallDTO, Out> extends CommonTransactionOptions<In, Out> {
->>>>>>> a3ac4a6e
   verifySignature?: true;
 }
 
@@ -144,13 +109,9 @@
   return typeof x === "object" && "arrayOf" in x;
 }
 
-<<<<<<< HEAD
-function Submit<T extends SubmitCallDTO>(options: GalaSubmitOptions<T>): GalaTransactionDecoratorFunction {
-=======
 function Submit<In extends SubmitCallDTO, Out>(
   options: GalaSubmitOptions<In, Out>
 ): GalaTransactionDecoratorFunction {
->>>>>>> a3ac4a6e
   return GalaTransaction({ ...options, type: SUBMIT, verifySignature: true, enforceUniqueKey: true });
 }
 
@@ -163,39 +124,8 @@
 function UnsignedEvaluate<In extends ChainCallDTO, Out>(
   options: CommonTransactionOptions<In, Out>
 ): GalaTransactionDecoratorFunction {
-<<<<<<< HEAD
-  // Register the DTO class to be passed
-  if (options.in !== undefined) {
-    DTOObject()(options.in);
-  }
-
-  if (options.type === SUBMIT && !options.verifySignature && !options.allowedOrgs?.length) {
-    const message = `SUBMIT transaction must have either verifySignature or allowedOrgs defined`;
-    throw new NotImplementedError(message);
-  }
-
-  if (options.allowedRoles !== undefined && options.allowedOrgs !== undefined) {
-    const message = `allowedRoles and allowedOrgs cannot be defined at the same time`;
-    throw new NotImplementedError(message);
-  }
-
-  options.allowedRoles = options.allowedRoles ?? [
-    options.type === SUBMIT ? UserRole.SUBMIT : UserRole.EVALUATE
-  ];
-
-  if (options.type === SUBMIT && !options.enforceUniqueKey) {
-    const message = `SUBMIT transaction must have enforceUniqueKey defined`;
-    throw new NotImplementedError(message);
-  }
-
-  if (options.type === EVALUATE && options.enforceUniqueKey) {
-    const message = `EVALUATE transaction cannot have enforceUniqueKey defined`;
-    throw new NotImplementedError(message);
-  }
-=======
   return GalaTransaction({ ...options, type: EVALUATE });
 }
->>>>>>> a3ac4a6e
 
 function GalaTransaction<In extends ChainCallDTO, Out>(
   options: GalaTransactionOptions<In, Out>
@@ -260,28 +190,16 @@
           throw new ExpiredError(`DTO expired at ${new Date(dto.dtoExpiresAt).toISOString()}`);
         }
 
-<<<<<<< HEAD
         let quorum: { signedByKeys: string[]; pubKeyCount: number } | undefined = undefined;
 
-=======
->>>>>>> a3ac4a6e
+
         // Authenticate the user
         if (ctx.isDryRun) {
           // Do not authenticate in dry run mode
         } else if (options?.verifySignature || dto?.signature !== undefined) {
-<<<<<<< HEAD
           const authenticateResult = await authenticate(ctx, dto);
           ctx.callingUserData = authenticateResult;
           quorum = { signedByKeys: authenticateResult.signedByKeys, pubKeyCount: authenticateResult.pubKeyCount };
-        } else {
-          // it means a request where authorization is not required. Intentionally misses alias field
-          ctx.callingUserData = { roles: [UserRole.EVALUATE] };
-        }
-
-        // Authorize the user
-        await authorize(ctx, quorum, options);
-=======
-          ctx.callingUserData = await authenticate(ctx, dto);
         } else {
           // it means a request where authorization is not required. If there is org-based authorization,
           // default roles are applied. If not, then only evaluate is possible. Alias is intentionally
@@ -292,27 +210,18 @@
 
         // Authorize the user
         await authorize(ctx, options);
->>>>>>> a3ac4a6e
 
         // Prevent the same transaction from being submitted multiple times
         if (options.enforceUniqueKey) {
           if (dto?.uniqueKey) {
             await UniqueTransactionService.ensureUniqueTransaction(ctx, dto.uniqueKey);
           } else {
-<<<<<<< HEAD
-            throw new RuntimeError("Missing uniqueKey in transaction dto");
-          }
-        }
-
-        const argArray: [GalaChainContext, T] | [GalaChainContext] = dto ? [ctx, dto] : [ctx];
-=======
             const message = `Missing uniqueKey in transaction dto for method '${method.name}'`;
             throw new RuntimeError(message);
           }
         }
 
         const argArray: [GalaChainContext, In] | [GalaChainContext] = dto ? [ctx, dto] : [ctx];
->>>>>>> a3ac4a6e
 
         if (options?.before !== undefined) {
           await options?.before?.apply(this, argArray);
