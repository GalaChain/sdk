/*
 * Copyright (c) Gala Games Inc. All rights reserved.
 * Licensed under the Apache License, Version 2.0 (the "License");
 * you may not use this file except in compliance with the License.
 * You may obtain a copy of the License at
 *
 *     http://www.apache.org/licenses/LICENSE-2.0
 *
 * Unless required by applicable law or agreed to in writing, software
 * distributed under the License is distributed on an "AS IS" BASIS,
 * WITHOUT WARRANTIES OR CONDITIONS OF ANY KIND, either express or implied.
 * See the License for the specific language governing permissions and
 * limitations under the License.
 */
import {
  BatchDto,
  ContractAPI,
  DryRunDto,
  DryRunResultDto,
  GalaChainResponse,
  GalaChainResponseType,
  GetObjectDto,
  GetObjectHistoryDto,
  NotFoundError,
  ValidationFailedError,
  createValidDTO,
  signatures
} from "@gala-chain/api";
import { Contract, Transaction } from "fabric-contract-api";

import { PublicKeyService } from "../services";
import { GalaChainContext, GalaChainStub } from "../types";
import { getObjectHistory, getPlainObjectByKey } from "../utils";
import { getApiMethod, getApiMethods } from "./GalaContractApi";
import { EVALUATE, GalaTransaction, SUBMIT } from "./GalaTransaction";
import { trace } from "./tracing";

export class BatchWriteLimitExceededError extends ValidationFailedError {
  constructor(writesLimit: number) {
    super(
      `Batch writes limit of ${writesLimit} keys exceeded. ` +
        `This operation can be repeated with a smaller batch.`
    );
  }
}

export abstract class GalaContract extends Contract {
  /**
   * @param name Contract name
   * @param version Contract version. The actual value should be defined in the child
   *    * class, and should be taken from package.json. If you extend contract class
   *    * that extends GalaContract, you should also override version.
   */
  constructor(
    name: string,
    private readonly version: string
  ) {
    super(name);
  }

  public getVersion(): string {
    return this.version;
  }

  public createContext(): GalaChainContext {
    return new GalaChainContext();
  }

  public async beforeTransaction(ctx: GalaChainContext): Promise<void> {
    await trace("before", ctx, () => super.beforeTransaction(ctx));
  }

  // eslint-disable-next-line @typescript-eslint/ban-types
  public async aroundTransaction(ctx: GalaChainContext, fn: Function, parameters: unknown): Promise<void> {
    // note: Fabric uses Promise<void> type, but actually it returns transaction result
    return await trace("around", ctx, () => super.aroundTransaction(ctx, fn, parameters));
  }

  public async afterTransaction(ctx: GalaChainContext, result: unknown): Promise<void> {
    await trace("after", ctx, async () => {
      await super.afterTransaction(ctx, result);

      // eslint-disable-next-line @typescript-eslint/no-unsafe-member-access
      if (
        typeof result === "object" &&
        result?.["Status"] === GalaChainResponseType.Success &&
        !ctx.isDryRun
      ) {
        await (ctx.stub as unknown as GalaChainStub).flushWrites();
      }

      ctx?.logger?.logTimeline(
        "End Transaction",
        ctx.stub.getFunctionAndParameters()?.fcn ?? this.getName(),
        [{ chaincodeResult: result }]
      );
    });
  }

  @GalaTransaction({
    type: EVALUATE,
    out: "string"
  })
  // eslint-disable-next-line @typescript-eslint/no-unused-vars
  public async GetContractVersion(ctx: GalaChainContext): Promise<string> {
    return this.version;
  }

  @GalaTransaction({
    type: EVALUATE,
    out: "string",
    description: "Gets the contract version. Deprecated. Use GetContractVersion instead.",
    deprecated: true
  })
  // eslint-disable-next-line @typescript-eslint/no-unused-vars
  public async GetChaincodeVersion(ctx: GalaChainContext): Promise<string> {
    return this.version;
  }

  @GalaTransaction({
    type: EVALUATE,
    out: "object"
  })
  // eslint-disable-next-line @typescript-eslint/no-unused-vars
  public async GetContractAPI(ctx: GalaChainContext): Promise<ContractAPI> {
    const methods = getApiMethods(this);
    const contractName = this.getName();
    return { contractName, methods, contractVersion: this.version };
  }

  @GalaTransaction({
    type: EVALUATE,
    in: GetObjectDto,
    out: "object"
  })
  public GetObjectByKey(ctx: GalaChainContext, dto: GetObjectDto): Promise<Record<string, unknown>> {
    return getPlainObjectByKey(ctx, dto.objectId);
  }

  @GalaTransaction({
    type: EVALUATE,
    in: GetObjectHistoryDto,
    out: "object"
  })
  public GetObjectHistory(ctx: GalaChainContext, dto: GetObjectHistoryDto): Promise<Record<string, unknown>> {
    return getObjectHistory(ctx, dto.objectId);
  }

  @GalaTransaction({
    type: EVALUATE,
    in: DryRunDto,
    out: DryRunResultDto
  })
  public async DryRun(ctx: GalaChainContext, dto: DryRunDto): Promise<DryRunResultDto> {
    const method = getApiMethod(this, dto.method);

    // For dry run we don't use the regular authorization. We don't want users to provide signatures
    // to avoid replay attack in case if the method is eventually not executed, and someone in the middle
    // will replay the request.
    if (dto.dto && dto.dto.signature) {
      throw new ValidationFailedError("The dto should have no signature for dry run execution");
    }

    const ethAddr = signatures.getEthAddress(signatures.getNonCompactHexPublicKey(dto.callerPublicKey));
    const userProfile = await PublicKeyService.getUserProfile(ctx, ethAddr);

    if (!userProfile) {
      throw new NotFoundError(`User profile for ${ethAddr} not found`);
    }

    ctx.setDryRunOnBehalfOf(userProfile);

    // method needs to be executed first to populate reads, writes and deletes
    const response = await this[method.methodName](ctx, dto.dto);

    const gcStub = ctx.stub as unknown as GalaChainStub;

    return await createValidDTO(DryRunResultDto, {
      response,
      writes: Object.fromEntries(Object.entries(gcStub.getWrites()).map(([k, v]) => [k, v.toString()])),
      reads: Object.fromEntries(Object.entries(gcStub.getReads()).map(([k, v]) => [k, v.toString()])),
      deletes: gcStub.getDeletes()
    });
  }

  @GalaTransaction({
    type: SUBMIT,
    in: BatchDto,
    out: "object",
    description: "Submit a batch of transactions",
    allowedOrgs: [process.env.CURATOR_ORG_MSP ?? "CuratorOrg"]
  })
  public async BatchSubmit(ctx: GalaChainContext, batchDto: BatchDto): Promise<GalaChainResponse<unknown>[]> {
    const responses: GalaChainResponse<unknown>[] = [];
<<<<<<< HEAD

    const softWritesLimit = batchDto.writesLimit ?? BatchDto.WRITES_DEFAULT_LIMIT;
    const writesLimit = Math.min(softWritesLimit, BatchDto.WRITES_HARD_LIMIT);
    let writesCount = ctx.stub.getWritesCount();

    for (const [index, op] of batchDto.operations.entries()) {
      // Use sandboxed context to avoid flushes of writes and deletes, and populate
      // the stub with current writes and deletes.
      const sandboxCtx = ctx.createReadOnlyContext(index);
=======

    const softWritesLimit = batchDto.writesLimit ?? BatchDto.WRITES_DEFAULT_LIMIT;
    const writesLimit = Math.min(softWritesLimit, BatchDto.WRITES_HARD_LIMIT);
    let writesCount = ctx.stub.getWritesCount();

    for (const op of batchDto.operations) {
      // Use sandboxed context to avoid flushes of writes and deletes, and populate
      // the stub with current writes and deletes.
      const sandboxCtx = ctx.createReadOnlyContext();
>>>>>>> cfe814ee
      sandboxCtx.stub.setWrites(ctx.stub.getWrites());
      sandboxCtx.stub.setDeletes(ctx.stub.getDeletes());

      // Execute the operation. Collect both successful and failed responses.
      let response: GalaChainResponse<unknown>;
      try {
        if (writesCount >= writesLimit) {
          throw new BatchWriteLimitExceededError(writesLimit);
        }

        const method = getApiMethod(this, op.method, (m) => m.isWrite && m.methodName !== "BatchSubmit");
        response = await this[method.methodName](sandboxCtx, op.dto);
      } catch (error) {
        response = GalaChainResponse.Error(error);
      }
      responses.push(response);

      // Update the current context with the writes and deletes if the operation
      // is successful.
      if (GalaChainResponse.isSuccess(response)) {
        ctx.stub.setWrites(sandboxCtx.stub.getWrites());
        ctx.stub.setDeletes(sandboxCtx.stub.getDeletes());
        writesCount = ctx.stub.getWritesCount();
      }
    }
    return responses;
  }

  @GalaTransaction({
    type: EVALUATE,
    in: BatchDto,
    out: "object",
    description: "Evaluate a batch of transactions"
  })
  public async BatchEvaluate(
    ctx: GalaChainContext,
    batchDto: BatchDto
  ): Promise<GalaChainResponse<unknown>[]> {
    const responses: GalaChainResponse<unknown>[] = [];

<<<<<<< HEAD
    for (const [index, op] of batchDto.operations.entries()) {
      // Create a new context for each operation
      const sandboxCtx = ctx.createReadOnlyContext(index);
=======
    for (const op of batchDto.operations) {
      // Create a new context for each operation
      const sandboxCtx = ctx.createReadOnlyContext();
>>>>>>> cfe814ee

      // Execute the operation. Collect both successful and failed responses.
      let response: GalaChainResponse<unknown>;
      try {
        const method = getApiMethod(this, op.method, (m) => !m.isWrite && m.methodName !== "BatchEvaluate");
        response = await this[method.methodName](sandboxCtx, op.dto);
      } catch (error) {
        response = GalaChainResponse.Error(error);
      }
      responses.push(response);
    }
    return responses;
  }
}<|MERGE_RESOLUTION|>--- conflicted
+++ resolved
@@ -192,7 +192,10 @@
   })
   public async BatchSubmit(ctx: GalaChainContext, batchDto: BatchDto): Promise<GalaChainResponse<unknown>[]> {
     const responses: GalaChainResponse<unknown>[] = [];
-<<<<<<< HEAD
+
+    const softWritesLimit = batchDto.writesLimit ?? BatchDto.WRITES_DEFAULT_LIMIT;
+    const writesLimit = Math.min(softWritesLimit, BatchDto.WRITES_HARD_LIMIT);
+    let writesCount = ctx.stub.getWritesCount();
 
     const softWritesLimit = batchDto.writesLimit ?? BatchDto.WRITES_DEFAULT_LIMIT;
     const writesLimit = Math.min(softWritesLimit, BatchDto.WRITES_HARD_LIMIT);
@@ -202,20 +205,10 @@
       // Use sandboxed context to avoid flushes of writes and deletes, and populate
       // the stub with current writes and deletes.
       const sandboxCtx = ctx.createReadOnlyContext(index);
-=======
-
-    const softWritesLimit = batchDto.writesLimit ?? BatchDto.WRITES_DEFAULT_LIMIT;
-    const writesLimit = Math.min(softWritesLimit, BatchDto.WRITES_HARD_LIMIT);
-    let writesCount = ctx.stub.getWritesCount();
-
-    for (const op of batchDto.operations) {
-      // Use sandboxed context to avoid flushes of writes and deletes, and populate
-      // the stub with current writes and deletes.
-      const sandboxCtx = ctx.createReadOnlyContext();
->>>>>>> cfe814ee
       sandboxCtx.stub.setWrites(ctx.stub.getWrites());
       sandboxCtx.stub.setDeletes(ctx.stub.getDeletes());
 
+      // Execute the operation. Collect both successful and failed responses.
       // Execute the operation. Collect both successful and failed responses.
       let response: GalaChainResponse<unknown>;
       try {
@@ -225,17 +218,23 @@
 
         const method = getApiMethod(this, op.method, (m) => m.isWrite && m.methodName !== "BatchSubmit");
         response = await this[method.methodName](sandboxCtx, op.dto);
+        response = await this[method.methodName](sandboxCtx, op.dto);
       } catch (error) {
         response = GalaChainResponse.Error(error);
       }
       responses.push(response);
 
+      // Update the current context with the writes and deletes if the operation
+      // is successful.
       // Update the current context with the writes and deletes if the operation
       // is successful.
       if (GalaChainResponse.isSuccess(response)) {
         ctx.stub.setWrites(sandboxCtx.stub.getWrites());
         ctx.stub.setDeletes(sandboxCtx.stub.getDeletes());
         writesCount = ctx.stub.getWritesCount();
+        ctx.stub.setWrites(sandboxCtx.stub.getWrites());
+        ctx.stub.setDeletes(sandboxCtx.stub.getDeletes());
+        writesCount = ctx.stub.getWritesCount();
       }
     }
     return responses;
@@ -253,21 +252,17 @@
   ): Promise<GalaChainResponse<unknown>[]> {
     const responses: GalaChainResponse<unknown>[] = [];
 
-<<<<<<< HEAD
     for (const [index, op] of batchDto.operations.entries()) {
       // Create a new context for each operation
       const sandboxCtx = ctx.createReadOnlyContext(index);
-=======
-    for (const op of batchDto.operations) {
-      // Create a new context for each operation
-      const sandboxCtx = ctx.createReadOnlyContext();
->>>>>>> cfe814ee
-
+
+      // Execute the operation. Collect both successful and failed responses.
       // Execute the operation. Collect both successful and failed responses.
       let response: GalaChainResponse<unknown>;
       try {
         const method = getApiMethod(this, op.method, (m) => !m.isWrite && m.methodName !== "BatchEvaluate");
         response = await this[method.methodName](sandboxCtx, op.dto);
+        response = await this[method.methodName](sandboxCtx, op.dto);
       } catch (error) {
         response = GalaChainResponse.Error(error);
       }
