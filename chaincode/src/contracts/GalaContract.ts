/*
 * Copyright (c) Gala Games Inc. All rights reserved.
 * Licensed under the Apache License, Version 2.0 (the "License");
 * you may not use this file except in compliance with the License.
 * You may obtain a copy of the License at
 *
 *     http://www.apache.org/licenses/LICENSE-2.0
 *
 * Unless required by applicable law or agreed to in writing, software
 * distributed under the License is distributed on an "AS IS" BASIS,
 * WITHOUT WARRANTIES OR CONDITIONS OF ANY KIND, either express or implied.
 * See the License for the specific language governing permissions and
 * limitations under the License.
 */
import {
  ContractAPI,
  DryRunDto,
  DryRunResultDto,
  GalaChainResponseType,
  GetObjectDto,
  GetObjectHistoryDto,
  NotFoundError,
  ValidationFailedError,
  createValidDTO,
  signatures
} from "@gala-chain/api";
import { Contract } from "fabric-contract-api";

import { PublicKeyService } from "../services";
import { GalaChainContext, GalaChainStub } from "../types";
import { getObjectHistory, getPlainObjectByKey } from "../utils";
import { getApiMethods } from "./GalaContractApi";
import { EVALUATE, GalaTransaction } from "./GalaTransaction";
import { trace } from "./tracing";

export abstract class GalaContract extends Contract {
  /**
   * @param name Contract name
   * @param version Contract version. The actual value should be defined in the child
   *    * class, and should be taken from package.json. If you extend contract class
   *    * that extends GalaContract, you should also override version.
   */
  constructor(
    name: string,
    private readonly version: string
  ) {
    super(name);
  }

  public getVersion(): string {
    return this.version;
  }

  public createContext(): GalaChainContext {
    return new GalaChainContext();
  }

  public async beforeTransaction(ctx: GalaChainContext): Promise<void> {
    await trace("before", ctx, () => super.beforeTransaction(ctx));
  }

  // eslint-disable-next-line @typescript-eslint/ban-types
  public async aroundTransaction(ctx: GalaChainContext, fn: Function, parameters: unknown): Promise<void> {
    // note: Fabric uses Promise<void> type, but actually it returns transaction result
    return await trace("around", ctx, () => super.aroundTransaction(ctx, fn, parameters));
  }

  public async afterTransaction(ctx: GalaChainContext, result: unknown): Promise<void> {
    await trace("after", ctx, async () => {
      await super.afterTransaction(ctx, result);

      // eslint-disable-next-line @typescript-eslint/no-unsafe-member-access
      if (
        typeof result === "object" &&
        result?.["Status"] === GalaChainResponseType.Success &&
        !ctx.isDryRun
      ) {
        await (ctx.stub as unknown as GalaChainStub).flushWrites();
      }

      ctx?.logger?.logTimeline(
        "End Transaction",
        ctx.stub.getFunctionAndParameters()?.fcn ?? this.getName(),
        [{ chaincodeResult: result }]
      );
    });
  }

  @GalaTransaction({
    type: EVALUATE,
    out: "string"
  })
  // eslint-disable-next-line @typescript-eslint/no-unused-vars
  public async GetContractVersion(ctx: GalaChainContext): Promise<string> {
    return this.version;
  }

  @GalaTransaction({
    type: EVALUATE,
    out: "string",
    description: "Gets the contract version. Deprecated. Use GetContractVersion instead.",
    deprecated: true
  })
  // eslint-disable-next-line @typescript-eslint/no-unused-vars
  public async GetChaincodeVersion(ctx: GalaChainContext): Promise<string> {
    return this.version;
  }

  @GalaTransaction({
    type: EVALUATE,
    out: "object"
  })
  // eslint-disable-next-line @typescript-eslint/no-unused-vars
  public async GetContractAPI(ctx: GalaChainContext): Promise<ContractAPI> {
    const methods = getApiMethods(this);
    const contractName = this.getName();
    return { contractName, methods, contractVersion: this.version };
  }

  @GalaTransaction({
    type: EVALUATE,
    in: GetObjectDto,
    out: "object"
  })
  public GetObjectByKey(ctx: GalaChainContext, dto: GetObjectDto): Promise<Record<string, unknown>> {
    return getPlainObjectByKey(ctx, dto.objectId);
  }

  @GalaTransaction({
    type: EVALUATE,
    in: GetObjectHistoryDto,
    out: "object"
  })
  public GetObjectHistory(ctx: GalaChainContext, dto: GetObjectHistoryDto): Promise<Record<string, unknown>> {
    return getObjectHistory(ctx, dto.objectId);
  }

  @GalaTransaction({
    type: EVALUATE,
    in: DryRunDto,
    out: DryRunResultDto
  })
  public async DryRun(ctx: GalaChainContext, dto: DryRunDto): Promise<DryRunResultDto> {
    const methodNames = getApiMethods(this).reduce((map, m) => {
      map.set(m.methodName, m.methodName);
      if (m.apiMethodName) {
        map.set(m.apiMethodName, m.methodName);
      }
      return map;
    }, new Map<string, string>());

    const methodName = methodNames.get(dto.method);

    // check if method exists
    if (!methodName) {
      const availableMethods = Array.from(methodNames.keys()).sort();
      throw new NotFoundError(
        `Method ${dto.method} not found. Available methods: ${availableMethods.join(", ")}`
      );
    }

    // For dry run we don't use the regular authorization. We don't want users to provide signatures
<<<<<<< HEAD
    // to avoid reply attack in case if the method is eventually not executed, and someone in the middle
=======
    // to avoid replay attack in case if the method is eventually not executed, and someone in the middle
>>>>>>> 49ca3d57
    // will replay the request.
    if (dto.dto && dto.dto.signature) {
      throw new ValidationFailedError("The dto should have no signature for dry run execution");
    }

    const ethAddr = signatures.getEthAddress(dto.callerPublicKey);
    const userProfile = await PublicKeyService.getUserProfile(ctx, ethAddr);

    if (!userProfile) {
      throw new NotFoundError(`User profile for ${ethAddr} not found`);
    }

    ctx.setDryRunOnBehalfOf(userProfile);

    // method needs to be executed first to populate reads, writes and deletes
    const response = await this[methodName](ctx, dto.dto);

    const gcStub = ctx.stub as unknown as GalaChainStub;

    return await createValidDTO(DryRunResultDto, {
      response,
      writes: gcStub.getWrites(),
      reads: gcStub.getReads(),
      deletes: gcStub.getDeletes()
    });
  }
}<|MERGE_RESOLUTION|>--- conflicted
+++ resolved
@@ -160,11 +160,7 @@
     }
 
     // For dry run we don't use the regular authorization. We don't want users to provide signatures
-<<<<<<< HEAD
-    // to avoid reply attack in case if the method is eventually not executed, and someone in the middle
-=======
     // to avoid replay attack in case if the method is eventually not executed, and someone in the middle
->>>>>>> 49ca3d57
     // will replay the request.
     if (dto.dto && dto.dto.signature) {
       throw new ValidationFailedError("The dto should have no signature for dry run execution");
