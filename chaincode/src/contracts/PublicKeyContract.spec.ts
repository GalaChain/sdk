--- conflicted
+++ resolved
@@ -27,13 +27,9 @@
   createValidDTO,
   signatures
 } from "@gala-chain/api";
-<<<<<<< HEAD
-import { fixture, transactionSuccess } from "@gala-chain/test";
+import { fixture, transactionErrorMessageContains, transactionSuccess } from "@gala-chain/test";
 import { classToPlain, instanceToInstance, plainToClass } from "class-transformer";
 import { randomUUID } from "crypto";
-=======
-import { transactionErrorMessageContains, transactionSuccess } from "@gala-chain/test";
->>>>>>> 1d134b11
 
 import TestChaincode from "../__test__/TestChaincode";
 import { PublicKeyService } from "../services";
@@ -540,14 +536,9 @@
     // Then
     expect(resp1).toEqual(
       transactionSuccess({
-<<<<<<< HEAD
-        alias: user.name,
+        alias: user.alias,
         ethAddress: user.ethAddress,
         roles: [UserRole.EVALUATE, UserRole.SUBMIT]
-=======
-        alias: user.alias,
-        ethAddress: user.ethAddress
->>>>>>> 1d134b11
       })
     );
     expect(resp2).toEqual(resp1);
@@ -564,51 +555,6 @@
     dto1.signerPublicKey = user.publicKey;
     dto1.sign(user.privateKey, true);
 
-<<<<<<< HEAD
-  test.each([
-    [Regular_, Missing__, Registered___, Success],
-    [Regular_, Missing__, NotRegistered, Error("USER_NOT_REGISTERED")],
-    [Regular_, Present__, Registered___, Error("REDUNDANT_SIGNER_PUBLIC_KEY")],
-    [Regular_, Present__, NotRegistered, Error("REDUNDANT_SIGNER_PUBLIC_KEY")],
-    [Regular_, Malformed, Registered___, Error("REDUNDANT_SIGNER_PUBLIC_KEY")],
-    [Regular_, Malformed, NotRegistered, Error("REDUNDANT_SIGNER_PUBLIC_KEY")],
-    [DER_____, Missing__, Registered___, Error("NOT_IMPLEMENTED")], // we don't support legacy here
-    [DER_____, Missing__, NotRegistered, Error("PK_NOT_FOUND")],
-    [DER_____, Present__, Registered___, Success],
-    [DER_____, Present__, NotRegistered, Error("USER_NOT_REGISTERED")],
-    [DER_____, Malformed, Registered___, Error("INVALID_KEY")],
-    [DER_____, Malformed, NotRegistered, Error("INVALID_KEY")],
-    [InvalidS, Missing__, Registered___, Error("USER_NOT_REGISTERED")], // tries to get other user's profile
-    [InvalidS, Missing__, NotRegistered, Error("USER_NOT_REGISTERED")],
-    [InvalidS, Present__, Registered___, Error("REDUNDANT_SIGNER_PUBLIC_KEY")],
-    [InvalidS, Present__, NotRegistered, Error("REDUNDANT_SIGNER_PUBLIC_KEY")],
-    [InvalidS, Malformed, Registered___, Error("REDUNDANT_SIGNER_PUBLIC_KEY")],
-    [InvalidS, Malformed, NotRegistered, Error("REDUNDANT_SIGNER_PUBLIC_KEY")]
-  ])(
-    "(sig: %s, pk: %s, user: %s) => %s",
-    async (
-      signatureFn: Signature,
-      publicKeyFn: PublicKey,
-      createUserFn: UserRegistered,
-      expectation: Expectation
-    ) => {
-      // Given
-      const chaincode = new TestChaincode([PublicKeyContract]);
-      const userObj = await createUserFn(chaincode);
-      chaincode.setCallingUser(userObj.name);
-
-      const dto = new ChainCallDTO();
-      publicKeyFn(dto, userObj.publicKey);
-      const signedDto = signatureFn(dto, userObj.privateKey);
-
-      // When
-      const response = await chaincode.invoke("PublicKeyContract:GetMyProfile", signedDto);
-
-      // Then
-      expectation(response, userObj);
-    }
-  );
-=======
     const dto2 = new GetMyProfileDto();
     dto2.signing = SigningScheme.TON;
     dto2.signerAddress = user.tonAddress;
@@ -627,7 +573,6 @@
     );
     expect(resp2).toEqual(resp1);
   });
->>>>>>> 1d134b11
 });
 
 async function setup() {
