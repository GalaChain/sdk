/*
 * Copyright (c) Gala Games Inc. All rights reserved.
 * Licensed under the Apache License, Version 2.0 (the "License");
 * you may not use this file except in compliance with the License.
 * You may obtain a copy of the License at
 *
 *     http://www.apache.org/licenses/LICENSE-2.0
 *
 * Unless required by applicable law or agreed to in writing, software
 * distributed under the License is distributed on an "AS IS" BASIS,
 * WITHOUT WARRANTIES OR CONDITIONS OF ANY KIND, either express or implied.
 * See the License for the specific language governing permissions and
 * limitations under the License.
 */
import {
  ChainCallDTO,
  GalaChainSuccessResponse,
  GetMyProfileDto,
  GetPublicKeyDto,
<<<<<<< HEAD
  RegisterUserDto,
  SigningScheme,
  SubmitCallDTO,
=======
  RegisterEthUserDto,
  RegisterUserDto,
>>>>>>> 16e6a292
  UpdatePublicKeyDto,
  UpdateUserRolesDto,
  UserAlias,
  UserProfile,
  UserProfileStrict,
  UserRole,
  createValidDTO,
  createValidSubmitDTO,
  signatures
} from "@gala-chain/api";
import { asValidUserRef } from "@gala-chain/api";
import {
  TestChaincode,
  fixture,
  transactionErrorKey,
  transactionErrorMessageContains,
  transactionSuccess
} from "@gala-chain/test";

import { PublicKeyService } from "../services";
import { PublicKeyContract } from "./PublicKeyContract";
import {
  createDerSignedDto,
  createEthUser,
  createRegisteredMultiSigUserForUsers,
  createRegisteredUser,
  createSignedDto,
  createTonUser,
  createUser,
  getMyProfile,
  getPublicKey,
  getUserProfile
} from "./authenticate.testutils.spec";

it("should serve proper API", async () => {
  // Given
  const { contract, ctx } = fixture(PublicKeyContract);

  // When
  const response = await contract.GetContractAPI(ctx);

  // Then
  expect(response).toEqual(transactionSuccess());

  const api = response as unknown as GalaChainSuccessResponse<Record<string, unknown>>;
  api.Data.contractVersion = "0.0.0";
  api.Data.channelId = "channel-id";
  api.Data.chaincodeId = "chaincode-id";
  expect(response).toMatchSnapshot();
});

describe("RegisterUser", () => {
  it("should register user", async () => {
    // Given
    const chaincode = new TestChaincode([PublicKeyContract]);
    const keyPair = signatures.genKeyPair();
    const publicKey = keyPair.publicKey;
    const privateKey = keyPair.privateKey;
    const ethAddress = signatures.getEthAddress(publicKey);

    const dto = await createValidSubmitDTO(RegisterUserDto, { user: "client|user1" as UserAlias, publicKey });
    const signedDto = dto
      .withPublicKeySignedBy(privateKey)
      .signed(process.env.DEV_ADMIN_PRIVATE_KEY as string);

    // When
    const response = await chaincode.invoke("PublicKeyContract:RegisterUser", signedDto);

    // Then
    expect(response).toEqual(transactionSuccess());

    expect(await getPublicKey(chaincode, dto.user)).toEqual(
      transactionSuccess({
        publicKey: PublicKeyService.normalizePublicKey(publicKey)
      })
    );

    expect(await getUserProfile(chaincode, ethAddress)).toEqual(
      transactionSuccess({
        alias: dto.user,
        ethAddress,
        roles: UserProfile.DEFAULT_ROLES,
        signatureQuorum: 1
      })
    );
  });

  it("should fail when public key signature is missing or invalid", async () => {
    // Given
    const chaincode = new TestChaincode([PublicKeyContract]);
    const adminPrivateKey = process.env.DEV_ADMIN_PRIVATE_KEY as string;
    const keyPair = signatures.genKeyPair();

    // no public key signature (but DTO is signed by admin)
    const dto1 = await createValidSubmitDTO(RegisterUserDto, {
      user: "client|user1" as UserAlias,
      publicKey: keyPair.publicKey
    });
    const signedDto1 = dto1.signed(adminPrivateKey);

    // invalid public key signature (signed by wrong key)
    const dto2 = dto1.withPublicKeySignedBy(adminPrivateKey);
    const signedDto2 = dto2.signed(adminPrivateKey);

    // When
    const response1 = await chaincode.invoke("PublicKeyContract:RegisterUser", signedDto1);
    const response2 = await chaincode.invoke("PublicKeyContract:RegisterUser", signedDto2);

    // Then
    expect(response1).toEqual(transactionErrorKey("VALIDATION_FAILED"));
    expect(response1).toEqual(transactionErrorMessageContains("Public key signature is missing"));

    expect(response2).toEqual(transactionErrorKey("VALIDATION_FAILED"));
    expect(response2).toEqual(transactionErrorMessageContains("Invalid secp256k1 public key signature"));
  });

  it("should fail when user publicKey and UserProfile are already registered", async () => {
    // Given
    const chaincode = new TestChaincode([PublicKeyContract]);
    const user = await createRegisteredUser(chaincode);

    const registerDto = await createValidSubmitDTO(RegisterUserDto, {
      publicKey: user.publicKey,
      user: user.alias
    });
    const signedRegisterDto = registerDto
      .withPublicKeySignedBy(user.privateKey)
      .signed(process.env.DEV_ADMIN_PRIVATE_KEY as string);

    // When
    const registerResponse = await chaincode.invoke("PublicKeyContract:RegisterUser", signedRegisterDto);

    // Then
    expect(registerResponse).toEqual(expect.objectContaining({ Status: 0, ErrorKey: "PK_EXISTS" }));
  });

  it("should fail when registering a new user with the same publiKey/eth address as existing user", async () => {
    // Given
    const chaincode = new TestChaincode([PublicKeyContract]);
    const user = await createRegisteredUser(chaincode);

    const registerDto = await createValidSubmitDTO(RegisterUserDto, {
      publicKey: user.publicKey,
      user: "client|new_user" as UserAlias
    });
    const signedRegisterDto = registerDto
      .withPublicKeySignedBy(user.privateKey)
      .signed(process.env.DEV_ADMIN_PRIVATE_KEY as string);

    // When
    const registerResponse = await chaincode.invoke("PublicKeyContract:RegisterUser", signedRegisterDto);

    // Then
    expect(registerResponse).toEqual(expect.objectContaining({ Status: 0, ErrorKey: "PROFILE_EXISTS" }));
  });

  it("should register user with valid public key signature", async () => {
    // Given
    const chaincode = new TestChaincode([PublicKeyContract]);
    const newPrivateKey = "62fa12aaf85829fab618755747a7f75c256bfc5ceab2cc24c668c55f1985cfad";
    const newPublicKey =
      "040e8bda5af346c5a7a7312a94b34023e8c9610abf40e550de9696422312a9a67ea748dbe2686f9a115c58021fe538163285a97368f44b6bf8b13a8306c86e8c5a";
    const ethAddress = signatures.getEthAddress(newPublicKey);

    const registerDto = await createValidSubmitDTO(RegisterUserDto, {
      user: "client|user-with-signature" as UserAlias,
      publicKey: newPublicKey
    });
    const signedRegisterDto = registerDto
      .withPublicKeySignedBy(newPrivateKey)
      .signed(process.env.DEV_ADMIN_PRIVATE_KEY as string);

    // When
    const response = await chaincode.invoke("PublicKeyContract:RegisterUser", signedRegisterDto);

    // Then
    expect(response).toEqual(transactionSuccess());

    expect(await getPublicKey(chaincode, registerDto.user)).toEqual(
      transactionSuccess({
        publicKey: PublicKeyService.normalizePublicKey(newPublicKey)
      })
    );

    expect(await getUserProfile(chaincode, ethAddress)).toEqual(
      transactionSuccess({
        alias: registerDto.user,
        ethAddress,
        roles: UserProfile.DEFAULT_ROLES,
        signatureQuorum: 1
      })
    );
  });

  it("should reject registration with missing or invalid public key signature", async () => {
    // Given
    const chaincode = new TestChaincode([PublicKeyContract]);
    const newPublicKey =
      "040e8bda5af346c5a7a7312a94b34023e8c9610abf40e550de9696422312a9a67ea748dbe2686f9a115c58021fe538163285a97368f44b6bf8b13a8306c86e8c5a";
    // Wrong private key that doesn't correspond to newPublicKey
    const wrongPrivateKey = "0000000000000000000000000000000000000000000000000000000000000001";

    const registerDto = await createValidSubmitDTO(RegisterUserDto, {
      user: "client|user-missing-sig" as UserAlias,
      publicKey: newPublicKey
    });

    // Missing public key signature
    const signedRegisterDto1 = registerDto.signed(process.env.DEV_ADMIN_PRIVATE_KEY as string);
    expect(signedRegisterDto1.publicKeySignature).toBeUndefined();

    // Invalid public key signature (signed by wrong private key that doesn't match newPublicKey)
    const signedRegisterDto2 = registerDto
      .withPublicKeySignedBy(wrongPrivateKey)
      .signed(process.env.DEV_ADMIN_PRIVATE_KEY as string);
    expect(signedRegisterDto2.publicKeySignature).toBeDefined();

    // When
    const registerResponse1 = await chaincode.invoke("PublicKeyContract:RegisterUser", signedRegisterDto1);
    const registerResponse2 = await chaincode.invoke("PublicKeyContract:RegisterUser", signedRegisterDto2);

    // Then
    expect(registerResponse1).toEqual(transactionErrorKey("VALIDATION_FAILED"));
    expect(registerResponse1).toEqual(transactionErrorMessageContains("Public key signature is missing"));

    expect(registerResponse2).toEqual(transactionErrorKey("VALIDATION_FAILED"));
    expect(registerResponse2).toEqual(
      transactionErrorMessageContains("Invalid secp256k1 public key signature")
    );
  });

  // TODO: this test will be redesigned in a follow-up story
  it.skip("should fail when migrating existing user to UserProfile, but PublicKey doesn't match", async () => {
    // Given
    const chaincode = new TestChaincode([PublicKeyContract]);
    const user2 = await createUser();
    chaincode.setCallingUser(user2.alias);
    const dto = await createValidSubmitDTO<RegisterUserDto>(RegisterUserDto, {
      user: user2.alias,
      publicKey: user2.publicKey
    });

    const response = await chaincode.invoke("PublicKeyContract:SavePublicKey", dto);
    expect(response).toEqual(transactionSuccess());

    const newPublicKey =
      "048e1adb2489bdd6f387da77315a8902be3a7a06bc10bedbd099cdfc5a59a74a4c0e14c1bebc8e38e9f0e18a466e1e603b8faab4d4d354afbb57d979f2b16886db";
    expect(newPublicKey).not.toEqual(user2.publicKey);
    expect(user2.publicKey.length).toEqual(newPublicKey.length);

    chaincode.setCallingUser("client|admin");
    const registerDto = await createValidSubmitDTO(RegisterUserDto, {
      publicKey: newPublicKey,
      user: user2.alias
    });
    const signedRegisterDto = registerDto.signed(process.env.DEV_ADMIN_PRIVATE_KEY as string);

    // When
    const registerResponse = await chaincode.invoke("PublicKeyContract:RegisterUser", signedRegisterDto);

    // Then
    expect(registerResponse).toEqual(expect.objectContaining({ Status: 0, ErrorKey: "PK_MISMATCH" }));

    // New key is saved
    const getPublicKeyDto = await createValidDTO<GetPublicKeyDto>(GetPublicKeyDto, { user: user2.alias });
    const savedPk = await chaincode.invoke("PublicKeyContract:GetPublicKey", getPublicKeyDto);
    expect(savedPk).toEqual(
      transactionSuccess({
        publicKey: PublicKeyService.normalizePublicKey(user2.publicKey)
      })
    );
  });

  // TODO: this test will be redesigned in a follow-up story
  it.skip("should save UserProfile for existing legacy User", async () => {
    // Given
    const chaincode = new TestChaincode([PublicKeyContract]);
    const user2 = await createUser();
    chaincode.setCallingUser(user2.alias);
    const dto = await createValidSubmitDTO<RegisterUserDto>(RegisterUserDto, {
      user: user2.alias,
      publicKey: user2.publicKey
    });

    const response = await chaincode.invoke(
      "PublicKeyContract:RegisterUser",
      dto.signed(process.env.DEV_ADMIN_PRIVATE_KEY as string)
    );
    expect(response).toEqual(transactionSuccess());

    chaincode.setCallingUser("client|admin");
    const registerDto = await createValidSubmitDTO(RegisterUserDto, {
      publicKey: user2.publicKey,
      user: user2.alias
    });
    const signedRegisterDto = registerDto.signed(process.env.DEV_ADMIN_PRIVATE_KEY as string);

    // When
    const registerResponse = await chaincode.invoke("PublicKeyContract:RegisterUser", signedRegisterDto);

    // Then
    expect(registerResponse).toEqual(transactionSuccess());

    const getPublicKeyDto = await createValidDTO<GetPublicKeyDto>(GetPublicKeyDto, {
      user: registerDto.user
    });
    const getPublicKeyResponse = await chaincode.invoke("PublicKeyContract:GetPublicKey", getPublicKeyDto);
    expect(getPublicKeyResponse).toEqual(
      transactionSuccess({
        publicKey: PublicKeyService.normalizePublicKey(user2.publicKey)
      })
    );
  });

  it("RegisterEthUser should return deprecation message", async () => {
    // Given
    const chaincode = new TestChaincode([PublicKeyContract]);
    const dto = await createValidSubmitDTO(SubmitCallDTO, {});
    const signedDto = dto.signed(process.env.DEV_ADMIN_PRIVATE_KEY as string);

    // When
    const response = await chaincode.invoke("PublicKeyContract:RegisterEthUser", signedDto);

    // Then
<<<<<<< HEAD
    expect(response).toEqual(transactionSuccess("Registration of eth| users is no longer required."));
  });

  it("RegisterTonUser should return deprecation message", async () => {
    // Given
    const chaincode = new TestChaincode([PublicKeyContract]);
    const dto = await createValidSubmitDTO(SubmitCallDTO, {});
    const signedDto = dto.signed(process.env.DEV_ADMIN_PRIVATE_KEY as string);

    // When
    const response = await chaincode.invoke("PublicKeyContract:RegisterTonUser", signedDto);

    // Then
    expect(response).toEqual(transactionSuccess("Registration of ton| users is no longer required."));
  });
=======
    expect(response).toEqual(transactionSuccess(alias));

    expect(await getPublicKey(chaincode, alias)).toEqual(
      transactionSuccess({
        publicKey: PublicKeyService.normalizePublicKey(publicKey)
      })
    );

    expect(await getUserProfile(chaincode, ethAddress)).toEqual(
      transactionSuccess({
        alias,
        ethAddress,
        roles: UserProfile.DEFAULT_ROLES,
        signatureQuorum: 1
      })
    );
  });
>>>>>>> 16e6a292
});

describe("UpdatePublicKey", () => {
  it("should allow to update public key", async () => {
    // Given
    const { chaincode, user } = await setup();
    const newPrivateKey = "62fa12aaf85829fab618755747a7f75c256bfc5ceab2cc24c668c55f1985cfad";
    const newPublicKey =
      "040e8bda5af346c5a7a7312a94b34023e8c9610abf40e550de9696422312a9a67ea748dbe2686f9a115c58021fe538163285a97368f44b6bf8b13a8306c86e8c5a";
    expect(newPublicKey).not.toEqual(user.publicKey);

    const updateDto = await createValidSubmitDTO(UpdatePublicKeyDto, { publicKey: newPublicKey });
    const signedUpdateDto = updateDto.withPublicKeySignedBy(newPrivateKey).signed(user.privateKey);

    // When
    const updateResponse = await chaincode.invoke("PublicKeyContract:UpdatePublicKey", signedUpdateDto);

    // Then
    expect(updateResponse).toEqual(transactionSuccess());

    // New key is saved
    expect(await getPublicKey(chaincode, user.alias)).toEqual(
      transactionSuccess({
        publicKey: PublicKeyService.normalizePublicKey(newPublicKey)
      })
    );

    // New key works for signature verification
    const signedWithNewKey = updateDto.signed(newPrivateKey);
    const verifyResponse = await chaincode.invoke("PublicKeyContract:VerifySignature", signedWithNewKey);
    expect(verifyResponse).toEqual(transactionSuccess());
  });

  it("should reject update public key with missing or invalid public key signature", async () => {
    // Given
    const { chaincode, user } = await setup();
    const newPublicKey =
      "040e8bda5af346c5a7a7312a94b34023e8c9610abf40e550de9696422312a9a67ea748dbe2686f9a115c58021fe538163285a97368f44b6bf8b13a8306c86e8c5a";
    expect(newPublicKey).not.toEqual(user.publicKey);

    const updateDto = await createValidSubmitDTO(UpdatePublicKeyDto, { publicKey: newPublicKey });

    const signedUpdateDto1 = updateDto.signed(user.privateKey);
    expect(signedUpdateDto1.publicKeySignature).toBeUndefined();

    // public key signature is signed by old private key
    const signedUpdateDto2 = updateDto.withPublicKeySignedBy(user.privateKey).signed(user.privateKey);
    expect(signedUpdateDto2.publicKeySignature).toBeDefined();

    // When
    const updateResponse1 = await chaincode.invoke("PublicKeyContract:UpdatePublicKey", signedUpdateDto1);
    const updateResponse2 = await chaincode.invoke("PublicKeyContract:UpdatePublicKey", signedUpdateDto2);

    // Then
    expect(updateResponse1).toEqual(transactionErrorKey("VALIDATION_FAILED"));
    expect(updateResponse1).toEqual(transactionErrorMessageContains("Public key signature is missing"));

    expect(updateResponse2).toEqual(transactionErrorKey("VALIDATION_FAILED"));
    expect(updateResponse2).toEqual(transactionErrorMessageContains("Invalid public key signature"));

    // Old key is still there
    expect(await getPublicKey(chaincode, user.alias)).toEqual(
      transactionSuccess({
        publicKey: PublicKeyService.normalizePublicKey(user.publicKey)
      })
    );
  });

  it("should prevent new user from reusing old public key after update", async () => {
    // Given
    const { chaincode, user } = await setup();
    const oldPrivateKey = user.privateKey;
    const oldPublicKey = user.publicKey;

    const newPrivateKey = "62fa12aaf85829fab618755747a7f75c256bfc5ceab2cc24c668c55f1985cfad";
    const newPublicKey =
      "040e8bda5af346c5a7a7312a94b34023e8c9610abf40e550de9696422312a9a67ea748dbe2686f9a115c58021fe538163285a97368f44b6bf8b13a8306c86e8c5a";
    expect(newPublicKey).not.toEqual(user.publicKey);

    const updateDto = await createValidSubmitDTO(UpdatePublicKeyDto, { publicKey: newPublicKey });
    const signedUpdateDto = updateDto.withPublicKeySignedBy(newPrivateKey).signed(user.privateKey);

    // When
    const updateResponse = await chaincode.invoke("PublicKeyContract:UpdatePublicKey", signedUpdateDto);

    // Then
    expect(updateResponse).toEqual(transactionSuccess());

    // New key is saved
    expect(await getPublicKey(chaincode, user.alias)).toEqual(
      transactionSuccess({
        publicKey: PublicKeyService.normalizePublicKey(newPublicKey)
      })
    );

    // New key works for signature verification
    const signedWithNewKey = updateDto.signed(newPrivateKey);
    const verifyResponse = await chaincode.invoke("PublicKeyContract:VerifySignature", signedWithNewKey);
    expect(verifyResponse).toEqual(transactionSuccess());

    // Case 1: new User Register under old public key. It is not allowed,
    // and the old public key GCUP-key is marked as invalidated.

    // Given
    const dto = await createValidSubmitDTO<RegisterUserDto>(RegisterUserDto, {
      user: "client|newUser" as UserAlias,
      publicKey: oldPublicKey
    });
    const signedDto = dto
      .withPublicKeySignedBy(oldPrivateKey)
      .signed(process.env.DEV_ADMIN_PRIVATE_KEY as string);

    // When
    const response = await chaincode.invoke("PublicKeyContract:RegisterUser", signedDto);

    // Then
    expect(response).toEqual(transactionErrorKey("PROFILE_EXISTS"));
    expect(response).toEqual(transactionErrorMessageContains("user client|invalidated"));
    expect(await getPublicKey(chaincode, dto.user)).toEqual(transactionErrorKey("PK_NOT_FOUND"));

    // Case 2: UpdatePublicKey with old public key. It also won't work because
    // the old GCUP-key is marked as invalidated.

    // Given
    const updateDto2 = await createValidSubmitDTO(UpdatePublicKeyDto, { publicKey: oldPublicKey });
    const signedUpdateDto2 = updateDto2.withPublicKeySignedBy(oldPrivateKey).signed(newPrivateKey);

    // When
    const response2 = await chaincode.invoke("PublicKeyContract:UpdatePublicKey", signedUpdateDto2);

    // Then
    expect(response2).toEqual(transactionErrorKey("PROFILE_EXISTS"));
    expect(response2).toEqual(transactionErrorMessageContains("user client|invalidated"));

    // Case 3: UpdatePublicKey where dto is signed with old private key.
    // It won't work because the old GCUP-key is marked as invalidated.

    // Given
    const randomKeyPair = signatures.genKeyPair();
    const updateDto3 = await createValidSubmitDTO(UpdatePublicKeyDto, { publicKey: randomKeyPair.publicKey });
    const signedUpdateDto3 = updateDto3.signed(oldPrivateKey);

    // When
    const response3 = await chaincode.invoke("PublicKeyContract:UpdatePublicKey", signedUpdateDto3);

    // Then
    const expectedMsg = `User client|invalidated does not have one of required roles: SUBMIT (has: no roles)`;
    expect(response3).toEqual(transactionErrorKey("MISSING_ROLE"));
    expect(response3).toEqual(transactionErrorMessageContains(expectedMsg));
  });
<<<<<<< HEAD

  it("should update TON public key", async () => {
    // Given
    const chaincode = new TestChaincode([PublicKeyContract]);
    const user = await createTonUser();
    const newPair = await signatures.ton.genKeyPair();
    const newPrivateKeyBase64 = newPair.secretKey.toString("base64");
    const newAddress = PublicKeyService.getUserAddress(
      newPair.publicKey.toString("base64"),
      SigningScheme.TON
    );

    const dto = (
      await createValidSubmitDTO(UpdatePublicKeyDto, {
        publicKey: newPair.publicKey.toString("base64"),
        signerPublicKey: user.publicKey,
        signing: SigningScheme.TON
      })
    )
      .withPublicKeySignedBy(newPrivateKeyBase64)
      .signed(user.privateKey);

    // no public key saved for this user
    expect(await getPublicKey(chaincode, user.alias)).toEqual(transactionErrorKey("PK_NOT_FOUND"));
    expect(await getUserProfile(chaincode, user.tonAddress)).toEqual(transactionErrorKey("OBJECT_NOT_FOUND"));

    // When
    const response = await chaincode.invoke("PublicKeyContract:UpdatePublicKey", dto);

    // Then
    expect(response).toEqual(transactionSuccess());

    expect(await getPublicKey(chaincode, user.alias)).toEqual(
      transactionSuccess({
        publicKey: dto.publicKey,
        signing: SigningScheme.TON
      })
    );

    // new profile is saved
    expect(await getUserProfile(chaincode, newAddress)).toEqual(
      transactionSuccess({
        alias: user.alias,
        tonAddress: newAddress,
        roles: UserProfile.DEFAULT_ROLES,
        signatureQuorum: 1
      })
    );

    // old non-existent profile is invalidated
    expect(await getUserProfile(chaincode, user.tonAddress)).toEqual(
      transactionSuccess({
        alias: "client|invalidated",
        ethAddress: "0000000000000000000000000000000000000000",
        roles: []
      })
    );
  });

  it("should prevent from changing key type", async () => {
    // Given
    const chaincode = new TestChaincode([PublicKeyContract]);
    const tonUser = await createTonUser();
    const ethUser = await createEthUser();

    const ethKeyPair = signatures.genKeyPair();
    const tonKeyPair = await signatures.ton.genKeyPair();

    const dtoTonToEth = await createValidSubmitDTO(UpdatePublicKeyDto, {
      publicKey: ethKeyPair.publicKey,
      signerPublicKey: tonUser.publicKey,
      signing: SigningScheme.TON
    });
    dtoTonToEth.publicKeySignature = signatures.getSignature(
      dtoTonToEth,
      ethKeyPair.privateKey,
      SigningScheme.ETH
    );

    const dtoEthToTon = await createValidSubmitDTO(UpdatePublicKeyDto, {
      publicKey: tonKeyPair.publicKey.toString("base64")
    });
    dtoEthToTon.publicKeySignature = signatures.getSignature(
      dtoEthToTon,
      tonKeyPair.secretKey,
      SigningScheme.TON
    );

    // When
    const responseTonToEth = await chaincode.invoke(
      "PublicKeyContract:UpdatePublicKey",
      dtoTonToEth.signed(tonUser.privateKey)
    );

    const responseEthToTon = await chaincode.invoke(
      "PublicKeyContract:UpdatePublicKey",
      dtoEthToTon.signed(ethUser.privateKey)
    );

    // Then
    expect(responseTonToEth).toEqual(transactionErrorMessageContains("bad signature size"));
    expect(responseEthToTon).toEqual(transactionErrorMessageContains("Public key seems to be invalid"));

    // Old keys are still there
    expect(await getPublicKey(chaincode, tonUser.alias)).toEqual(
      transactionSuccess({
        publicKey: tonUser.publicKey,
        signing: SigningScheme.TON
      })
    );
    expect(await getPublicKey(chaincode, ethUser.alias)).toEqual(
      transactionSuccess({
        publicKey: PublicKeyService.normalizePublicKey(ethUser.publicKey),
        signing: SigningScheme.ETH
      })
    );
  });
=======
>>>>>>> 16e6a292
});

describe("VerifySignature", () => {
  it("should verify signature", async () => {
    // Given
    const { chaincode, user } = await setup();
    const signedDto = createSignedDto(new ChainCallDTO(), user.privateKey);

    // When
    const response = await chaincode.invoke("PublicKeyContract:VerifySignature", signedDto);

    // Then
    expect(response).toEqual(transactionSuccess());
  });

  it("should fail to verify signature if signerPublicKey is different", async () => {
    // Given
    const { chaincode, user } = await setup();
    const otherUserPublicKey = process.env.DEV_ADMIN_PUBLIC_KEY as string;
    expect(otherUserPublicKey).not.toEqual(user.publicKey);

    const dto = new ChainCallDTO();
    dto.signerPublicKey = otherUserPublicKey;
    const signedDto = createSignedDto(dto, user.privateKey);

    // When
    const response = await chaincode.invoke("PublicKeyContract:VerifySignature", signedDto);

    // Then
    expect(response).toEqual(transactionErrorKey("PUBLIC_KEY_MISMATCH"));
  });

  it("should verify DER signature", async () => {
    // Given
    const { chaincode, user } = await setup();
    const dto = new ChainCallDTO();
    dto.signerPublicKey = user.publicKey;
    const signedDto = createDerSignedDto(dto, user.privateKey);

    // When
    const response = await chaincode.invoke("PublicKeyContract:VerifySignature", signedDto);

    // Then
    expect(response).toEqual(transactionSuccess());
  });

  it("should fail to verify DER signature if signerPublicKey is different", async () => {
    // Given
    const { chaincode, user } = await setup();
    const otherUserPublicKey = process.env.DEV_ADMIN_PUBLIC_KEY as string;
    expect(otherUserPublicKey).not.toEqual(user.publicKey);

    const dto = new ChainCallDTO();
    dto.signerPublicKey = otherUserPublicKey;
    const signedDto = createDerSignedDto(dto, user.privateKey);

    // When
    const response = await chaincode.invoke("PublicKeyContract:VerifySignature", signedDto);

    // Then
    expect(response).toEqual(transactionErrorKey("PK_INVALID_SIGNATURE"));
  });
});

describe("GetMyProfile", () => {
  it("should get saved profile (client|)", async () => {
    // Given
    const chaincode = new TestChaincode([PublicKeyContract]);
    const user = await createRegisteredUser(chaincode);
    expect(user.alias).toContain("client|");

    // regular signing
    const dto1 = new GetMyProfileDto();
    dto1.sign(user.privateKey);

    // DER + signerPublicKey
    const dto2 = new GetMyProfileDto();
    dto2.signerPublicKey = user.publicKey;
    dto2.sign(user.privateKey, true);

    // DER + signerAddress
    const dto3 = new GetMyProfileDto();
    dto3.signerAddress = asValidUserRef(user.ethAddress);
    dto3.sign(user.privateKey, true);

    // When
    const resp1 = await chaincode.invoke("PublicKeyContract:GetMyProfile", dto1);
    const resp2 = await chaincode.invoke("PublicKeyContract:GetMyProfile", dto2);
    const resp3 = await chaincode.invoke("PublicKeyContract:GetMyProfile", dto3);

    // Then
    expect(resp1).toEqual(
      transactionSuccess({
        alias: user.alias,
        ethAddress: user.ethAddress,
        roles: [UserRole.EVALUATE, UserRole.SUBMIT],
        signatureQuorum: 1,
        signers: [user.alias]
      })
    );
    expect(resp2).toEqual(resp1);
    expect(resp3).toEqual(resp1);
  });

<<<<<<< HEAD
  it("should get unregistered profile (eth|)", async () => {
    // Given
    const chaincode = new TestChaincode([PublicKeyContract]);
    const user = await createEthUser();
    expect(user.alias).toContain("eth|");

    // regular signing
    const dto1 = new GetMyProfileDto();
    dto1.sign(user.privateKey);

    // DER + signerPublicKey
    const dto2 = new GetMyProfileDto();
    dto2.signerPublicKey = user.publicKey;
    dto2.sign(user.privateKey, true);

    // DER + signerAddress
    const dto3 = new GetMyProfileDto();
    dto3.signerAddress = asValidUserRef(user.ethAddress);
    dto3.sign(user.privateKey, true);

    // When
    const resp1 = await chaincode.invoke("PublicKeyContract:GetMyProfile", dto1);
    const resp2 = await chaincode.invoke("PublicKeyContract:GetMyProfile", dto2);
    const resp3 = await chaincode.invoke("PublicKeyContract:GetMyProfile", dto3);

    // Then
    expect(resp1).toEqual(
      transactionSuccess({
        alias: user.alias,
        ethAddress: user.ethAddress,
        roles: [UserRole.EVALUATE, UserRole.SUBMIT],
        signatureQuorum: 1,
        signers: [user.alias]
      })
    );
    expect(resp2).toEqual(resp1);

    // it is not possible to recover public key from the provided payload
    expect(resp3).toEqual(transactionErrorKey("USER_NOT_REGISTERED"));
  });

  it("should get unregistered profile (ton|)", async () => {
    // Given
    const chaincode = new TestChaincode([PublicKeyContract]);
    const user = await createTonUser();
    expect(user.alias).toContain("ton|");

    const dto1 = new GetMyProfileDto();
    dto1.signing = SigningScheme.TON;
    dto1.signerPublicKey = user.publicKey;
    dto1.sign(user.privateKey);

    const dto2 = new GetMyProfileDto();
    dto2.signing = SigningScheme.TON;
    dto2.signerAddress = asValidUserRef(user.tonAddress);
    dto2.sign(user.privateKey);

    // When
    const resp1 = await chaincode.invoke("PublicKeyContract:GetMyProfile", dto1);
    const resp2 = await chaincode.invoke("PublicKeyContract:GetMyProfile", dto2);

    // Then
    expect(resp1).toEqual(
      transactionSuccess({
        alias: user.alias,
        tonAddress: user.tonAddress,
        roles: UserProfile.DEFAULT_ROLES,
        signatureQuorum: 1,
        signers: [`ton|${user.tonAddress}`]
      })
    );

    // it is not possible to recover public key from the provided payload
    expect(resp2).toEqual(transactionErrorKey("USER_NOT_REGISTERED"));
  });

  it("should get saved profile (client| with multiple signers)", async () => {
=======
  it("should get saved profile (ETH) with multiple public keys", async () => {
>>>>>>> 16e6a292
    // Given
    const chaincode = new TestChaincode([PublicKeyContract]);

    const user1 = await createRegisteredUser(chaincode);
    const user2 = await createRegisteredUser(chaincode);
    const user3 = await createRegisteredUser(chaincode);

    const { alias } = await createRegisteredMultiSigUserForUsers(chaincode, {
      users: [user1, user2, user3],
      quorum: 2
    });

    const operationId = "asset-channel_basic-asset_PublicKeyContract:GetMyProfile";

    // signed by first and second key
    const dto1 = new GetMyProfileDto()
      .expiresInMs(60_000)
      .withSigner(alias)
      .withOperation(operationId)
      .signed(user1.privateKey)
      .signed(user2.privateKey);

    // signed by second and third key
    const dto2 = new GetMyProfileDto()
      .expiresInMs(60_000)
      .withSigner(alias)
      .withOperation(operationId)
      .signed(user2.privateKey)
      .signed(user3.privateKey);

    // signed by all keys
    const dto3 = new GetMyProfileDto()
      .expiresInMs(60_000)
      .withSigner(alias)
      .withOperation(operationId)
      .signed(user1.privateKey)
      .signed(user2.privateKey)
      .signed(user3.privateKey);

    // signed by first key only
    const dto4 = new GetMyProfileDto().withSigner(alias).withOperation(operationId).signed(user1.privateKey);

    // When
    const resp1 = await chaincode.invoke("PublicKeyContract:GetMyProfile", dto1);
    const resp2 = await chaincode.invoke("PublicKeyContract:GetMyProfile", dto2);
    const resp3 = await chaincode.invoke("PublicKeyContract:GetMyProfile", dto3);
    const resp4 = await chaincode.invoke("PublicKeyContract:GetMyProfile", dto4);

    // Then
    expect(resp1).toEqual(
      transactionSuccess({
        alias,
        roles: [UserRole.EVALUATE, UserRole.SUBMIT],
        signatureQuorum: 2,
        signers: [user1.alias, user2.alias, user3.alias].sort()
      })
    );

    expect(resp2).toEqual(resp1);
    expect(resp3).toEqual(resp1);

    expect(resp4).toEqual(transactionErrorKey("UNAUTHORIZED"));
    expect(resp4).toEqual(
      transactionErrorMessageContains("Insufficient number of signatures: got 1, required 2.")
    );
  });
});

describe("UpdateUserRoles", () => {
  it("should allow registrar to update user roles for registered client| user", async () => {
    // Given
    const chaincode = new TestChaincode([PublicKeyContract]);

    const adminPrivateKey = process.env.DEV_ADMIN_PRIVATE_KEY as string;
    const adminProfile = await getMyProfile(chaincode, adminPrivateKey);
    expect(adminProfile.Data?.roles).toContain(UserRole.REGISTRAR);

    const user = await createRegisteredUser(chaincode);
    const userProfile = await getUserProfile(chaincode, user.ethAddress);
    expect(userProfile.Data?.roles).not.toContain("CUSTOM_CLIENT_ROLE");
    expect(userProfile.Data?.alias).toContain("client|");

    const dto = await createValidSubmitDTO(UpdateUserRolesDto, {
      user: user.alias,
      roles: ["CUSTOM_CLIENT_ROLE"]
    }).signed(adminPrivateKey);

    // When
    const response = await chaincode.invoke("PublicKeyContract:UpdateUserRoles", dto);

    // Then
    expect(response).toEqual(transactionSuccess());

    const updatedUserProfile = await getUserProfile(chaincode, user.ethAddress);
    expect(updatedUserProfile.Data?.roles).toContain("CUSTOM_CLIENT_ROLE");
  });

  it("should allow registrar to update user roles for non-registered eth| user", async () => {
    // Given
    const chaincode = new TestChaincode([PublicKeyContract]);
    const adminPrivateKey = process.env.DEV_ADMIN_PRIVATE_KEY as string;

    const user = await createEthUser();
    const userProfile = await getUserProfile(chaincode, user.ethAddress);
    expect(userProfile.Data).toBeUndefined();

    const dto = await createValidSubmitDTO(UpdateUserRolesDto, {
      user: user.alias,
      roles: ["CUSTOM_ETH_ROLE"]
    }).signed(adminPrivateKey);

    // When
    const response = await chaincode.invoke("PublicKeyContract:UpdateUserRoles", dto);

    // Then
    expect(response).toEqual(transactionSuccess());

    const updatedUserProfile = await getUserProfile(chaincode, user.ethAddress);
    expect(updatedUserProfile.Data?.roles).toContain("CUSTOM_ETH_ROLE");
  });

  it("should allow registrar to update user roles for non-registered ton| user", async () => {
    // Given
    const chaincode = new TestChaincode([PublicKeyContract]);
    const adminPrivateKey = process.env.DEV_ADMIN_PRIVATE_KEY as string;

    const user = await createTonUser();
    const userProfile = await getUserProfile(chaincode, user.tonAddress);
    expect(userProfile.Data).toBeUndefined();

    const dto = await createValidSubmitDTO(UpdateUserRolesDto, {
      user: user.alias,
      roles: ["CUSTOM_TON_ROLE"]
    }).signed(adminPrivateKey);

    // When
    const response = await chaincode.invoke("PublicKeyContract:UpdateUserRoles", dto);

    // Then
    expect(response).toEqual(transactionSuccess());

    const updatedUserProfile = await getUserProfile(chaincode, user.tonAddress);
    expect(updatedUserProfile.Data?.roles).toContain("CUSTOM_TON_ROLE");
  });

  it("should not allow user to update roles if they do not have the registrar role", async () => {
    // Given
    const chaincode = new TestChaincode([PublicKeyContract]);

    const user = await createRegisteredUser(chaincode);
    const userProfile = await getUserProfile(chaincode, user.ethAddress);
    expect(userProfile.Data?.roles).not.toContain(UserRole.REGISTRAR);

    const dto = await createValidSubmitDTO(UpdateUserRolesDto, {
      user: user.alias,
      roles: ["CUSTOM_ROLE"]
    }).signed(user.privateKey);

    // When
    const response = await chaincode.invoke("PublicKeyContract:UpdateUserRoles", dto);

    // Then
    expect(response).toEqual(transactionErrorKey("MISSING_ROLE"));
    expect(response).toEqual(
      transactionErrorMessageContains("does not have one of required roles: REGISTRAR")
    );
  });

  it("should allow to remove only some of self-roles", async () => {
    // Given
    const chaincode = new TestChaincode([PublicKeyContract]);

    const adminPrivateKey = process.env.DEV_ADMIN_PRIVATE_KEY as string;
    const adminProfileResponse = await getMyProfile(chaincode, adminPrivateKey);
    expect(adminProfileResponse).toEqual(transactionSuccess());

    const adminProfile = adminProfileResponse.Data as UserProfileStrict;
    expect(adminProfile.roles).toEqual([
      UserRole.CURATOR,
      UserRole.EVALUATE,
      UserRole.REGISTRAR,
      UserRole.SUBMIT
    ]);

    const removeSubmitDto = await createValidSubmitDTO(UpdateUserRolesDto, {
      user: adminProfile.alias,
      roles: adminProfile.roles.filter((role) => role !== UserRole.SUBMIT)
    }).signed(adminPrivateKey);

    const removeCuratorDto = await createValidSubmitDTO(UpdateUserRolesDto, {
      user: adminProfile.alias,
      roles: UserProfile.ADMIN_ROLES.filter((role) => role !== UserRole.CURATOR)
    }).signed(adminPrivateKey);

    const removeRegistrarDto = await createValidSubmitDTO(UpdateUserRolesDto, {
      user: adminProfile.alias,
      roles: UserProfile.ADMIN_ROLES.filter((role) => role !== UserRole.REGISTRAR)
    }).signed(adminPrivateKey);

    // When
    const removeSubmitResp = await chaincode.invoke("PublicKeyContract:UpdateUserRoles", removeSubmitDto);
    const removeCuratorResp = await chaincode.invoke("PublicKeyContract:UpdateUserRoles", removeCuratorDto);
    const removeRegistrarResp = await chaincode.invoke(
      "PublicKeyContract:UpdateUserRoles",
      removeRegistrarDto
    );

    // Then
    expect(removeSubmitResp).toEqual(transactionSuccess());
    expect(removeCuratorResp).toEqual(
      transactionErrorMessageContains("Cannot remove own admin role: CURATOR")
    );
    expect(removeRegistrarResp).toEqual(
      transactionErrorMessageContains("Cannot remove own admin role: REGISTRAR")
    );

    const updatedAdminProfile = await getMyProfile(chaincode, adminPrivateKey);
    expect(updatedAdminProfile).toEqual(transactionSuccess());
    expect(updatedAdminProfile.Data?.roles).toEqual([UserRole.EVALUATE, ...UserProfile.ADMIN_ROLES].sort());
  });
});

async function setup() {
  const chaincode = new TestChaincode([PublicKeyContract]);
  const user = await createRegisteredUser(chaincode);
  chaincode.setCallingUser(user.alias);
  return { chaincode, user };
}<|MERGE_RESOLUTION|>--- conflicted
+++ resolved
@@ -17,14 +17,9 @@
   GalaChainSuccessResponse,
   GetMyProfileDto,
   GetPublicKeyDto,
-<<<<<<< HEAD
   RegisterUserDto,
   SigningScheme,
   SubmitCallDTO,
-=======
-  RegisterEthUserDto,
-  RegisterUserDto,
->>>>>>> 16e6a292
   UpdatePublicKeyDto,
   UpdateUserRolesDto,
   UserAlias,
@@ -349,41 +344,8 @@
     const response = await chaincode.invoke("PublicKeyContract:RegisterEthUser", signedDto);
 
     // Then
-<<<<<<< HEAD
     expect(response).toEqual(transactionSuccess("Registration of eth| users is no longer required."));
   });
-
-  it("RegisterTonUser should return deprecation message", async () => {
-    // Given
-    const chaincode = new TestChaincode([PublicKeyContract]);
-    const dto = await createValidSubmitDTO(SubmitCallDTO, {});
-    const signedDto = dto.signed(process.env.DEV_ADMIN_PRIVATE_KEY as string);
-
-    // When
-    const response = await chaincode.invoke("PublicKeyContract:RegisterTonUser", signedDto);
-
-    // Then
-    expect(response).toEqual(transactionSuccess("Registration of ton| users is no longer required."));
-  });
-=======
-    expect(response).toEqual(transactionSuccess(alias));
-
-    expect(await getPublicKey(chaincode, alias)).toEqual(
-      transactionSuccess({
-        publicKey: PublicKeyService.normalizePublicKey(publicKey)
-      })
-    );
-
-    expect(await getUserProfile(chaincode, ethAddress)).toEqual(
-      transactionSuccess({
-        alias,
-        ethAddress,
-        roles: UserProfile.DEFAULT_ROLES,
-        signatureQuorum: 1
-      })
-    );
-  });
->>>>>>> 16e6a292
 });
 
 describe("UpdatePublicKey", () => {
@@ -534,126 +496,6 @@
     expect(response3).toEqual(transactionErrorKey("MISSING_ROLE"));
     expect(response3).toEqual(transactionErrorMessageContains(expectedMsg));
   });
-<<<<<<< HEAD
-
-  it("should update TON public key", async () => {
-    // Given
-    const chaincode = new TestChaincode([PublicKeyContract]);
-    const user = await createTonUser();
-    const newPair = await signatures.ton.genKeyPair();
-    const newPrivateKeyBase64 = newPair.secretKey.toString("base64");
-    const newAddress = PublicKeyService.getUserAddress(
-      newPair.publicKey.toString("base64"),
-      SigningScheme.TON
-    );
-
-    const dto = (
-      await createValidSubmitDTO(UpdatePublicKeyDto, {
-        publicKey: newPair.publicKey.toString("base64"),
-        signerPublicKey: user.publicKey,
-        signing: SigningScheme.TON
-      })
-    )
-      .withPublicKeySignedBy(newPrivateKeyBase64)
-      .signed(user.privateKey);
-
-    // no public key saved for this user
-    expect(await getPublicKey(chaincode, user.alias)).toEqual(transactionErrorKey("PK_NOT_FOUND"));
-    expect(await getUserProfile(chaincode, user.tonAddress)).toEqual(transactionErrorKey("OBJECT_NOT_FOUND"));
-
-    // When
-    const response = await chaincode.invoke("PublicKeyContract:UpdatePublicKey", dto);
-
-    // Then
-    expect(response).toEqual(transactionSuccess());
-
-    expect(await getPublicKey(chaincode, user.alias)).toEqual(
-      transactionSuccess({
-        publicKey: dto.publicKey,
-        signing: SigningScheme.TON
-      })
-    );
-
-    // new profile is saved
-    expect(await getUserProfile(chaincode, newAddress)).toEqual(
-      transactionSuccess({
-        alias: user.alias,
-        tonAddress: newAddress,
-        roles: UserProfile.DEFAULT_ROLES,
-        signatureQuorum: 1
-      })
-    );
-
-    // old non-existent profile is invalidated
-    expect(await getUserProfile(chaincode, user.tonAddress)).toEqual(
-      transactionSuccess({
-        alias: "client|invalidated",
-        ethAddress: "0000000000000000000000000000000000000000",
-        roles: []
-      })
-    );
-  });
-
-  it("should prevent from changing key type", async () => {
-    // Given
-    const chaincode = new TestChaincode([PublicKeyContract]);
-    const tonUser = await createTonUser();
-    const ethUser = await createEthUser();
-
-    const ethKeyPair = signatures.genKeyPair();
-    const tonKeyPair = await signatures.ton.genKeyPair();
-
-    const dtoTonToEth = await createValidSubmitDTO(UpdatePublicKeyDto, {
-      publicKey: ethKeyPair.publicKey,
-      signerPublicKey: tonUser.publicKey,
-      signing: SigningScheme.TON
-    });
-    dtoTonToEth.publicKeySignature = signatures.getSignature(
-      dtoTonToEth,
-      ethKeyPair.privateKey,
-      SigningScheme.ETH
-    );
-
-    const dtoEthToTon = await createValidSubmitDTO(UpdatePublicKeyDto, {
-      publicKey: tonKeyPair.publicKey.toString("base64")
-    });
-    dtoEthToTon.publicKeySignature = signatures.getSignature(
-      dtoEthToTon,
-      tonKeyPair.secretKey,
-      SigningScheme.TON
-    );
-
-    // When
-    const responseTonToEth = await chaincode.invoke(
-      "PublicKeyContract:UpdatePublicKey",
-      dtoTonToEth.signed(tonUser.privateKey)
-    );
-
-    const responseEthToTon = await chaincode.invoke(
-      "PublicKeyContract:UpdatePublicKey",
-      dtoEthToTon.signed(ethUser.privateKey)
-    );
-
-    // Then
-    expect(responseTonToEth).toEqual(transactionErrorMessageContains("bad signature size"));
-    expect(responseEthToTon).toEqual(transactionErrorMessageContains("Public key seems to be invalid"));
-
-    // Old keys are still there
-    expect(await getPublicKey(chaincode, tonUser.alias)).toEqual(
-      transactionSuccess({
-        publicKey: tonUser.publicKey,
-        signing: SigningScheme.TON
-      })
-    );
-    expect(await getPublicKey(chaincode, ethUser.alias)).toEqual(
-      transactionSuccess({
-        publicKey: PublicKeyService.normalizePublicKey(ethUser.publicKey),
-        signing: SigningScheme.ETH
-      })
-    );
-  });
-=======
->>>>>>> 16e6a292
 });
 
 describe("VerifySignature", () => {
@@ -758,7 +600,6 @@
     expect(resp3).toEqual(resp1);
   });
 
-<<<<<<< HEAD
   it("should get unregistered profile (eth|)", async () => {
     // Given
     const chaincode = new TestChaincode([PublicKeyContract]);
@@ -800,45 +641,7 @@
     expect(resp3).toEqual(transactionErrorKey("USER_NOT_REGISTERED"));
   });
 
-  it("should get unregistered profile (ton|)", async () => {
-    // Given
-    const chaincode = new TestChaincode([PublicKeyContract]);
-    const user = await createTonUser();
-    expect(user.alias).toContain("ton|");
-
-    const dto1 = new GetMyProfileDto();
-    dto1.signing = SigningScheme.TON;
-    dto1.signerPublicKey = user.publicKey;
-    dto1.sign(user.privateKey);
-
-    const dto2 = new GetMyProfileDto();
-    dto2.signing = SigningScheme.TON;
-    dto2.signerAddress = asValidUserRef(user.tonAddress);
-    dto2.sign(user.privateKey);
-
-    // When
-    const resp1 = await chaincode.invoke("PublicKeyContract:GetMyProfile", dto1);
-    const resp2 = await chaincode.invoke("PublicKeyContract:GetMyProfile", dto2);
-
-    // Then
-    expect(resp1).toEqual(
-      transactionSuccess({
-        alias: user.alias,
-        tonAddress: user.tonAddress,
-        roles: UserProfile.DEFAULT_ROLES,
-        signatureQuorum: 1,
-        signers: [`ton|${user.tonAddress}`]
-      })
-    );
-
-    // it is not possible to recover public key from the provided payload
-    expect(resp2).toEqual(transactionErrorKey("USER_NOT_REGISTERED"));
-  });
-
   it("should get saved profile (client| with multiple signers)", async () => {
-=======
-  it("should get saved profile (ETH) with multiple public keys", async () => {
->>>>>>> 16e6a292
     // Given
     const chaincode = new TestChaincode([PublicKeyContract]);
 
