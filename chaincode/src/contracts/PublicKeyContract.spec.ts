/*
 * Copyright (c) Gala Games Inc. All rights reserved.
 * Licensed under the Apache License, Version 2.0 (the "License");
 * you may not use this file except in compliance with the License.
 * You may obtain a copy of the License at
 *
 *     http://www.apache.org/licenses/LICENSE-2.0
 *
 * Unless required by applicable law or agreed to in writing, software
 * distributed under the License is distributed on an "AS IS" BASIS,
 * WITHOUT WARRANTIES OR CONDITIONS OF ANY KIND, either express or implied.
 * See the License for the specific language governing permissions and
 * limitations under the License.
 */
import {
  ChainCallDTO,
  GalaChainResponse,
  GalaChainSuccessResponse,
  GetMyProfileDto,
  GetPublicKeyDto,
  RegisterEthUserDto,
  RegisterTonUserDto,
  RegisterUserDto,
  SigningScheme,
  UpdatePublicKeyDto,
  UpdateUserRolesDto,
  UserAlias,
  UserProfile,
  UserRole,
  createValidDTO,
  createValidSubmitDTO,
  randomUniqueKey,
  signatures
} from "@gala-chain/api";
import {
  TestChaincode,
  fixture,
  transactionErrorKey,
  transactionErrorMessageContains,
  transactionSuccess
} from "@gala-chain/test";

import { PublicKeyService } from "../services";
import { PublicKeyContract } from "./PublicKeyContract";
import {
  createDerSignedDto,
  createRegisteredMultiSigUser,
  createRegisteredTonUser,
  createRegisteredUser,
  createSignedDto,
  createUser,
  getMyProfile,
  getPublicKey,
  getUserProfile
} from "./authenticate.testutils.spec";

it("should serve proper API", async () => {
  // Given
  const { contract, ctx } = fixture(PublicKeyContract);

  // When
  const response = await contract.GetContractAPI(ctx);

  // Then
  expect(response).toEqual(transactionSuccess());

  const api = response as unknown as GalaChainSuccessResponse<Record<string, unknown>>;
  api.Data.contractVersion = "0.0.0";
  api.Data.channelId = "channel-id";
  api.Data.chaincodeId = "chaincode-id";
  expect(response).toMatchSnapshot();
});

describe("RegisterUser", () => {
  const publicKey =
    "04215291d9d04aad96832bffe808acdc1d985b4b547c8b16f841e14e8fbfb11284d5a5a5c71d95bd520b90403abff8fe7ccf793e755baf69672ab6cf25b60fc942";
  const ethAddress = signatures.getEthAddress(publicKey);

  it("should register user", async () => {
    // Given
    const chaincode = new TestChaincode([PublicKeyContract]);
    const dto = await createValidSubmitDTO(RegisterUserDto, { user: "client|user1" as UserAlias, publicKey });
    const signedDto = dto.signed(process.env.DEV_ADMIN_PRIVATE_KEY as string);

    // When
    const response = await chaincode.invoke("PublicKeyContract:RegisterUser", signedDto);

    // Then
    expect(response).toEqual(transactionSuccess());

    expect(await getPublicKey(chaincode, dto.user)).toEqual(
      transactionSuccess({
        publicKey: PublicKeyService.normalizePublicKey(publicKey),
        signing: SigningScheme.ETH
      })
    );

    expect(await getUserProfile(chaincode, ethAddress)).toEqual(
      transactionSuccess({
        alias: dto.user,
        ethAddress,
        roles: UserProfile.DEFAULT_ROLES,
        signatureQuorum: 1
      })
    );
  });

  it("should fail when user publicKey and UserProfile are already registered", async () => {
    // Given
    const chaincode = new TestChaincode([PublicKeyContract]);
    const user = await createRegisteredUser(chaincode);

    const registerDto = await createValidSubmitDTO(RegisterUserDto, {
      publicKey: user.publicKey,
      user: user.alias
    });
    const signedRegisterDto = registerDto.signed(process.env.DEV_ADMIN_PRIVATE_KEY as string);

    // When
    const registerResponse = await chaincode.invoke("PublicKeyContract:RegisterUser", signedRegisterDto);

    // Then
    expect(registerResponse).toEqual(expect.objectContaining({ Status: 0, ErrorKey: "PK_EXISTS" }));
  });

  it("should fail when registering a new user with the same publiKey/eth address as existing user", async () => {
    // Given
    const chaincode = new TestChaincode([PublicKeyContract]);
    const user = await createRegisteredUser(chaincode);

    const registerDto = await createValidSubmitDTO(RegisterUserDto, {
      publicKey: user.publicKey,
      user: "client|new_user" as UserAlias
    });
    const signedRegisterDto = registerDto.signed(process.env.DEV_ADMIN_PRIVATE_KEY as string);

    // When
    const registerResponse = await chaincode.invoke("PublicKeyContract:RegisterUser", signedRegisterDto);

    // Then
    expect(registerResponse).toEqual(expect.objectContaining({ Status: 0, ErrorKey: "PROFILE_EXISTS" }));
  });

  // TODO: this test will be redesigned in a follow-up story
  it.skip("should fail when migrating existing user to UserProfile, but PublicKey doesn't match", async () => {
    // Given
    const chaincode = new TestChaincode([PublicKeyContract]);
    const user2 = await createUser();
    chaincode.setCallingUser(user2.alias);
    const dto = await createValidSubmitDTO<RegisterUserDto>(RegisterUserDto, {
      user: user2.alias,
      publicKey: user2.publicKey
    });

    const response = await chaincode.invoke("PublicKeyContract:SavePublicKey", dto);
    expect(response).toEqual(transactionSuccess());

    const newPublicKey =
      "048e1adb2489bdd6f387da77315a8902be3a7a06bc10bedbd099cdfc5a59a74a4c0e14c1bebc8e38e9f0e18a466e1e603b8faab4d4d354afbb57d979f2b16886db";
    expect(newPublicKey).not.toEqual(user2.publicKey);
    expect(user2.publicKey.length).toEqual(newPublicKey.length);

    chaincode.setCallingUser("client|admin");
    const registerDto = await createValidSubmitDTO(RegisterUserDto, {
      publicKey: newPublicKey,
      user: user2.alias
    });
    const signedRegisterDto = registerDto.signed(process.env.DEV_ADMIN_PRIVATE_KEY as string);

    // When
    const registerResponse = await chaincode.invoke("PublicKeyContract:RegisterUser", signedRegisterDto);

    // Then
    expect(registerResponse).toEqual(expect.objectContaining({ Status: 0, ErrorKey: "PK_MISMATCH" }));

    // New key is saved
    const getPublicKeyDto = await createValidDTO<GetPublicKeyDto>(GetPublicKeyDto, { user: user2.alias });
    const savedPk = await chaincode.invoke("PublicKeyContract:GetPublicKey", getPublicKeyDto);
    expect(savedPk).toEqual(
      transactionSuccess({
        publicKey: PublicKeyService.normalizePublicKey(user2.publicKey)
      })
    );
  });

  // TODO: this test will be redesigned in a follow-up story
  it.skip("should save UserProfile for existing legacy User", async () => {
    // Given
    const chaincode = new TestChaincode([PublicKeyContract]);
    const user2 = await createUser();
    chaincode.setCallingUser(user2.alias);
    const dto = await createValidSubmitDTO<RegisterUserDto>(RegisterUserDto, {
      user: user2.alias,
      publicKey: user2.publicKey
    });

    const response = await chaincode.invoke(
      "PublicKeyContract:RegisterUser",
      dto.signed(process.env.DEV_ADMIN_PRIVATE_KEY as string)
    );
    expect(response).toEqual(transactionSuccess());

    chaincode.setCallingUser("client|admin");
    const registerDto = await createValidSubmitDTO(RegisterUserDto, {
      publicKey: user2.publicKey,
      user: user2.alias
    });
    const signedRegisterDto = registerDto.signed(process.env.DEV_ADMIN_PRIVATE_KEY as string);

    // When
    const registerResponse = await chaincode.invoke("PublicKeyContract:RegisterUser", signedRegisterDto);

    // Then
    expect(registerResponse).toEqual(transactionSuccess());

    const getPublicKeyDto = await createValidDTO<GetPublicKeyDto>(GetPublicKeyDto, {
      user: registerDto.user
    });
    const getPublicKeyResponse = await chaincode.invoke("PublicKeyContract:GetPublicKey", getPublicKeyDto);
    expect(getPublicKeyResponse).toEqual(
      transactionSuccess({
        publicKey: PublicKeyService.normalizePublicKey(user2.publicKey)
      })
    );
  });

  it("RegisterEthUser should register user with eth address", async () => {
    // Given
    const pkHex = signatures.getNonCompactHexPublicKey(publicKey);
    const ethAddress = signatures.getEthAddress(pkHex);
    const alias = `eth|${ethAddress}` as UserAlias;

    const chaincode = new TestChaincode([PublicKeyContract]);
    const dto = await createValidSubmitDTO<RegisterEthUserDto>(RegisterEthUserDto, { publicKey });
    const signedDto = dto.signed(process.env.DEV_ADMIN_PRIVATE_KEY as string);

    // When
    const response = await chaincode.invoke("PublicKeyContract:RegisterEthUser", signedDto);

    // Then
    expect(response).toEqual(transactionSuccess(alias));

    expect(await getPublicKey(chaincode, alias)).toEqual(
      transactionSuccess({
        publicKey: PublicKeyService.normalizePublicKey(publicKey),
        signing: SigningScheme.ETH
      })
    );

    expect(await getUserProfile(chaincode, ethAddress)).toEqual(
      transactionSuccess({
        alias,
        ethAddress,
        roles: UserProfile.DEFAULT_ROLES,
        signatureQuorum: 1
      })
    );
  });

  it("RegisterTonUser should register user with ton address", async () => {
    // Given
    const tonKeyPair = await signatures.ton.genKeyPair();
    const publicKey = Buffer.from(tonKeyPair.publicKey).toString("base64");
    const address = signatures.ton.getTonAddress(tonKeyPair.publicKey);
    const alias = `ton|${address}` as UserAlias;

    const chaincode = new TestChaincode([PublicKeyContract]);
    const dto = await createValidSubmitDTO<RegisterTonUserDto>(RegisterTonUserDto, { publicKey });
    const signedDto = dto.signed(process.env.DEV_ADMIN_PRIVATE_KEY as string);

    // When
    const response = await chaincode.invoke("PublicKeyContract:RegisterTonUser", signedDto);

    // Then
    expect(response).toEqual(transactionSuccess(alias));

    expect(await getPublicKey(chaincode, alias)).toEqual(
      transactionSuccess({
        publicKey,
        signing: SigningScheme.TON
      })
    );

    expect(await getUserProfile(chaincode, address)).toEqual(
      transactionSuccess({
        alias,
        tonAddress: address,
        roles: UserProfile.DEFAULT_ROLES,
        signatureQuorum: 1
      })
    );
  });
});

describe("UpdatePublicKey", () => {
  it("should allow to update public key", async () => {
    // Given
    const { chaincode, user } = await setup();
    const newPrivateKey = "62fa12aaf85829fab618755747a7f75c256bfc5ceab2cc24c668c55f1985cfad";
    const newPublicKey =
      "040e8bda5af346c5a7a7312a94b34023e8c9610abf40e550de9696422312a9a67ea748dbe2686f9a115c58021fe538163285a97368f44b6bf8b13a8306c86e8c5a";
    expect(newPublicKey).not.toEqual(user.publicKey);

    const updateDto = await createValidSubmitDTO(UpdatePublicKeyDto, { publicKey: newPublicKey });
    const signedUpdateDto = updateDto.withPublicKeySignedBy(newPrivateKey).signed(user.privateKey);

    // When
    const updateResponse = await chaincode.invoke("PublicKeyContract:UpdatePublicKey", signedUpdateDto);

    // Then
    expect(updateResponse).toEqual(transactionSuccess());

    // New key is saved
    expect(await getPublicKey(chaincode, user.alias)).toEqual(
      transactionSuccess({
        publicKey: PublicKeyService.normalizePublicKey(newPublicKey),
        signing: SigningScheme.ETH
      })
    );

    // New key works for signature verification
    const signedWithNewKey = updateDto.signed(newPrivateKey);
    const verifyResponse = await chaincode.invoke("PublicKeyContract:VerifySignature", signedWithNewKey);
    expect(verifyResponse).toEqual(transactionSuccess());
  });

  it("should reject update public key with missing or invalid public key signature", async () => {
    // Given
    const { chaincode, user } = await setup();
    const newPublicKey =
      "040e8bda5af346c5a7a7312a94b34023e8c9610abf40e550de9696422312a9a67ea748dbe2686f9a115c58021fe538163285a97368f44b6bf8b13a8306c86e8c5a";
    expect(newPublicKey).not.toEqual(user.publicKey);

    const updateDto = await createValidSubmitDTO(UpdatePublicKeyDto, { publicKey: newPublicKey });

    const signedUpdateDto1 = updateDto.signed(user.privateKey);
    expect(signedUpdateDto1.publicKeySignature).toBeUndefined();

    // public key signature is signed by old private key
    const signedUpdateDto2 = updateDto.withPublicKeySignedBy(user.privateKey).signed(user.privateKey);
    expect(signedUpdateDto2.publicKeySignature).toBeDefined();

    // When
    const updateResponse1 = await chaincode.invoke("PublicKeyContract:UpdatePublicKey", signedUpdateDto1);
    const updateResponse2 = await chaincode.invoke("PublicKeyContract:UpdatePublicKey", signedUpdateDto2);

    // Then
    expect(updateResponse1).toEqual(transactionErrorKey("VALIDATION_FAILED"));
    expect(updateResponse1).toEqual(transactionErrorMessageContains("Public key signature is missing"));

    expect(updateResponse2).toEqual(transactionErrorKey("VALIDATION_FAILED"));
    expect(updateResponse2).toEqual(transactionErrorMessageContains("Invalid ETH public key signature"));

    // Old key is still there
    expect(await getPublicKey(chaincode, user.alias)).toEqual(
      transactionSuccess({
        publicKey: PublicKeyService.normalizePublicKey(user.publicKey),
        signing: SigningScheme.ETH
      })
    );
  });

  it("should prevent new user from reusing old public key after update", async () => {
    // Given
    const { chaincode, user } = await setup();
    const oldPrivateKey = user.privateKey;
    const oldPublicKey = user.publicKey;
    const oldPrivateKey = user.privateKey;

    const newPrivateKey = "62fa12aaf85829fab618755747a7f75c256bfc5ceab2cc24c668c55f1985cfad";
    const newPublicKey =
      "040e8bda5af346c5a7a7312a94b34023e8c9610abf40e550de9696422312a9a67ea748dbe2686f9a115c58021fe538163285a97368f44b6bf8b13a8306c86e8c5a";
    expect(newPublicKey).not.toEqual(user.publicKey);

    const updateDto = await createValidSubmitDTO(UpdatePublicKeyDto, { publicKey: newPublicKey });
    const signedUpdateDto = updateDto.withPublicKeySignedBy(newPrivateKey).signed(user.privateKey);

    // When
    const updateResponse = await chaincode.invoke("PublicKeyContract:UpdatePublicKey", signedUpdateDto);

    // Then
    expect(updateResponse).toEqual(transactionSuccess());

    // New key is saved
    expect(await getPublicKey(chaincode, user.alias)).toEqual(
      transactionSuccess({
        publicKey: PublicKeyService.normalizePublicKey(newPublicKey),
        signing: SigningScheme.ETH
      })
    );

    // New key works for signature verification
    const signedWithNewKey = updateDto.signed(newPrivateKey);
    const verifyResponse = await chaincode.invoke("PublicKeyContract:VerifySignature", signedWithNewKey);
    expect(verifyResponse).toEqual(transactionSuccess());

    // Case 1: new User Register under old public key. It is not allowed,
    // and the old public key GCUP-key is marked as invalidated.

    // Given
    const dto = await createValidSubmitDTO<RegisterUserDto>(RegisterUserDto, {
      user: "client|newUser" as UserAlias,
      publicKey: oldPublicKey
    });
    const signedDto = dto.signed(process.env.DEV_ADMIN_PRIVATE_KEY as string);

    // When
    const response = await chaincode.invoke("PublicKeyContract:RegisterUser", signedDto);

    // Then
    expect(response).toEqual(transactionErrorKey("PROFILE_EXISTS"));
    expect(response).toEqual(transactionErrorMessageContains("user client|invalidated"));
    expect(await getPublicKey(chaincode, dto.user)).toEqual(transactionErrorKey("PK_NOT_FOUND"));

    // Case 2: UpdatePublicKey with old public key. It also won't work because
    // the old GCUP-key is marked as invalidated.

    // Given
    const updateDto2 = await createValidSubmitDTO(UpdatePublicKeyDto, { publicKey: oldPublicKey });
<<<<<<< HEAD
    const signedUpdateDto2 = updateDto2.withPublicKeySignedBy(oldPrivateKey).signed(newPrivateKey);
=======
    const signedUpdateDto2 = updateDto2.signed(newPrivateKey);
>>>>>>> 256eea87

    // When
    const response2 = await chaincode.invoke("PublicKeyContract:UpdatePublicKey", signedUpdateDto2);

    // Then
    expect(response2).toEqual(transactionErrorKey("PROFILE_EXISTS"));
    expect(response2).toEqual(transactionErrorMessageContains("user client|invalidated"));

    // Case 3: UpdatePublicKey where dto is signed with old private key.
    // It won't work because the old GCUP-key is marked as invalidated.

    // Given
    const randomKeyPair = signatures.genKeyPair();
    const updateDto3 = await createValidSubmitDTO(UpdatePublicKeyDto, { publicKey: randomKeyPair.publicKey });
    const signedUpdateDto3 = updateDto3.signed(oldPrivateKey);

    // When
    const response3 = await chaincode.invoke("PublicKeyContract:UpdatePublicKey", signedUpdateDto3);

    // Then
    const expectedMsg = `User client|invalidated does not have one of required roles: SUBMIT (has: no roles)`;
    expect(response3).toEqual(transactionErrorKey("MISSING_ROLE"));
    expect(response3).toEqual(transactionErrorMessageContains(expectedMsg));
  });

  it("should update TON public key", async () => {
    // Given
    const chaincode = new TestChaincode([PublicKeyContract]);
    const user = await createRegisteredTonUser(chaincode);
    const newPair = await signatures.ton.genKeyPair();
    const dto = (
      await createValidSubmitDTO(UpdatePublicKeyDto, {
        publicKey: Buffer.from(newPair.publicKey).toString("base64"),
        signerPublicKey: user.publicKey,
        signing: SigningScheme.TON
      })
    )
      .withPublicKeySignedBy(Buffer.from(newPair.secretKey).toString("base64"))
      .signed(user.privateKey);

    // When
    const response = await chaincode.invoke("PublicKeyContract:UpdatePublicKey", dto);

    // Then
    expect(response).toEqual(transactionSuccess());

    expect(await getPublicKey(chaincode, user.alias)).toEqual(
      transactionSuccess({
        publicKey: dto.publicKey,
        signing: SigningScheme.TON
      })
    );
  });

  it("should prevent from changing key type", async () => {
    // Given
    const chaincode = new TestChaincode([PublicKeyContract]);
    const tonUser = await createRegisteredTonUser(chaincode);
    const ethUser = await createRegisteredUser(chaincode);

    const ethKeyPair = signatures.genKeyPair();
    const tonKeyPair = await signatures.ton.genKeyPair();

    const dtoTonToEth = await createValidSubmitDTO(UpdatePublicKeyDto, {
      publicKey: ethKeyPair.publicKey,
      signerPublicKey: tonUser.publicKey,
      signing: SigningScheme.TON
    });

    const dtoEthToTon = await createValidSubmitDTO(UpdatePublicKeyDto, {
      publicKey: tonKeyPair.publicKey.toString("base64")
    });

    // When
    const responseTonToEth = await chaincode.invoke(
      "PublicKeyContract:UpdatePublicKey",
      dtoTonToEth.signed(tonUser.privateKey)
    );

    const responseEthToTon = await chaincode.invoke(
      "PublicKeyContract:UpdatePublicKey",
      dtoEthToTon.signed(ethUser.privateKey)
    );

    // Then
    expect(responseTonToEth).toEqual(transactionErrorMessageContains("Invalid public key length"));
    expect(responseEthToTon).toEqual(transactionErrorMessageContains("Public key seems to be invalid"));

    // Old keys are still there
    expect(await getPublicKey(chaincode, tonUser.alias)).toEqual(
      transactionSuccess({
        publicKey: tonUser.publicKey,
        signing: SigningScheme.TON
      })
    );
    expect(await getPublicKey(chaincode, ethUser.alias)).toEqual(
      transactionSuccess({
        publicKey: PublicKeyService.normalizePublicKey(ethUser.publicKey),
        signing: SigningScheme.ETH
      })
    );
  });
});

describe("VerifySignature", () => {
  it("should verify signature", async () => {
    // Given
    const { chaincode, user } = await setup();
    const signedDto = createSignedDto(new ChainCallDTO(), user.privateKey);

    // When
    const response = await chaincode.invoke("PublicKeyContract:VerifySignature", signedDto);

    // Then
    expect(response).toEqual(transactionSuccess());
  });

  it("should fail to verify signature if signerPublicKey is different", async () => {
    // Given
    const { chaincode, user } = await setup();
    const otherUserPublicKey = process.env.DEV_ADMIN_PUBLIC_KEY as string;
    expect(otherUserPublicKey).not.toEqual(user.publicKey);

    const dto = new ChainCallDTO();
    dto.signerPublicKey = otherUserPublicKey;
    const signedDto = createSignedDto(dto, user.privateKey);

    // When
    const response = await chaincode.invoke("PublicKeyContract:VerifySignature", signedDto);

    // Then
    expect(response).toEqual(transactionErrorKey("PUBLIC_KEY_MISMATCH"));
  });

  it("should verify DER signature", async () => {
    // Given
    const { chaincode, user } = await setup();
    const dto = new ChainCallDTO();
    dto.signerPublicKey = user.publicKey;
    const signedDto = createDerSignedDto(dto, user.privateKey);

    // When
    const response = await chaincode.invoke("PublicKeyContract:VerifySignature", signedDto);

    // Then
    expect(response).toEqual(transactionSuccess());
  });

  it("should fail to verify DER signature if signerPublicKey is different", async () => {
    // Given
    const { chaincode, user } = await setup();
    const otherUserPublicKey = process.env.DEV_ADMIN_PUBLIC_KEY as string;
    expect(otherUserPublicKey).not.toEqual(user.publicKey);

    const dto = new ChainCallDTO();
    dto.signerPublicKey = otherUserPublicKey;
    const signedDto = createDerSignedDto(dto, user.privateKey);

    // When
    const response = await chaincode.invoke("PublicKeyContract:VerifySignature", signedDto);

    // Then
    expect(response).toEqual(transactionErrorKey("PK_INVALID_SIGNATURE"));
  });
});

describe("GetMyProfile", () => {
  it("should get saved profile (ETH)", async () => {
    // Given
    const chaincode = new TestChaincode([PublicKeyContract]);
    const user = await createRegisteredUser(chaincode);

    // regular signing
    const dto1 = new GetMyProfileDto();
    dto1.sign(user.privateKey);

    // DER + signerPublicKey
    const dto2 = new GetMyProfileDto();
    dto2.signerPublicKey = user.publicKey;
    dto2.sign(user.privateKey, true);

    // DER + signerAddress
    const dto3 = new GetMyProfileDto();
    dto3.signerAddress = user.ethAddress;
    dto3.sign(user.privateKey, true);

    // When
    const resp1 = await chaincode.invoke("PublicKeyContract:GetMyProfile", dto1);
    const resp2 = await chaincode.invoke("PublicKeyContract:GetMyProfile", dto2);
    const resp3 = await chaincode.invoke("PublicKeyContract:GetMyProfile", dto3);

    // Then
    expect(resp1).toEqual(
      transactionSuccess({
        alias: user.alias,
        ethAddress: user.ethAddress,
        roles: [UserRole.EVALUATE, UserRole.SUBMIT],
        signatureQuorum: 1
      })
    );
    expect(resp2).toEqual(resp1);
    expect(resp3).toEqual(resp1);
  });

  it("should get saved profile (TON)", async () => {
    // Given
    const chaincode = new TestChaincode([PublicKeyContract]);
    const user = await createRegisteredTonUser(chaincode);

    const dto1 = new GetMyProfileDto();
    dto1.signing = SigningScheme.TON;
    dto1.signerPublicKey = user.publicKey;
    dto1.sign(user.privateKey);

    const dto2 = new GetMyProfileDto();
    dto2.signing = SigningScheme.TON;
    dto2.signerAddress = user.tonAddress;
    dto2.sign(user.privateKey);

    // When
    const resp1 = await chaincode.invoke("PublicKeyContract:GetMyProfile", dto1);
    const resp2 = await chaincode.invoke("PublicKeyContract:GetMyProfile", dto2);

    // Then
    expect(resp1).toEqual(
      transactionSuccess({
        alias: user.alias,
        tonAddress: user.tonAddress,
        roles: UserProfile.DEFAULT_ROLES,
        signatureQuorum: 1
      })
    );
    expect(resp2).toEqual(resp1);
  });

  it("should get saved profile (ETH) with multiple public keys", async () => {
    // Given
    const chaincode = new TestChaincode([PublicKeyContract]);

    const { keys, alias } = await createRegisteredMultiSigUser(chaincode, { keys: 3, quorum: 2 });
    const [keys1, keys2, keys3] = keys;
    const operationId = "asset-channel_basic-asset_PublicKeyContract:GetMyProfile";

    // signed by first and second key
    const dto1 = new GetMyProfileDto()
      .withOperation(operationId)
      .signed(keys1.privateKey)
      .signed(keys2.privateKey);

    // signed by second and third key
    const dto2 = new GetMyProfileDto()
      .withOperation(operationId)
      .signed(keys2.privateKey)
      .signed(keys3.privateKey);

    // signed by all keys
    const dto3 = new GetMyProfileDto()
      .withOperation(operationId)
      .signed(keys1.privateKey)
      .signed(keys2.privateKey)
      .signed(keys3.privateKey);

    // signed by first key only
    const dto4 = new GetMyProfileDto().withOperation(operationId).signed(keys1.privateKey);

    // When
    const resp1 = await chaincode.invoke("PublicKeyContract:GetMyProfile", dto1);
    const resp2 = await chaincode.invoke("PublicKeyContract:GetMyProfile", dto2);
    const resp3 = await chaincode.invoke("PublicKeyContract:GetMyProfile", dto3);
    const resp4 = await chaincode.invoke("PublicKeyContract:GetMyProfile", dto4);

    // Then
    expect(resp1).toEqual(
      transactionSuccess({
        alias,
        roles: [UserRole.EVALUATE, UserRole.SUBMIT],
        signatureQuorum: 2
      })
    );

    expect(resp2).toEqual(resp1);
    expect(resp3).toEqual(resp1);

    expect(resp4).toEqual(transactionErrorKey("UNAUTHORIZED"));
    expect(resp4).toEqual(
      transactionErrorMessageContains("Insufficient number of signatures: got 1, required 2.")
    );
  });
});

describe("UpdateUserRoles", () => {
  it("should update user roles", async () => {
    // Given
    const chaincode = new TestChaincode([PublicKeyContract]);

    // admin has curator role
    const adminPrivateKey = process.env.DEV_ADMIN_PRIVATE_KEY as string;
    const adminProfileResp = await getMyProfile(chaincode, adminPrivateKey);
    expect(adminProfileResp).toEqual(
      transactionSuccess(
        expect.objectContaining({
          roles: [UserRole.CURATOR, UserRole.EVALUATE, UserRole.REGISTRAR, UserRole.SUBMIT]
        })
      )
    );

    // test users
    const user1 = await createRegisteredUser(chaincode);
    const user2 = await createRegisteredUser(chaincode);

    function setRegistrarRole(user: string, signerPrivateKey: string) {
      return updateUserRoles(chaincode, user, [UserRole.REGISTRAR], signerPrivateKey);
    }

    // When
    const notAllowedByUser1 = await setRegistrarRole(user2.alias, user1.privateKey);
    const allowedByAdmin = await setRegistrarRole(user1.alias, adminPrivateKey);
    const allowedByUser1 = await setRegistrarRole(user2.alias, user1.privateKey);

    // Then
    expect(notAllowedByUser1).toEqual(
      transactionErrorMessageContains("does not have one of required roles: REGISTRAR")
    );
    expect(allowedByAdmin).toEqual(transactionSuccess());
    expect(allowedByUser1).toEqual(transactionSuccess());
  });

  function updateUserRoles(
    chaincode: TestChaincode,
    user: string,
    roles: UserRole[],
    signerPrivateKey: string
  ): Promise<GalaChainResponse<any>> {
    const dto = new UpdateUserRolesDto();
    dto.user = user;
    dto.roles = roles;
    dto.uniqueKey = randomUniqueKey();
    dto.sign(signerPrivateKey);

    return chaincode.invoke("PublicKeyContract:UpdateUserRoles", dto);
  }
});

async function setup() {
  const chaincode = new TestChaincode([PublicKeyContract]);
  const user = await createRegisteredUser(chaincode);
  chaincode.setCallingUser(user.alias);
  return { chaincode, user };
}<|MERGE_RESOLUTION|>--- conflicted
+++ resolved
@@ -417,11 +417,7 @@
 
     // Given
     const updateDto2 = await createValidSubmitDTO(UpdatePublicKeyDto, { publicKey: oldPublicKey });
-<<<<<<< HEAD
     const signedUpdateDto2 = updateDto2.withPublicKeySignedBy(oldPrivateKey).signed(newPrivateKey);
-=======
-    const signedUpdateDto2 = updateDto2.signed(newPrivateKey);
->>>>>>> 256eea87
 
     // When
     const response2 = await chaincode.invoke("PublicKeyContract:UpdatePublicKey", signedUpdateDto2);
