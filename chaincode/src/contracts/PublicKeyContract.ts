--- conflicted
+++ resolved
@@ -18,16 +18,10 @@
   GetMyProfileDto,
   GetPublicKeyDto,
   PublicKey,
-<<<<<<< HEAD
   RegisterUserDto,
   RemoveSignerDto,
   SigningScheme,
   SubmitCallDTO,
-=======
-  RegisterEthUserDto,
-  RegisterUserDto,
-  RemoveSignerDto,
->>>>>>> 16e6a292
   UpdatePublicKeyDto,
   UpdateQuorumDto,
   UpdateUserRolesDto,
@@ -109,7 +103,6 @@
     deprecated: true,
     ...requireRegistrarAuth
   })
-<<<<<<< HEAD
   // eslint-disable-next-line @typescript-eslint/no-unused-vars
   public async RegisterEthUser(ctx: GalaChainContext, dto: SubmitCallDTO): Promise<string> {
     return "Registration of eth| users is no longer required.";
@@ -126,14 +119,6 @@
   // eslint-disable-next-line @typescript-eslint/no-unused-vars
   public async RegisterTonUser(ctx: GalaChainContext, dto: SubmitCallDTO): Promise<string> {
     return "Registration of ton| users is no longer required.";
-=======
-  public async RegisterEthUser(ctx: GalaChainContext, dto: RegisterEthUserDto): Promise<string> {
-    const providedPkHex = signatures.getNonCompactHexPublicKey(dto.publicKey);
-    const ethAddress = signatures.getEthAddress(providedPkHex);
-    const userAlias = `eth|${ethAddress}` as UserAlias;
-
-    return PublicKeyService.registerUser(ctx, dto.publicKey, undefined, userAlias, 1);
->>>>>>> 16e6a292
   }
 
   @Submit({
