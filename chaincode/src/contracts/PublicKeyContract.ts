/*
 * Copyright (c) Gala Games Inc. All rights reserved.
 * Licensed under the Apache License, Version 2.0 (the "License");
 * you may not use this file except in compliance with the License.
 * You may obtain a copy of the License at
 *
 *     http://www.apache.org/licenses/LICENSE-2.0
 *
 * Unless required by applicable law or agreed to in writing, software
 * distributed under the License is distributed on an "AS IS" BASIS,
 * WITHOUT WARRANTIES OR CONDITIONS OF ANY KIND, either express or implied.
 * See the License for the specific language governing permissions and
 * limitations under the License.
 */
import {
  AddSignerDto,
  ChainCallDTO,
  GetMyProfileDto,
  GetPublicKeyDto,
  PublicKey,
  RegisterEthUserDto,
  RegisterUserDto,
  RemoveSignerDto,
  UpdatePublicKeyDto,
  UpdateQuorumDto,
  UpdateUserRolesDto,
  UserAlias,
  UserProfile,
  ValidationFailedError,
  signatures
} from "@gala-chain/api";
import { Info } from "fabric-contract-api";

import { PublicKeyService, resolveUserAlias } from "../services";
import { PkNotFoundError } from "../services/PublicKeyError";
import { GalaChainContext } from "../types";
import { GalaContract } from "./GalaContract";
import { EVALUATE, Evaluate, GalaTransaction, Submit } from "./GalaTransaction";
import { requireRegistrarAuth } from "./authorize";

let version = "0.0.0";

try {
  // eslint-disable-next-line @typescript-eslint/no-var-requires
  version = require("../../../package.json").version;
} catch (e) {
  // eslint-disable-next-line @typescript-eslint/no-var-requires
  version = require("../../package.json").version;
}

@Info({
  title: "PublicKeyContract",
  description: "Contract for managing public keys for accounts"
})
export class PublicKeyContract extends GalaContract {
  constructor() {
    super("PublicKeyContract", version);
  }

  @Evaluate({
    in: GetMyProfileDto,
    description:
      "Returns profile for the calling user. " +
      "Since the profile contains also eth address of the user, this method is supported only for signature based authentication."
  })
  // eslint-disable-next-line @typescript-eslint/no-unused-vars
  public async GetMyProfile(ctx: GalaChainContext, dto: GetMyProfileDto): Promise<UserProfile> {
    return ctx.callingUserProfile;
  }

  @Submit({
    in: RegisterUserDto,
    out: "string",
    description: "Registers a new user on chain under provided user alias.",
    ...requireRegistrarAuth
  })
  public async RegisterUser(ctx: GalaChainContext, dto: RegisterUserDto): Promise<string> {
    if (!dto.user.startsWith("client|")) {
      const message = `User alias should start with 'client|', but got: ${dto.user}`;
      throw new ValidationFailedError(message);
    }

    const signerAliases = await Promise.all(
      (dto.signers ?? []).map(async (s) => await resolveUserAlias(ctx, s))
    );

    const signatureQuorum = Math.max(dto.signatureQuorum ?? signerAliases.length ?? 1, 1);

    return PublicKeyService.registerUser(
      ctx,
      dto.publicKey,
      signerAliases.length ? signerAliases : undefined,
      dto.user,
<<<<<<< HEAD
      signing,
      signatureQuorum,
      dto as ChainCallDTO & { publicKeySignature?: string }
=======
      signatureQuorum
>>>>>>> 16193737
    );
  }

  @Submit({
    in: RegisterEthUserDto,
    out: "string",
    description: "Registers a new user on chain under alias derived from eth address.",
    ...requireRegistrarAuth
  })
  public async RegisterEthUser(ctx: GalaChainContext, dto: RegisterEthUserDto): Promise<string> {
    const providedPkHex = signatures.getNonCompactHexPublicKey(dto.publicKey);
    const ethAddress = signatures.getEthAddress(providedPkHex);
    const userAlias = `eth|${ethAddress}` as UserAlias;

    return PublicKeyService.registerUser(ctx, dto.publicKey, undefined, userAlias, 1);
  }

  @Submit({
    in: UpdateUserRolesDto,
    description: "Updates roles for the user with alias provided in DTO.",
    ...requireRegistrarAuth
  })
  public async UpdateUserRoles(ctx: GalaChainContext, dto: UpdateUserRolesDto): Promise<void> {
    const user = await resolveUserAlias(ctx, dto.user);
    await PublicKeyService.updateUserRoles(ctx, user, dto.roles);
  }

  @Submit({
    in: UpdatePublicKeyDto,
    description: "Updates public key for the calling user."
  })
  public async UpdatePublicKey(ctx: GalaChainContext, dto: UpdatePublicKeyDto): Promise<void> {
    await PublicKeyService.updatePublicKey(ctx, dto);
  }

  @Submit({
    in: AddSignerDto,
    description: "Adds a signer to the calling user's multisig setup."
  })
  public async AddSigner(ctx: GalaChainContext, dto: AddSignerDto): Promise<void> {
    const signer = await resolveUserAlias(ctx, dto.signer);
    await PublicKeyService.addSigner(ctx, signer);
  }

  @Submit({
    in: RemoveSignerDto,
    description: "Removes a signer from the calling user's multisig setup."
  })
  public async RemoveSigner(ctx: GalaChainContext, dto: RemoveSignerDto): Promise<void> {
    const signer = await resolveUserAlias(ctx, dto.signer);
    await PublicKeyService.removeSigner(ctx, signer);
  }

  @Submit({
    in: UpdateQuorumDto,
    description: "Updates the signature quorum for the calling user's multisig setup."
  })
  public async UpdateQuorum(ctx: GalaChainContext, dto: UpdateQuorumDto): Promise<void> {
    await PublicKeyService.updateQuorum(ctx, dto.quorum);
  }

  @GalaTransaction({
    type: EVALUATE,
    in: GetPublicKeyDto,
    out: PublicKey,
    description: "Returns public key for the user"
  })
  public async GetPublicKey(ctx: GalaChainContext, dto: GetPublicKeyDto): Promise<PublicKey> {
    const user = dto.user ? await resolveUserAlias(ctx, dto.user) : ctx.callingUser;
    const publicKey = await PublicKeyService.getPublicKey(ctx, user);

    if (publicKey === undefined) {
      throw new PkNotFoundError(user);
    }

    return publicKey;
  }

  @Evaluate({
    in: ChainCallDTO,
    description:
      "Verifies signature of the DTO signed with caller's private key to be verified with user's public key saved on chain."
  })
  public async VerifySignature(
    // eslint-disable-next-line @typescript-eslint/no-unused-vars
    ctx: GalaChainContext,
    // eslint-disable-next-line @typescript-eslint/no-unused-vars
    dto: ChainCallDTO
  ): Promise<void> {
    // do nothing - verification is handled by @GalaTransaction decorator
  }
}<|MERGE_RESOLUTION|>--- conflicted
+++ resolved
@@ -91,13 +91,8 @@
       dto.publicKey,
       signerAliases.length ? signerAliases : undefined,
       dto.user,
-<<<<<<< HEAD
-      signing,
       signatureQuorum,
       dto as ChainCallDTO & { publicKeySignature?: string }
-=======
-      signatureQuorum
->>>>>>> 16193737
     );
   }
 
