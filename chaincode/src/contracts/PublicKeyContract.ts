--- conflicted
+++ resolved
@@ -35,11 +35,7 @@
 import { PkNotFoundError } from "../services/PublicKeyError";
 import { GalaChainContext } from "../types";
 import { GalaContract } from "./GalaContract";
-<<<<<<< HEAD
-import { EVALUATE, GalaTransaction, SUBMIT, Submit } from "./GalaTransaction";
-=======
 import { EVALUATE, Evaluate, GalaTransaction, Submit } from "./GalaTransaction";
->>>>>>> 1d134b11
 
 let version = "0.0.0";
 
@@ -123,23 +119,6 @@
   }
 
   @Submit({
-<<<<<<< HEAD
-    in: ChainCallDTO,
-    description: "Updates roles for the user with alias provided in DTO.",
-    allowedRoles: [UserRole.CURATOR]
-  })
-  public async UpdateUserRoles(
-    // eslint-disable-next-line @typescript-eslint/no-unused-vars
-    ctx: GalaChainContext,
-    // eslint-disable-next-line @typescript-eslint/no-unused-vars
-    dto: ChainCallDTO
-  ): Promise<GalaChainResponse<void>> {
-    throw new NotImplementedError("Function is not supported");
-  }
-
-  @GalaTransaction({
-    type: SUBMIT,
-=======
     in: RegisterTonUserDto,
     out: "string",
     description: "Registers a new user on chain under alias derived from TON address.",
@@ -157,7 +136,20 @@
   }
 
   @Submit({
->>>>>>> 1d134b11
+    in: ChainCallDTO,
+    description: "Updates roles for the user with alias provided in DTO.",
+    allowedRoles: [UserRole.CURATOR]
+  })
+  public async UpdateUserRoles(
+    // eslint-disable-next-line @typescript-eslint/no-unused-vars
+    ctx: GalaChainContext,
+    // eslint-disable-next-line @typescript-eslint/no-unused-vars
+    dto: ChainCallDTO
+  ): Promise<GalaChainResponse<void>> {
+    throw new NotImplementedError("Function is not supported");
+  }
+
+  @Submit({
     in: UpdatePublicKeyDto,
     description: "Updates public key for the calling user."
   })
