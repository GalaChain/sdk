/*
 * Copyright (c) Gala Games Inc. All rights reserved.
 * Licensed under the Apache License, Version 2.0 (the "License");
 * you may not use this file except in compliance with the License.
 * You may obtain a copy of the License at
 *
 *     http://www.apache.org/licenses/LICENSE-2.0
 *
 * Unless required by applicable law or agreed to in writing, software
 * distributed under the License is distributed on an "AS IS" BASIS,
 * WITHOUT WARRANTIES OR CONDITIONS OF ANY KIND, either express or implied.
 * See the License for the specific language governing permissions and
 * limitations under the License.
 */
import { TraceContext, UnauthorizedError } from "@gala-chain/api";
import { Context } from "fabric-contract-api";
import { ChaincodeStub, Timestamp } from "fabric-shim";
import { SpanContext } from "opentracing";

import { GalaChainStub, createGalaChainStub } from "./GalaChainStub";
import { GalaLoggerInstance, GalaLoggerInstanceImpl } from "./GalaLoggerInstance";

// note this is different from SpanContext from opentracing standard
export function createDDCompatibleSpanContext({ spanId, traceId }: TraceContext, name: string): SpanContext {
  // eslint-disable-next-line @typescript-eslint/no-var-requires
  const DatadogSpanContext = require("dd-trace/packages/dd-trace/src/opentracing/span_context");

  // eslint-disable-next-line @typescript-eslint/no-var-requires
  const id = require("dd-trace/packages/dd-trace/src/id") as (value: string, radix: number) => object;

  return new DatadogSpanContext({ traceId: id(traceId, 10), spanId: id(spanId, 10), name }) as SpanContext;
}

export function traceContextFromDtoString(s: string): TraceContext | undefined {
  try {
    const { trace } = JSON.parse(s) as { trace?: { spanId: string; traceId: string } };
    if (typeof trace?.traceId === "string" && typeof trace?.spanId === "string") {
      return trace;
    } else {
      return undefined;
    }
  } catch (e) {
    return undefined;
  }
}

export function traceContextFromTransientData(
  transientMap: Map<string, Uint8Array>
): TraceContext | undefined {
  try {
    const str = transientMap.get("spanContext")?.toString();

    if (str === undefined) {
      return undefined;
    }

    const { traceId, spanId } = JSON.parse(str);

    if (typeof traceId !== "string" || typeof spanId !== "string") {
      return undefined;
    } else {
      return { spanId, traceId };
    }
  } catch (e) {
    return undefined;
  }
}

export function getParentSpanContext(stub: ChaincodeStub): SpanContext | undefined {
  try {
    const { fcn, params } = stub.getFunctionAndParameters();
    const t = traceContextFromDtoString(params[0]) ?? traceContextFromTransientData(stub.getTransient());
    return t === undefined ? undefined : createDDCompatibleSpanContext(t, fcn);
  } catch (e) {
    return undefined;
  }
}

function getTxUnixTime(ctx: Context): number {
  const txTimestamp: Timestamp = ctx.stub.getTxTimestamp();
  // Convert time to milliseconds by multiplying seconds and dividing nanoseconds
  const txUnixTime = txTimestamp.seconds.toNumber() * 1000 + txTimestamp.nanos / 10 ** 6;
  return Math.floor(txUnixTime);
}

export class GalaChainContext extends Context {
  stub: GalaChainStub;
  span?: SpanContext;
  private callingUserValue?: string;
  private callingUserEthAddressValue?: string;
<<<<<<< HEAD
  private callingUserRolesValue?: string[];
=======
  public isDryRun = false;
>>>>>>> bf9a0c4b
  private txUnixTimeValue?: number;
  private loggerInstance?: GalaLoggerInstance;

  get logger(): GalaLoggerInstance {
    if (this.loggerInstance === undefined) {
      this.loggerInstance = new GalaLoggerInstanceImpl(this);
    }
    return this.loggerInstance;
  }

  get callingUser(): string {
    if (this.callingUserValue === undefined) {
      throw new UnauthorizedError("No calling user set");
    }
    return this.callingUserValue;
  }

  get callingUserEthAddress(): string {
    if (this.callingUserEthAddressValue === undefined) {
      throw new UnauthorizedError(`No eth address known for user ${this.callingUserValue}`);
    }
    return this.callingUserEthAddressValue;
  }

  get callingUserRoles(): string[] {
    if (this.callingUserRolesValue === undefined) {
      throw new UnauthorizedError(`No roles known for user ${this.callingUserValue}`);
    }
    return this.callingUserRolesValue;
  }

  set callingUserData(d: { alias: string; ethAddress?: string; roles: string[] }) {
    if (this.callingUserValue !== undefined) {
      throw new Error("Calling user already set to " + this.callingUserValue);
    }
    this.callingUserValue = d.alias;
    this.callingUserEthAddressValue = d.ethAddress;
    this.callingUserRolesValue = d.roles ?? [];
  }

  resetCallingUserData() {
    this.callingUserValue = undefined;
    this.callingUserEthAddressValue = undefined;
    this.callingUserRolesValue = undefined;
  }

  public setDryRunOnBehalfOf(d: { alias: string; ethAddress: string | undefined }): void {
    this.callingUserValue = d.alias;
    this.callingUserEthAddressValue = d.ethAddress;
    this.isDryRun = true;
  }

  get txUnixTime(): number {
    if (this.txUnixTimeValue === undefined) {
      this.txUnixTimeValue = getTxUnixTime(this);
    }
    return this.txUnixTimeValue;
  }

  setChaincodeStub(stub: ChaincodeStub) {
    const galaChainStub = createGalaChainStub(stub);
    // eslint-disable-next-line @typescript-eslint/ban-ts-comment
    // @ts-ignore - missing typings for `setChaincodeStub` in `fabric-contract-api`
    // eslint-disable-next-line @typescript-eslint/ban-ts-comment
    super.setChaincodeStub(galaChainStub);
    // set parent context
    this.span = getParentSpanContext(stub);
  }
}<|MERGE_RESOLUTION|>--- conflicted
+++ resolved
@@ -88,11 +88,8 @@
   span?: SpanContext;
   private callingUserValue?: string;
   private callingUserEthAddressValue?: string;
-<<<<<<< HEAD
   private callingUserRolesValue?: string[];
-=======
   public isDryRun = false;
->>>>>>> bf9a0c4b
   private txUnixTimeValue?: number;
   private loggerInstance?: GalaLoggerInstance;
 
