--- conflicted
+++ resolved
@@ -88,11 +88,8 @@
   span?: SpanContext;
   private callingUserValue?: string;
   private callingUserEthAddressValue?: string;
-<<<<<<< HEAD
+  private callingUserTonAddressValue?: string;
   private callingUserRolesValue?: string[];
-=======
-  private callingUserTonAddressValue?: string;
->>>>>>> 1d134b11
   public isDryRun = false;
   private txUnixTimeValue?: number;
   private loggerInstance?: GalaLoggerInstance;
@@ -118,7 +115,13 @@
     return this.callingUserEthAddressValue;
   }
 
-<<<<<<< HEAD
+  get callingUserTonAddress(): string {
+    if (this.callingUserTonAddressValue === undefined) {
+      throw new UnauthorizedError(`No TON address known for user ${this.callingUserValue}`);
+    }
+    return this.callingUserTonAddressValue;
+  }
+
   get callingUserRoles(): string[] {
     if (this.callingUserRolesValue === undefined) {
       throw new UnauthorizedError(`No roles known for user ${this.callingUserValue}`);
@@ -126,31 +129,12 @@
     return this.callingUserRolesValue;
   }
 
-  set callingUserData(d: { alias: string; ethAddress?: string; roles: string[] }) {
-=======
-  get callingUserTonAddress(): string {
-    if (this.callingUserTonAddressValue === undefined) {
-      throw new UnauthorizedError(`No TON address known for user ${this.callingUserValue}`);
-    }
-    return this.callingUserTonAddressValue;
-  }
-
-  set callingUserData(d: { alias: string; ethAddress?: string; tonAddress?: string }) {
->>>>>>> 1d134b11
+  set callingUserData(d: { alias: string; ethAddress?: string; tonAddress?: string; roles: string[] }) {
     if (this.callingUserValue !== undefined) {
       throw new Error("Calling user already set to " + this.callingUserValue);
     }
     this.callingUserValue = d.alias;
-<<<<<<< HEAD
-    this.callingUserEthAddressValue = d.ethAddress;
     this.callingUserRolesValue = d.roles ?? [];
-  }
-
-  resetCallingUserData() {
-    this.callingUserValue = undefined;
-    this.callingUserEthAddressValue = undefined;
-    this.callingUserRolesValue = undefined;
-=======
 
     if (d.ethAddress !== undefined) {
       this.callingUserEthAddressValue = d.ethAddress;
@@ -159,11 +143,18 @@
     if (d.tonAddress !== undefined) {
       this.callingUserTonAddressValue = d.tonAddress;
     }
->>>>>>> 1d134b11
   }
 
-  public setDryRunOnBehalfOf(d: { alias: string; ethAddress?: string; tonAddress?: string }): void {
+  resetCallingUserData() {
+    this.callingUserValue = undefined;
+    this.callingUserRolesValue = undefined;
+    this.callingUserEthAddressValue = undefined;
+    this.callingUserTonAddressValue = undefined;
+  }
+
+  public setDryRunOnBehalfOf(d: { alias: string; ethAddress?: string; tonAddress?: string; roles: string[] }): void {
     this.callingUserValue = d.alias;
+    this.callingUserRolesValue = d.roles ?? [];
     this.callingUserEthAddressValue = d.ethAddress;
     this.callingUserTonAddressValue = d.tonAddress;
     this.isDryRun = true;
