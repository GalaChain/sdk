/*
 * Copyright (c) Gala Games Inc. All rights reserved.
 * Licensed under the Apache License, Version 2.0 (the "License");
 * you may not use this file except in compliance with the License.
 * You may obtain a copy of the License at
 *
 *     http://www.apache.org/licenses/LICENSE-2.0
 *
 * Unless required by applicable law or agreed to in writing, software
 * distributed under the License is distributed on an "AS IS" BASIS,
 * WITHOUT WARRANTIES OR CONDITIONS OF ANY KIND, either express or implied.
 * See the License for the specific language governing permissions and
 * limitations under the License.
 */
<<<<<<< HEAD
import { UnauthorizedError, UserRole } from "@gala-chain/api";
=======
import { TraceContext, UnauthorizedError, UserAlias, UserRole } from "@gala-chain/api";
>>>>>>> 7941469c
import { Context } from "fabric-contract-api";
import { ChaincodeStub, Timestamp } from "fabric-shim";

import { GalaChainStub, createGalaChainStub } from "./GalaChainStub";
import { GalaLoggerInstance, GalaLoggerInstanceImpl } from "./GalaLoggerInstance";

function getTxUnixTime(ctx: Context): number {
  const txTimestamp: Timestamp = ctx.stub.getTxTimestamp();
  // Convert time to milliseconds by multiplying seconds and dividing nanoseconds
  const txUnixTime = txTimestamp.seconds.toNumber() * 1000 + txTimestamp.nanos / 10 ** 6;
  return Math.floor(txUnixTime);
}

export class GalaChainContext extends Context {
  stub: GalaChainStub;
<<<<<<< HEAD
  private callingUserValue?: string;
=======
  span?: SpanContext;
  private callingUserValue?: UserAlias;
>>>>>>> 7941469c
  private callingUserEthAddressValue?: string;
  private callingUserTonAddressValue?: string;
  private callingUserRolesValue?: string[];
  public isDryRun = false;
  private txUnixTimeValue?: number;
  private loggerInstance?: GalaLoggerInstance;

  get logger(): GalaLoggerInstance {
    if (this.loggerInstance === undefined) {
      this.loggerInstance = new GalaLoggerInstanceImpl(this);
    }
    return this.loggerInstance;
  }

  get callingUser(): UserAlias {
    if (this.callingUserValue === undefined) {
      const message =
        "No calling user set. " +
        "It usually means that chaincode tried to get ctx.callingUser for unauthorized call (no DTO signature).";
      const error = new UnauthorizedError(message);
      console.error(error);
      throw new UnauthorizedError(message);
    }
    return this.callingUserValue;
  }

  get callingUserEthAddress(): string {
    if (this.callingUserEthAddressValue === undefined) {
      throw new UnauthorizedError(`No ETH address known for user ${this.callingUserValue}`);
    }
    return this.callingUserEthAddressValue;
  }

  get callingUserTonAddress(): string {
    if (this.callingUserTonAddressValue === undefined) {
      throw new UnauthorizedError(`No TON address known for user ${this.callingUserValue}`);
    }
    return this.callingUserTonAddressValue;
  }

  get callingUserRoles(): string[] {
    if (this.callingUserRolesValue === undefined) {
      throw new UnauthorizedError(`No roles known for user ${this.callingUserValue}`);
    }
    return this.callingUserRolesValue;
  }

  set callingUserData(d: { alias?: UserAlias; ethAddress?: string; tonAddress?: string; roles: string[] }) {
    if (this.callingUserValue !== undefined) {
      throw new Error("Calling user already set to " + this.callingUserValue);
    }

    this.callingUserValue = d.alias;
    this.callingUserRolesValue = d.roles ?? [UserRole.EVALUATE]; // default if `roles` is undefined

    if (d.ethAddress !== undefined) {
      this.callingUserEthAddressValue = d.ethAddress;
    }

    if (d.tonAddress !== undefined) {
      this.callingUserTonAddressValue = d.tonAddress;
    }
  }

  resetCallingUserData() {
    this.callingUserValue = undefined;
    this.callingUserRolesValue = undefined;
    this.callingUserEthAddressValue = undefined;
    this.callingUserTonAddressValue = undefined;
  }

  public setDryRunOnBehalfOf(d: {
    alias: UserAlias;
    ethAddress?: string;
    tonAddress?: string;
    roles: string[];
  }): void {
    this.callingUserValue = d.alias;
    this.callingUserRolesValue = d.roles ?? [];
    this.callingUserEthAddressValue = d.ethAddress;
    this.callingUserTonAddressValue = d.tonAddress;
    this.isDryRun = true;
  }

  get txUnixTime(): number {
    if (this.txUnixTimeValue === undefined) {
      this.txUnixTimeValue = getTxUnixTime(this);
    }
    return this.txUnixTimeValue;
  }

  setChaincodeStub(stub: ChaincodeStub) {
    const galaChainStub = createGalaChainStub(stub);
    // eslint-disable-next-line @typescript-eslint/ban-ts-comment
    // @ts-ignore - missing typings for `setChaincodeStub` in `fabric-contract-api`
    // eslint-disable-next-line @typescript-eslint/ban-ts-comment
    super.setChaincodeStub(galaChainStub);
  }
}<|MERGE_RESOLUTION|>--- conflicted
+++ resolved
@@ -12,11 +12,7 @@
  * See the License for the specific language governing permissions and
  * limitations under the License.
  */
-<<<<<<< HEAD
-import { UnauthorizedError, UserRole } from "@gala-chain/api";
-=======
-import { TraceContext, UnauthorizedError, UserAlias, UserRole } from "@gala-chain/api";
->>>>>>> 7941469c
+import { UnauthorizedError, UserAlias, UserRole } from "@gala-chain/api";
 import { Context } from "fabric-contract-api";
 import { ChaincodeStub, Timestamp } from "fabric-shim";
 
@@ -32,12 +28,7 @@
 
 export class GalaChainContext extends Context {
   stub: GalaChainStub;
-<<<<<<< HEAD
-  private callingUserValue?: string;
-=======
-  span?: SpanContext;
   private callingUserValue?: UserAlias;
->>>>>>> 7941469c
   private callingUserEthAddressValue?: string;
   private callingUserTonAddressValue?: string;
   private callingUserRolesValue?: string[];
