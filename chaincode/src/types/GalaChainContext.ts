--- conflicted
+++ resolved
@@ -81,14 +81,7 @@
     if (this.callingUserEthAddressValue !== undefined) {
       return { address: this.callingUserEthAddressValue, signing: SigningScheme.ETH };
     }
-<<<<<<< HEAD
-    if (this.callingUserTonAddressValue !== undefined) {
-      return { address: this.callingUserTonAddressValue, signing: SigningScheme.TON };
-    }
-    throw new UnauthorizedError(`No address known for user ${this.callingUserValue}`);
-=======
     return this.callingUserEthAddressValue;
->>>>>>> 16e6a292
   }
 
   get callingUserRoles(): string[] {
