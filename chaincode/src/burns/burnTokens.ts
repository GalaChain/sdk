--- conflicted
+++ resolved
@@ -24,10 +24,7 @@
   TokenBurnCounter,
   TokenClass,
   TokenInstanceKey,
-<<<<<<< HEAD
-=======
   UserAlias,
->>>>>>> a3ac4a6e
   ValidationFailedError,
   createValidChainObject,
   createValidRangedChainObject
