/*
 * Copyright (c) Gala Games Inc. All rights reserved.
 * Licensed under the Apache License, Version 2.0 (the "License");
 * you may not use this file except in compliance with the License.
 * You may obtain a copy of the License at
 *
 *     http://www.apache.org/licenses/LICENSE-2.0
 *
 * Unless required by applicable law or agreed to in writing, software
 * distributed under the License is distributed on an "AS IS" BASIS,
 * WITHOUT WARRANTIES OR CONDITIONS OF ANY KIND, either express or implied.
 * See the License for the specific language governing permissions and
 * limitations under the License.
 */
import {
  AllowanceType,
  BurnTokenQuantity,
  ChainError,
  ChainObject,
  ErrorCode,
  TokenAllowance,
  TokenBurn,
  TokenBurnCounter,
  TokenClass,
  TokenInstanceKey,
  ValidationFailedError,
<<<<<<< HEAD
  createValidChainObject
=======
  createValidChainObject,
  createValidRangedChainObject
>>>>>>> 606fcca0
} from "@gala-chain/api";
import { BigNumber } from "bignumber.js";
import { instanceToInstance, plainToInstance } from "class-transformer";

import { checkAllowances, fetchAllowances, useAllowances } from "../allowances";
import { fetchOrCreateBalance } from "../balances";
import { InvalidDecimalError, fetchTokenInstance } from "../token";
import { GalaChainContext } from "../types";
<<<<<<< HEAD
import { getObjectByKey, inverseEpoch, inverseTime, putChainObject, putRangedChainObject } from "../utils";
=======
import {
  getObjectByKey,
  getRangedObjectByKey,
  inverseEpoch,
  inverseTime,
  putChainObject,
  putRangedChainObject
} from "../utils";
>>>>>>> 606fcca0
import { InsufficientBurnAllowanceError, UseAllowancesFailedError } from "./BurnError";
import { fetchKnownBurnCount } from "./fetchBurns";

export interface BurnsTokensParams {
  owner: string;
  toBurn: BurnTokenQuantity[];
  preValidated?: boolean;
}

export async function burnTokens(
  ctx: GalaChainContext,
  {
    owner,
    toBurn,
    // NOTE: flag used so burnAndMint and bridgeTokenOut can bypass allowance check.
    // This suggests we might want to refactor burnAndMint, but this was outside the scope of burn allowances
    preValidated
  }: BurnsTokensParams
): Promise<TokenBurn[]> {
  const burnResponses: Array<TokenBurn> = [];

  const burnQuantitiesSummedByInstance = aggregateBurnQuantities(toBurn);

  for (const tokenQuantity of burnQuantitiesSummedByInstance) {
    const tokenInstance = await fetchTokenInstance(ctx, tokenQuantity.tokenInstanceKey);
    const tokenInstanceClassKey = await TokenClass.buildClassKeyObject(tokenInstance);
    const tokenClass = await getObjectByKey(
      ctx,
      TokenClass,
      TokenClass.getCompositeKeyFromParts(
        TokenClass.INDEX_KEY,
        TokenClass.buildClassKeyList(tokenInstanceClassKey)
      )
    );

    let applicableAllowanceResponse: TokenAllowance[] = [];
    // if user is not the owner, check allowances:
    if (ctx.callingUser !== owner && !preValidated) {
      // Get allowances
      const fetchAllowancesData = {
        grantedTo: ctx.callingUser,
        collection: tokenInstanceClassKey.collection,
        category: tokenInstanceClassKey.category,
        type: tokenInstanceClassKey.type,
        additionalKey: tokenInstanceClassKey.additionalKey,
        instance: tokenInstance.instance.toString(),
        allowanceType: AllowanceType.Burn,
        grantedBy: owner
      };

      applicableAllowanceResponse = await fetchAllowances(ctx, fetchAllowancesData);

      // Check allowances
      const totalAllowance: BigNumber = await checkAllowances(
        ctx,
        applicableAllowanceResponse,
        tokenQuantity.tokenInstanceKey,
        AllowanceType.Burn,
        ctx.callingUser
      );

      if (totalAllowance.isLessThan(tokenQuantity.quantity)) {
        throw new InsufficientBurnAllowanceError(
          ctx.callingUser,
          totalAllowance,
          tokenQuantity.quantity,
          tokenQuantity.tokenInstanceKey,
          owner
        );
      }

      // if possible, spend allowances
      const allowancesUsed: boolean = await useAllowances(
        ctx,
        new BigNumber(tokenQuantity.quantity),
        applicableAllowanceResponse,
        AllowanceType.Burn
      );

      if (!allowancesUsed) {
        throw new UseAllowancesFailedError(
          tokenQuantity.quantity,
          tokenQuantity.tokenInstanceKey.toStringKey(),
          owner
        );
      }
    }
    if (tokenInstance.isNonFungible && !tokenQuantity.quantity.isEqualTo(1)) {
      const quantity = tokenQuantity.quantity.toFixed();
      const tokenInstanceKey = TokenInstanceKey.nftKey(tokenInstance, tokenInstance.instance).toStringKey();
      const message = `NFT quantity of ${tokenInstanceKey} must equal 1, but got ${quantity}`;
      throw new ValidationFailedError(message, { tokenInstanceKey, quantity });
    }

    const decimalPlaces = tokenQuantity.quantity.decimalPlaces() ?? 0;
    if (decimalPlaces > tokenClass.decimals) {
      throw new InvalidDecimalError(tokenQuantity.quantity, tokenClass.decimals);
    }

    const userBalance = await fetchOrCreateBalance(ctx, owner, tokenInstanceClassKey);

    if (tokenInstance.isNonFungible) {
      userBalance.ensureCanRemoveInstance(tokenInstance.instance, ctx.txUnixTime).remove();
    } else {
      userBalance.ensureCanSubtractQuantity(tokenQuantity.quantity, ctx.txUnixTime).subtract();
    }

    const newBurn = await incrementOrCreateTokenBurnForTx(
      ctx,
      owner,
      tokenQuantity.tokenInstanceKey,
      tokenQuantity.quantity
    );

    const newBurnCounter = await incrementOrCreateTokenBurnCounterForTx(
      ctx,
      owner,
      tokenQuantity.tokenInstanceKey,
      tokenQuantity.quantity
    );

    await putChainObject(ctx, userBalance);
    await putChainObject(ctx, newBurn);
    await putRangedChainObject(ctx, newBurnCounter);

    burnResponses.push(newBurn);
  }

  return burnResponses;
}

/**
 * Iterate through the provided array of `BurnTokenQuantity` objects, identifying any
 * duplicates by `tokenInstanceKey`. If more than one `BurnTokenQuantity` exist for a
 * given `tokenInstanceKey` combination, sum them together. The output array should have
 * at most one value per unique `tokenInstanceKey`.
 *
 * @param requests: BurnTokenQuantity[]
 * @returns BurnTokenQuantity[]
 */
export function aggregateBurnQuantities(requests: BurnTokenQuantity[]): BurnTokenQuantity[] {
  const summedQuantities: BurnTokenQuantity[] = [];
  const hash = {};

  for (let i = 0; i < requests.length; i++) {
    const { collection, category, type, additionalKey, instance } = requests[i].tokenInstanceKey;

    const key = `${collection}_${category}_${type}_${additionalKey}_${instance.toString()}`;

    hash[key] = hash[key] ?? summedQuantities.length;

    const tokenIndex = hash[key];

    if (summedQuantities[tokenIndex] === undefined) {
      summedQuantities[tokenIndex] = instanceToInstance(requests[i]);
    } else {
      summedQuantities[tokenIndex].quantity = summedQuantities[tokenIndex].quantity.plus(
        requests[i].quantity
      );
    }
  }

  return summedQuantities;
}

/**
 * If the `TokenBurn` can be read, increment the quantity.
 * Otherwise, create a new `TokenBurn` with the quantity set to the provided value.
 *
 * @remarks
 * The ChainKey design of `TokenBurn` objects ensures uniqueness by
 * burnedBy, tokenInstanceKey properties, and a created timestamp.
 * Generally if a `TokenBurn` is read twice in the same transaction it means
 * two `burnQuantities` were provided to `burnTokens` for the same token instance,
 * or two separate functions burned the same token (e.g. a fee and a chaincode main method execution.)
 */
export async function incrementOrCreateTokenBurnForTx(
  ctx: GalaChainContext,
  burnedBy: string,
  { collection, category, type, additionalKey, instance }: TokenInstanceKey,
  quantity: BigNumber
): Promise<TokenBurn> {
  const instanceKey: TokenInstanceKey = plainToInstance(TokenInstanceKey, {
    collection,
    category,
    type,
    additionalKey,
    instance
  });

  const newBurn = await createValidChainObject(TokenBurn, {
    burnedBy,
    collection,
    category,
    type,
    additionalKey,
    instance,
    created: ctx.txUnixTime,
    quantity
  });

  const burnKey = newBurn.getCompositeKey();

  const cachedBurn: TokenBurn | undefined = await getObjectByKey(ctx, TokenBurn, burnKey).catch((e) => {
    const chainError = ChainError.from(e);
    if (chainError.matches(ErrorCode.NOT_FOUND)) {
      return undefined;
    } else {
      throw chainError;
    }
  });

  if (cachedBurn !== undefined) {
    cachedBurn.quantity = cachedBurn.quantity.plus(quantity);

    return cachedBurn;
  } else {
    return newBurn;
  }
}

/**
 * If the `TokenBurnCounter` can be read, increment the quantity.
 * Otherwise, create a new `TokenBurnCounter` with the quantity set to the provided value.
 *
 * @remarks
 * The ChainKey design of `TokenBurnCounter` ranged objects ensures uniqueness by
 * tokenInstanceKey properties, burnedBy, and a timeKey derived from the transaction timestamp.
 * Generally if a `TokenBurnCounter` is read twice in the same transaction it means
 * two `burnQuantities` were provided to `burnTokens` for the same token instance,
 * or two separate functions burned the same token (e.g. a fee and a chaincode main method execution.)
 */
export async function incrementOrCreateTokenBurnCounterForTx(
  ctx: GalaChainContext,
  burnedBy: string,
  { collection, category, type, additionalKey, instance }: TokenInstanceKey,
  quantity: BigNumber
): Promise<TokenBurnCounter> {
  const referenceId = ChainObject.getStringKeyFromParts([
    burnedBy,
    collection,
    category,
    type,
    additionalKey,
    burnedBy,
    `${ctx.txUnixTime}`
  ]);

  const timeKey: string = inverseTime(ctx, 0);
  const epoch: string = inverseEpoch(ctx, 0);

  const totalKnownBurnsCount: BigNumber = await fetchKnownBurnCount(ctx, {
    collection,
    category,
    type,
    additionalKey
  });

  const burnCounter = await createValidRangedChainObject(TokenBurnCounter, {
    collection,
    category,
    type,
    additionalKey,
    timeKey,
    burnedBy,
    instance,
    totalKnownBurnsCount,
    created: ctx.txUnixTime,
    quantity,
    referenceId,
    epoch
  });

  const burnCounterKey = burnCounter.getRangedKey();

  const cachedBurnCounterValue = await getRangedObjectByKey(ctx, TokenBurnCounter, burnCounterKey).catch(
    (e) => {
      const chainError = ChainError.from(e);
      if (chainError.matches(ErrorCode.NOT_FOUND)) {
        return undefined;
      } else {
        throw chainError;
      }
    }
  );

  if (cachedBurnCounterValue !== undefined) {
    cachedBurnCounterValue.quantity = cachedBurnCounterValue.quantity.plus(quantity);

    return cachedBurnCounterValue;
  } else {
    return burnCounter;
  }
}<|MERGE_RESOLUTION|>--- conflicted
+++ resolved
@@ -24,12 +24,8 @@
   TokenClass,
   TokenInstanceKey,
   ValidationFailedError,
-<<<<<<< HEAD
-  createValidChainObject
-=======
   createValidChainObject,
   createValidRangedChainObject
->>>>>>> 606fcca0
 } from "@gala-chain/api";
 import { BigNumber } from "bignumber.js";
 import { instanceToInstance, plainToInstance } from "class-transformer";
@@ -38,9 +34,6 @@
 import { fetchOrCreateBalance } from "../balances";
 import { InvalidDecimalError, fetchTokenInstance } from "../token";
 import { GalaChainContext } from "../types";
-<<<<<<< HEAD
-import { getObjectByKey, inverseEpoch, inverseTime, putChainObject, putRangedChainObject } from "../utils";
-=======
 import {
   getObjectByKey,
   getRangedObjectByKey,
@@ -49,7 +42,6 @@
   putChainObject,
   putRangedChainObject
 } from "../utils";
->>>>>>> 606fcca0
 import { InsufficientBurnAllowanceError, UseAllowancesFailedError } from "./BurnError";
 import { fetchKnownBurnCount } from "./fetchBurns";
 
