/*
 * Copyright (c) Gala Games Inc. All rights reserved.
 * Licensed under the Apache License, Version 2.0 (the "License");
 * you may not use this file except in compliance with the License.
 * You may obtain a copy of the License at
 *
 *     http://www.apache.org/licenses/LICENSE-2.0
 *
 * Unless required by applicable law or agreed to in writing, software
 * distributed under the License is distributed on an "AS IS" BASIS,
 * WITHOUT WARRANTIES OR CONDITIONS OF ANY KIND, either express or implied.
 * See the License for the specific language governing permissions and
 * limitations under the License.
 */
import {
  AllowanceType,
  BurnTokenQuantity,
  ChainError,
  ChainObject,
  ErrorCode,
  TokenAllowance,
  TokenBurn,
  TokenBurnCounter,
  TokenClass,
  TokenInstanceKey,
<<<<<<< HEAD
  UserAlias,
=======
>>>>>>> a9faad15
  ValidationFailedError,
  createValidChainObject,
  createValidRangedChainObject
} from "@gala-chain/api";
import { BigNumber } from "bignumber.js";
import { instanceToInstance, plainToInstance } from "class-transformer";

import { checkAllowances, fetchAllowances, useAllowances } from "../allowances";
import { fetchOrCreateBalance } from "../balances";
import { InvalidDecimalError, fetchTokenInstance } from "../token";
import { GalaChainContext } from "../types";
import {
  getObjectByKey,
  getRangedObjectByKey,
  inverseEpoch,
  inverseTime,
  putChainObject,
  putRangedChainObject
} from "../utils";
import { InsufficientBurnAllowanceError, UseAllowancesFailedError } from "./BurnError";
import { fetchKnownBurnCount } from "./fetchBurns";

export interface BurnsTokensParams {
  owner: UserAlias;
  toBurn: BurnTokenQuantity[];
  preValidated?: boolean;
}

/**
 * @description
 *
 * Burn a quantity of tokens described by one or more `TokenInstanceKey`s
 * belonging to a single owner.
 *
 * @remarks
 *
 * The optional `preValidated?` boolean is intended for use internally by
 * other chaincode contract methods that have already validated
 * identities, allowances, and authorization to burn.
 *
 * For example, a
 * burning bridge may need to burn tokens while executing `bridgeTokenOut`
 * actions.
 *
 * @param ctx
 * @param param1
 * @returns
 */
export async function burnTokens(
  ctx: GalaChainContext,
  {
    owner,
    toBurn,
    // NOTE: flag used so burnAndMint and bridgeTokenOut can bypass allowance check.
    // This suggests we might want to refactor burnAndMint, but this was outside the scope of burn allowances
    preValidated
  }: BurnsTokensParams
): Promise<TokenBurn[]> {
  const burnResponses: Array<TokenBurn> = [];

  const burnQuantitiesSummedByInstance = aggregateBurnQuantities(toBurn);

  for (const tokenQuantity of burnQuantitiesSummedByInstance) {
    const tokenInstance = await fetchTokenInstance(ctx, tokenQuantity.tokenInstanceKey);
    const tokenInstanceClassKey = await TokenClass.buildClassKeyObject(tokenInstance);
    const tokenClass = await getObjectByKey(
      ctx,
      TokenClass,
      TokenClass.getCompositeKeyFromParts(
        TokenClass.INDEX_KEY,
        TokenClass.buildClassKeyList(tokenInstanceClassKey)
      )
    );

    let applicableAllowanceResponse: TokenAllowance[] = [];
    // if user is not the owner, check allowances:
    if (ctx.callingUser !== owner && !preValidated) {
      // Get allowances
      const fetchAllowancesData = {
        grantedTo: ctx.callingUser,
        collection: tokenInstanceClassKey.collection,
        category: tokenInstanceClassKey.category,
        type: tokenInstanceClassKey.type,
        additionalKey: tokenInstanceClassKey.additionalKey,
        instance: tokenInstance.instance.toString(),
        allowanceType: AllowanceType.Burn,
        grantedBy: owner
      };

      applicableAllowanceResponse = await fetchAllowances(ctx, fetchAllowancesData);

      // Check allowances
      const totalAllowance: BigNumber = await checkAllowances(
        ctx,
        applicableAllowanceResponse,
        tokenQuantity.tokenInstanceKey,
        AllowanceType.Burn,
        ctx.callingUser
      );

      if (totalAllowance.isLessThan(tokenQuantity.quantity)) {
        throw new InsufficientBurnAllowanceError(
          ctx.callingUser,
          totalAllowance,
          tokenQuantity.quantity,
          tokenQuantity.tokenInstanceKey,
          owner
        );
      }

      // if possible, spend allowances
      const allowancesUsed: boolean = await useAllowances(
        ctx,
        new BigNumber(tokenQuantity.quantity),
        applicableAllowanceResponse,
        AllowanceType.Burn
      );

      if (!allowancesUsed) {
        throw new UseAllowancesFailedError(
          tokenQuantity.quantity,
          tokenQuantity.tokenInstanceKey.toStringKey(),
          owner
        );
      }
    }
    if (tokenInstance.isNonFungible && !tokenQuantity.quantity.isEqualTo(1)) {
      const quantity = tokenQuantity.quantity.toFixed();
      const tokenInstanceKey = TokenInstanceKey.nftKey(tokenInstance, tokenInstance.instance).toStringKey();
      const message = `NFT quantity of ${tokenInstanceKey} must equal 1, but got ${quantity}`;
      throw new ValidationFailedError(message, { tokenInstanceKey, quantity });
    }

    const decimalPlaces = tokenQuantity.quantity.decimalPlaces() ?? 0;
    if (decimalPlaces > tokenClass.decimals) {
      throw new InvalidDecimalError(tokenQuantity.quantity, tokenClass.decimals);
    }

    const userBalance = await fetchOrCreateBalance(ctx, owner, tokenInstanceClassKey);

    if (tokenInstance.isNonFungible) {
      userBalance.ensureCanRemoveInstance(tokenInstance.instance, ctx.txUnixTime).remove();
    } else {
      userBalance.ensureCanSubtractQuantity(tokenQuantity.quantity, ctx.txUnixTime).subtract();
    }

    const newBurn = await incrementOrCreateTokenBurnForTx(
      ctx,
      owner,
      tokenQuantity.tokenInstanceKey,
      tokenQuantity.quantity
    );

    const newBurnCounter = await incrementOrCreateTokenBurnCounterForTx(
      ctx,
      owner,
      tokenQuantity.tokenInstanceKey,
      tokenQuantity.quantity
    );

    await putChainObject(ctx, userBalance);
    await putChainObject(ctx, newBurn);
    await putRangedChainObject(ctx, newBurnCounter);

    burnResponses.push(newBurn);
  }

  return burnResponses;
}

/**
 * @description
 *
 * Iterate through the provided array of `BurnTokenQuantity` objects, identifying any
 * duplicates by `tokenInstanceKey`. If more than one `BurnTokenQuantity` exist for a
 * given `tokenInstanceKey` combination, sum them together. The output array should have
 * at most one value per unique `tokenInstanceKey`.
 *
 * @param requests: BurnTokenQuantity[]
 * @returns BurnTokenQuantity[]
 */
export function aggregateBurnQuantities(requests: BurnTokenQuantity[]): BurnTokenQuantity[] {
  const summedQuantities: BurnTokenQuantity[] = [];
  const hash = {};

  for (let i = 0; i < requests.length; i++) {
    const { collection, category, type, additionalKey, instance } = requests[i].tokenInstanceKey;

    const key = `${collection}_${category}_${type}_${additionalKey}_${instance.toString()}`;

    hash[key] = hash[key] ?? summedQuantities.length;

    const tokenIndex = hash[key];

    if (summedQuantities[tokenIndex] === undefined) {
      summedQuantities[tokenIndex] = instanceToInstance(requests[i]);
    } else {
      summedQuantities[tokenIndex].quantity = summedQuantities[tokenIndex].quantity.plus(
        requests[i].quantity
      );
    }
  }

  return summedQuantities;
}

/**
 * @description
 *
 * If the `TokenBurn` can be read, increment the quantity.
 * Otherwise, create a new `TokenBurn` with the quantity set to the provided value.
 *
 * @remarks
 * The ChainKey design of `TokenBurn` objects ensures uniqueness by
 * burnedBy, tokenInstanceKey properties, and a created timestamp.
 * Generally if a `TokenBurn` is read twice in the same transaction it means
 * two `burnQuantities` were provided to `burnTokens` for the same token instance,
 * or two separate functions burned the same token (e.g. a fee and a chaincode main method execution.)
 */
export async function incrementOrCreateTokenBurnForTx(
  ctx: GalaChainContext,
  burnedBy: UserAlias,
  { collection, category, type, additionalKey, instance }: TokenInstanceKey,
  quantity: BigNumber
): Promise<TokenBurn> {
  const instanceKey: TokenInstanceKey = plainToInstance(TokenInstanceKey, {
    collection,
    category,
    type,
    additionalKey,
    instance
  });

  const newBurn = await createValidChainObject(TokenBurn, {
    burnedBy,
    collection,
    category,
    type,
    additionalKey,
    instance,
    created: ctx.txUnixTime,
    quantity
  });

  const burnKey = newBurn.getCompositeKey();

  const response: TokenBurn | undefined = await getObjectByKey(ctx, TokenBurn, burnKey)
    .then((cachedBurn) => {
      cachedBurn.quantity = cachedBurn.quantity.plus(quantity);
      return cachedBurn;
    })
    .catch((e) => ChainError.ignore(e, ErrorCode.NOT_FOUND, newBurn));

  return response;
}

/**
 * @description
 *
 * If the `TokenBurnCounter` can be read, increment the quantity.
 * Otherwise, create a new `TokenBurnCounter` with the quantity set to the provided value.
 *
 * @remarks
 * The ChainKey design of `TokenBurnCounter` ranged objects ensures uniqueness by
 * tokenInstanceKey properties, burnedBy, and a timeKey derived from the transaction timestamp.
 * Generally if a `TokenBurnCounter` is read twice in the same transaction it means
 * two `burnQuantities` were provided to `burnTokens` for the same token instance,
 * or two separate functions burned the same token (e.g. a fee and a chaincode main method execution.)
 */
export async function incrementOrCreateTokenBurnCounterForTx(
  ctx: GalaChainContext,
  burnedBy: UserAlias,
  { collection, category, type, additionalKey, instance }: TokenInstanceKey,
  quantity: BigNumber
): Promise<TokenBurnCounter> {
  const referenceId = ChainObject.getStringKeyFromParts([
    burnedBy,
    collection,
    category,
    type,
    additionalKey,
    burnedBy,
    `${ctx.txUnixTime}`
  ]);

  const timeKey: string = inverseTime(ctx, 0);
  const epoch: string = inverseEpoch(ctx, 0);

  const totalKnownBurnsCount: BigNumber = await fetchKnownBurnCount(ctx, {
    collection,
    category,
    type,
    additionalKey
  });

  const burnCounter = await createValidRangedChainObject(TokenBurnCounter, {
    collection,
    category,
    type,
    additionalKey,
    timeKey,
    burnedBy,
    instance,
    totalKnownBurnsCount,
    created: ctx.txUnixTime,
    quantity,
    referenceId,
    epoch
  });

  const burnCounterKey = burnCounter.getRangedKey();

  const response = await getRangedObjectByKey(ctx, TokenBurnCounter, burnCounterKey)
    .then((cachedBurnCounter) => {
      cachedBurnCounter.quantity = cachedBurnCounter.quantity.plus(quantity);
      return cachedBurnCounter;
    })
    .catch((e) => ChainError.ignore(e, ErrorCode.NOT_FOUND, burnCounter));

  return response;
}<|MERGE_RESOLUTION|>--- conflicted
+++ resolved
@@ -23,10 +23,7 @@
   TokenBurnCounter,
   TokenClass,
   TokenInstanceKey,
-<<<<<<< HEAD
   UserAlias,
-=======
->>>>>>> a9faad15
   ValidationFailedError,
   createValidChainObject,
   createValidRangedChainObject
