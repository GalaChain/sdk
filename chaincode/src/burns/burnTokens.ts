--- conflicted
+++ resolved
@@ -245,24 +245,6 @@
 
   const burnKey = newBurn.getCompositeKey();
 
-<<<<<<< HEAD
-  const cachedBurn: TokenBurn | undefined = await getObjectByKey(ctx, TokenBurn, burnKey).catch((e) => {
-    const chainError = ChainError.from(e);
-    if (chainError.matches(ErrorCode.NOT_FOUND)) {
-      return undefined;
-    } else {
-      throw chainError;
-    }
-  });
-
-  if (cachedBurn !== undefined) {
-    cachedBurn.quantity = cachedBurn.quantity.plus(quantity);
-
-    return cachedBurn;
-  } else {
-    return newBurn;
-  }
-=======
   const response: TokenBurn | undefined = await getObjectByKey(ctx, TokenBurn, burnKey)
     .then((cachedBurn) => {
       cachedBurn.quantity = cachedBurn.quantity.plus(quantity);
@@ -271,7 +253,6 @@
     .catch((e) => ChainError.ignore(e, ErrorCode.NOT_FOUND, newBurn));
 
   return response;
->>>>>>> 0e2adf0f
 }
 
 /**
@@ -328,26 +309,6 @@
 
   const burnCounterKey = burnCounter.getRangedKey();
 
-<<<<<<< HEAD
-  const cachedBurnCounterValue = await getRangedObjectByKey(ctx, TokenBurnCounter, burnCounterKey).catch(
-    (e) => {
-      const chainError = ChainError.from(e);
-      if (chainError.matches(ErrorCode.NOT_FOUND)) {
-        return undefined;
-      } else {
-        throw chainError;
-      }
-    }
-  );
-
-  if (cachedBurnCounterValue !== undefined) {
-    cachedBurnCounterValue.quantity = cachedBurnCounterValue.quantity.plus(quantity);
-
-    return cachedBurnCounterValue;
-  } else {
-    return burnCounter;
-  }
-=======
   const response = await getRangedObjectByKey(ctx, TokenBurnCounter, burnCounterKey)
     .then((cachedBurnCounter) => {
       cachedBurnCounter.quantity = cachedBurnCounter.quantity.plus(quantity);
@@ -356,5 +317,4 @@
     .catch((e) => ChainError.ignore(e, ErrorCode.NOT_FOUND, burnCounter));
 
   return response;
->>>>>>> 0e2adf0f
 }