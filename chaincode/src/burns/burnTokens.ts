--- conflicted
+++ resolved
@@ -17,7 +17,6 @@
   BurnTokenQuantity,
   ChainError,
   ChainObject,
-  DefaultError,
   ErrorCode,
   TokenAllowance,
   TokenBurn,
@@ -25,8 +24,7 @@
   TokenClass,
   TokenInstanceKey,
   ValidationFailedError,
-  createValidChainObject,
-  createValidRangedChainObject
+  createValidChainObject
 } from "@gala-chain/api";
 import { BigNumber } from "bignumber.js";
 import { instanceToInstance, plainToInstance } from "class-transformer";
@@ -34,76 +32,7 @@
 import { checkAllowances, fetchAllowances, useAllowances } from "../allowances";
 import { fetchOrCreateBalance } from "../balances";
 import { InvalidDecimalError, fetchTokenInstance } from "../token";
-<<<<<<< HEAD
 import { GalaChainContext } from "../types";
-import { getObjectByKey, inverseEpoch, inverseTime, putChainObject, putRangedChainObject } from "../utils";
-import { InsufficientBurnAllowanceError, UseAllowancesFailedError } from "./BurnError";
-import { fetchKnownBurnCount } from "./fetchBurns";
-
-async function createTokenBurn(
-  ctx: GalaChainContext,
-  burnedBy: string,
-  { collection, category, type, additionalKey, instance }: TokenInstanceKey,
-  quantity: BigNumber
-): Promise<TokenBurn> {
-  return await createValidChainObject(TokenBurn, {
-    burnedBy,
-    collection,
-    category,
-    type,
-    additionalKey,
-    instance,
-    created: ctx.txUnixTime,
-    quantity
-  });
-}
-
-async function createTokenBurnCounter(
-  ctx: GalaChainContext,
-  tokenBurn: TokenBurn
-): Promise<TokenBurnCounter> {
-  const { collection, category, type, additionalKey, instance, burnedBy, created, quantity } = tokenBurn;
-
-  const referenceId = ChainObject.getStringKeyFromParts([
-    burnedBy,
-    collection,
-    category,
-    type,
-    additionalKey,
-    burnedBy,
-    `${created}`
-  ]);
-
-  const timeKey: string = inverseTime(ctx, 0);
-  const epoch: string = inverseEpoch(ctx, 0);
-
-  const totalKnownBurnsCount: BigNumber = await fetchKnownBurnCount(ctx, {
-    collection,
-    category,
-    type,
-    additionalKey
-  });
-
-  const burnCounter = await createValidRangedChainObject(TokenBurnCounter, {
-    collection,
-    category,
-    type,
-    additionalKey,
-    timeKey,
-    burnedBy,
-    instance,
-    totalKnownBurnsCount,
-    created,
-    quantity,
-    referenceId,
-    epoch
-  });
-
-  return burnCounter;
-}
-
-=======
-import { GalaChainContext, createValidChainObject } from "../types";
 import {
   getObjectByKey,
   getRangedObjectByKey,
@@ -115,7 +44,6 @@
 import { InsufficientBurnAllowanceError, UseAllowancesFailedError } from "./BurnError";
 import { fetchKnownBurnCount } from "./fetchBurns";
 
->>>>>>> d51ab708
 export interface BurnsTokensParams {
   owner: string;
   toBurn: BurnTokenQuantity[];
