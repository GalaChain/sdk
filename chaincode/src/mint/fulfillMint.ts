--- conflicted
+++ resolved
@@ -17,15 +17,8 @@
   ChainCallDTO,
   ChainError,
   ChainObject,
-<<<<<<< HEAD
-  FulfillMintDto,
   GalaChainResponse,
   MintRequestDto,
-  MintTokenDto,
-=======
-  GalaChainResponse,
-  MintRequestDto,
->>>>>>> a3ac4a6e
   RuntimeError,
   TokenAllowance,
   TokenClass,
@@ -34,12 +27,8 @@
   TokenInstanceKey,
   TokenMintFulfillment,
   TokenMintRequest,
-<<<<<<< HEAD
-  createValidSubmitDTO
-=======
   UserAlias,
   ValidationFailedError
->>>>>>> a3ac4a6e
 } from "@gala-chain/api";
 import BigNumber from "bignumber.js";
 import { plainToInstance } from "class-transformer";
@@ -309,11 +298,7 @@
       } else {
         const mintFulfillmentEntry: TokenMintFulfillment = req.fulfill(req.quantity);
 
-<<<<<<< HEAD
-        const mintDto: MintTokenDto = await createValidSubmitDTO(MintTokenDto, {
-=======
         const mintReqParams: ValidateMintRequestParams = {
->>>>>>> a3ac4a6e
           tokenClass: plainToInstance(TokenClassKey, { collection, category, type, additionalKey }),
           owner: req.owner,
           quantity: req.quantity,
