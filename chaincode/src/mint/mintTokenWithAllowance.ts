/*
 * Copyright (c) Gala Games Inc. All rights reserved.
 * Licensed under the Apache License, Version 2.0 (the "License");
 * you may not use this file except in compliance with the License.
 * You may obtain a copy of the License at
 *
 *     http://www.apache.org/licenses/LICENSE-2.0
 *
 * Unless required by applicable law or agreed to in writing, software
 * distributed under the License is distributed on an "AS IS" BASIS,
 * WITHOUT WARRANTIES OR CONDITIONS OF ANY KIND, either express or implied.
 * See the License for the specific language governing permissions and
 * limitations under the License.
 */
import {
  AllowanceKey,
  AllowanceType,
  TokenClassKey,
  TokenInstanceKey,
  TokenInstanceQueryKey,
<<<<<<< HEAD
=======
  UserAlias,
>>>>>>> a3ac4a6e
  createValidDTO
} from "@gala-chain/api";
import { BigNumber } from "bignumber.js";

import { grantAllowance } from "../allowances";
import { GalaChainContext } from "../types";
import { mintToken } from "./mintToken";

export interface MintTokenWithAllowanceParams {
  tokenClassKey: TokenClassKey;
  tokenInstance: BigNumber;
  owner: UserAlias;
  quantity: BigNumber;
}

export async function mintTokenWithAllowance(
  ctx: GalaChainContext,
  params: MintTokenWithAllowanceParams
): Promise<Array<TokenInstanceKey>> {
  const { tokenClassKey, tokenInstance, quantity, owner } = params;

  const response = await grantAllowance(ctx, {
    tokenInstance: await createValidDTO(TokenInstanceQueryKey, { ...tokenClassKey, instance: tokenInstance }),
    allowanceType: AllowanceType.Mint,
    quantities: [{ user: ctx.callingUser, quantity }],
    uses: new BigNumber("1"),
    expires: 0
  });

  const tokenInstanceArray = await mintToken(ctx, {
    tokenClassKey: tokenClassKey,
<<<<<<< HEAD
    owner: owner,
=======
    owner,
>>>>>>> a3ac4a6e
    applicableAllowanceKey: await createValidDTO(AllowanceKey, response[0]),
    quantity,
    authorizedOnBehalf: undefined
  });

  return tokenInstanceArray;
}<|MERGE_RESOLUTION|>--- conflicted
+++ resolved
@@ -18,10 +18,7 @@
   TokenClassKey,
   TokenInstanceKey,
   TokenInstanceQueryKey,
-<<<<<<< HEAD
-=======
   UserAlias,
->>>>>>> a3ac4a6e
   createValidDTO
 } from "@gala-chain/api";
 import { BigNumber } from "bignumber.js";
@@ -53,11 +50,7 @@
 
   const tokenInstanceArray = await mintToken(ctx, {
     tokenClassKey: tokenClassKey,
-<<<<<<< HEAD
-    owner: owner,
-=======
     owner,
->>>>>>> a3ac4a6e
     applicableAllowanceKey: await createValidDTO(AllowanceKey, response[0]),
     quantity,
     authorizedOnBehalf: undefined
