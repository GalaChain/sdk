/*
 * Copyright (c) Gala Games Inc. All rights reserved.
 * Licensed under the Apache License, Version 2.0 (the "License");
 * you may not use this file except in compliance with the License.
 * You may obtain a copy of the License at
 *
 *     http://www.apache.org/licenses/LICENSE-2.0
 *
 * Unless required by applicable law or agreed to in writing, software
 * distributed under the License is distributed on an "AS IS" BASIS,
 * WITHOUT WARRANTIES OR CONDITIONS OF ANY KIND, either express or implied.
 * See the License for the specific language governing permissions and
 * limitations under the License.
 */
import {
  AllowanceKey,
  GalaChainResponse,
  MintTokenDto,
  TokenAllowance,
  TokenBalance,
  TokenClaim,
  TokenClass,
  TokenInstance,
  TokenMintFulfillment,
  TokenMintRequest,
  TokenMintStatus,
  createValidChainObject,
  createValidDTO,
  createValidRangedChainObject,
  createValidSubmitDTO
} from "@gala-chain/api";
import { currency, fixture, nft, users, writesMap } from "@gala-chain/test";
import BigNumber from "bignumber.js";

import GalaChainTokenContract from "../__test__/GalaChainTokenContract";
import { AllowanceUsersMismatchError, TotalSupplyExceededError } from "../allowances/AllowanceError";
import { InvalidDecimalError } from "../token";
import { inverseEpoch, inverseTime } from "../utils";
import { InsufficientMintAllowanceError } from "./MintError";

describe("MintToken", () => {
  test("mints currency, i.e. FTs", async () => {
    // Given
    const currencyInstance = currency.tokenInstance();
    const currencyInstanceKey = currency.tokenInstanceKey();
    const currencyClass = currency.tokenClass();
    const mintQty = new BigNumber("1000000000000");
    const tokenAllowance = currency.tokenAllowance();

    const { ctx, contract, getWrites } = fixture(GalaChainTokenContract)
      .registeredUsers(users.admin)
      .savedState(currencyClass, currencyInstance, tokenAllowance)
      .savedRangeState([]);

    const dto = await createValidSubmitDTO(MintTokenDto, {
      tokenClass: currency.tokenClassKey(),
      owner: users.testUser1.identityKey,
      quantity: mintQty
    }).signed(users.admin.privateKey);

    const tokenClaim = await createValidChainObject(TokenClaim, {
      ...currencyInstanceKey,
      ownerKey: users.admin.identityKey,
      issuerKey: users.admin.identityKey,
      instance: new BigNumber("0"),
      action: 4,
      quantity: mintQty,
      allowanceCreated: 1,
      claimSequence: new BigNumber("1"),
      created: ctx.txUnixTime
    });

    const { collection, category, type, additionalKey } = currencyClass;
    const timeKey = inverseTime(ctx, 0);
    const epochKey = inverseEpoch(ctx, 0);

    const mintRequest = await createValidRangedChainObject(TokenMintRequest, {
      id: "-", // will be set in the mintRequest.requestId() call
      collection,
      category,
      type,
      additionalKey,
      timeKey,
      totalKnownMintsCount: new BigNumber("0"),
      requestor: users.admin.identityKey,
      owner: users.testUser1.identityKey,
      created: ctx.txUnixTime,
      quantity: mintQty,
      state: TokenMintStatus.Unknown,
      epoch: epochKey
    });

    mintRequest.id = mintRequest.requestId();

    const mintFulfillment: TokenMintFulfillment = mintRequest.fulfill(mintRequest.quantity);

    const expectedClass = await createValidChainObject(TokenClass, {
      ...currencyClass,
      totalSupply: mintQty
    });

    const expectedBalance = new TokenBalance({ ...currencyClass, owner: users.testUser1.identityKey });
    expectedBalance.addQuantity(mintQty);

    const expectedAllowance = await createValidChainObject(TokenAllowance, {
      ...tokenAllowance,
      quantitySpent: mintQty,
      usesSpent: new BigNumber("1"),
      expires: ctx.txUnixTime
    });

    // When
    const response = await contract.MintToken(ctx, dto);

    // Then
    expect(response).toEqual(GalaChainResponse.Success([currency.tokenInstanceKey()]));

    expect(getWrites()).toEqual(
      writesMap(tokenClaim, expectedAllowance, expectedBalance, expectedClass, mintRequest, mintFulfillment)
    );
  });

  test("mints unique items, i.e. NFTs", async () => {
    // Given
    const nftInstance = nft.tokenInstance1();
    const nftInstanceKey = nft.tokenInstance1Key();
    const nftClass = nft.tokenClass();
    const mintQty = new BigNumber("2");
    const tokenAllowance = nft.tokenMintAllowance();

    const { ctx, contract, getWrites } = fixture(GalaChainTokenContract)
      .registeredUsers(users.admin)
      .savedState(nftClass, nftInstance, tokenAllowance)
      .savedRangeState([]);

    const dto = await createValidSubmitDTO(MintTokenDto, {
      tokenClass: nft.tokenClassKey(),
      owner: users.testUser1.identityKey,
      quantity: mintQty
    }).signed(users.admin.privateKey);

    const nft1 = await createValidChainObject(TokenInstance, {
      ...nftInstanceKey,
      instance: new BigNumber("1"),
      isNonFungible: true,
      owner: users.testUser1.identityKey
    });

    const nft2 = await createValidChainObject(TokenInstance, {
      ...nftInstanceKey,
      instance: new BigNumber("2"),
      isNonFungible: true,
      owner: users.testUser1.identityKey
    });

    const expectedBalance = new TokenBalance({ ...nftClass, owner: users.testUser1.identityKey });
    expectedBalance.addInstance(new BigNumber("1"));
    expectedBalance.addInstance(new BigNumber("2"));

    const expectedAllowance = await createValidChainObject(TokenAllowance, {
      ...tokenAllowance,
      usesSpent: new BigNumber("1"),
      quantitySpent: mintQty,
      expires: ctx.txUnixTime
    });

    const expectedClass = await createValidChainObject(TokenClass, {
      ...nftClass,
      totalSupply: new BigNumber("2")
    });

    const tokenClaim = await createValidChainObject(TokenClaim, {
      ...nftInstanceKey,
      ownerKey: users.admin.identityKey,
      issuerKey: users.admin.identityKey,
      instance: new BigNumber("0"),
      action: 4,
      quantity: mintQty,
      allowanceCreated: 1,
      claimSequence: new BigNumber("1"),
      created: ctx.txUnixTime
    });

    const { collection, category, type, additionalKey } = nftClass;
    const timeKey = inverseTime(ctx, 0);
    const epochKey = inverseEpoch(ctx, 0);

    const mintRequest = await createValidRangedChainObject(TokenMintRequest, {
      id: "-", // will be set in the mintRequest.requestId() call
      collection,
      category,
      type,
      additionalKey,
      timeKey,
      totalKnownMintsCount: new BigNumber("0"),
      requestor: users.admin.identityKey,
      owner: users.testUser1.identityKey,
      created: ctx.txUnixTime,
      quantity: mintQty,
      state: TokenMintStatus.Unknown,
      epoch: epochKey
    });

    mintRequest.id = mintRequest.requestId();

    const mintFulfillment: TokenMintFulfillment = mintRequest.fulfill(mintRequest.quantity);

    // When
    const response = await contract.MintToken(ctx, dto);

    // Then
    expect(response).toEqual(GalaChainResponse.Success([nft1.instanceKeyObj(), nft2.instanceKeyObj()]));

    expect(getWrites()).toEqual(
      writesMap(
        tokenClaim,
        expectedAllowance,
        nft1,
        nft2,
        expectedBalance,
        expectedClass,
        mintRequest,
        mintFulfillment
      )
    );
  });

  test("does not mint lower than decimal limit (10)", async () => {
    // Given
    const currencyInstance = currency.tokenInstance();
    const currencyClass = currency.tokenClass();
    const tokenAllowance = currency.tokenAllowance();
    const decimalQuantity = new BigNumber("0.000000000001");

    const { ctx, contract, getWrites } = fixture(GalaChainTokenContract)
      .registeredUsers(users.testUser1)
      .savedState(currencyClass, currencyInstance, tokenAllowance)
      .savedRangeState([]);

    const dto = await createValidSubmitDTO(MintTokenDto, {
      tokenClass: currency.tokenClassKey(),
      owner: users.testUser1.identityKey,
      quantity: decimalQuantity
    }).signed(users.testUser1.privateKey);

    // When
    const response = await contract.MintToken(ctx, dto);

    // Then
    expect(response).toEqual(
      GalaChainResponse.Error(new InvalidDecimalError(decimalQuantity, currencyClass.decimals))
    );
    expect(getWrites()).toEqual({});
  });

  test("does not mint if quantity exceeds maxSupply", async () => {
    // Given
    const currencyInstance = currency.tokenInstance();
    const currencyClass = currency.tokenClass();
    currencyClass.maxSupply = new BigNumber("100");
    const tokenAllowance = currency.tokenAllowance();
    tokenAllowance.uses = new BigNumber("1000");
    const mintQuantity = new BigNumber("1000");

    const { ctx, contract, getWrites } = fixture(GalaChainTokenContract)
      .registeredUsers(users.admin)
      .savedState(currencyClass, currencyInstance, tokenAllowance)
      .savedRangeState([]);

    const dto = await createValidSubmitDTO(MintTokenDto, {
      tokenClass: currency.tokenClassKey(),
      owner: users.admin.identityKey,
      quantity: mintQuantity
    }).signed(users.admin.privateKey);

    // When
    const response = await contract.MintToken(ctx, dto);

    // Then
    expect(response).toEqual(
      GalaChainResponse.Error(
        new TotalSupplyExceededError(
          currencyClass.getCompositeKey(),
          currencyClass.maxSupply,
          new BigNumber("1000")
        )
      )
    );
    expect(getWrites()).toEqual({});
  });

  it("mints NFTs with an explicitly specified admin allowance", async () => {
    // Given
    const nftInstance = nft.tokenInstance1();
    const nftInstanceKey = nft.tokenInstance1Key();
    const nftClass = nft.tokenClass();
    const mintQty = new BigNumber("2");
    const tokenAllowance = nft.tokenMintAllowance();
    const allowanceKey = await createValidDTO(AllowanceKey, {
      grantedTo: tokenAllowance.grantedTo,
      collection: tokenAllowance.collection,
      category: tokenAllowance.category,
      type: tokenAllowance.type,
      additionalKey: tokenAllowance.additionalKey,
      instance: tokenAllowance.instance,
      allowanceType: tokenAllowance.allowanceType,
      grantedBy: tokenAllowance.grantedBy,
      created: tokenAllowance.created
    });

    const { ctx, contract, getWrites } = fixture(GalaChainTokenContract)
      .registeredUsers(users.admin)
      .savedState(nftClass, nftInstance, tokenAllowance)
      .savedRangeState([]);

    const dto = await createValidSubmitDTO(MintTokenDto, {
      tokenClass: nft.tokenClassKey(),
      owner: users.testUser1.identityKey,
      quantity: mintQty,
      allowanceKey: allowanceKey
    }).signed(users.admin.privateKey);

    const nft1 = await createValidChainObject(TokenInstance, {
      ...nftInstanceKey,
      instance: new BigNumber("1"),
      isNonFungible: true,
      owner: users.testUser1.identityKey
    });

    const nft2 = await createValidChainObject(TokenInstance, {
      ...nftInstanceKey,
      instance: new BigNumber("2"),
      isNonFungible: true,
      owner: users.testUser1.identityKey
    });

    const expectedBalance = new TokenBalance({ ...nftClass, owner: users.testUser1.identityKey });
    expectedBalance.addInstance(new BigNumber("1"));
    expectedBalance.addInstance(new BigNumber("2"));

    const expectedAllowance = await createValidChainObject(TokenAllowance, {
      ...tokenAllowance,
      usesSpent: new BigNumber("1"),
      quantitySpent: mintQty,
      expires: ctx.txUnixTime
    });

    const expectedClass = await createValidChainObject(TokenClass, {
      ...nftClass,
      totalSupply: new BigNumber("2")
    });

    const tokenClaim = await createValidChainObject(TokenClaim, {
      ...nftInstanceKey,
      ownerKey: users.admin.identityKey,
      issuerKey: users.admin.identityKey,
      instance: new BigNumber("0"),
      action: 4,
      quantity: mintQty,
      allowanceCreated: 1,
      claimSequence: new BigNumber("1"),
      created: ctx.txUnixTime
    });

    const { collection, category, type, additionalKey } = nftClass;
    const timeKey = inverseTime(ctx, 0);
    const epochKey = inverseEpoch(ctx, 0);

    const mintRequest = await createValidRangedChainObject(TokenMintRequest, {
      id: "-", // will be set in the mintRequest.requestId() call
      collection,
      category,
      type,
      additionalKey,
      timeKey,
      allowanceKey,
      totalKnownMintsCount: new BigNumber("0"),
      requestor: users.admin.identityKey,
      owner: users.testUser1.identityKey,
      created: ctx.txUnixTime,
      quantity: mintQty,
      state: TokenMintStatus.Unknown,
      epoch: epochKey
    });

    mintRequest.id = mintRequest.requestId();

    const mintFulfillment: TokenMintFulfillment = mintRequest.fulfill(mintRequest.quantity);

    // When
    const response = await contract.MintToken(ctx, dto);

    // Then
    expect(response).toEqual(GalaChainResponse.Success([nft1.instanceKeyObj(), nft2.instanceKeyObj()]));
    expect(getWrites()).toEqual(
      writesMap(
        tokenClaim,
        expectedAllowance,
        nft1,
        nft2,
        expectedBalance,
        expectedClass,
        mintRequest,
        mintFulfillment
      )
    );
  });

<<<<<<< HEAD
  test("rejects mint with allowance key where grantedTo does not match caller", async () => {
    // Given: An allowance granted to testUser1, but attacker tries to use it
    const currencyInstance = currency.tokenInstance();
    const currencyClass = currency.tokenClass();
    const tokenAllowance = currency.tokenAllowance();
    // Modify allowance to be granted to testUser1
    tokenAllowance.grantedTo = users.testUser1.identityKey;

    const { ctx, contract, getWrites } = fixture(GalaChainTokenContract)
      .registeredUsers(users.testUser1, users.attacker)
      .savedState(currencyClass, currencyInstance, tokenAllowance);

    // Create allowance key pointing to testUser1's allowance
    const allowanceKey = await createValidDTO(AllowanceKey, {
      grantedTo: tokenAllowance.grantedTo, // testUser1
      collection: tokenAllowance.collection,
      category: tokenAllowance.category,
      type: tokenAllowance.type,
      additionalKey: tokenAllowance.additionalKey,
      instance: tokenAllowance.instance,
      allowanceType: tokenAllowance.allowanceType,
      grantedBy: tokenAllowance.grantedBy,
      created: tokenAllowance.created
    });

    // Attacker tries to use testUser1's allowance
    const dto = await createValidSubmitDTO(MintTokenDto, {
      tokenClass: currency.tokenClassKey(),
      owner: users.attacker.identityKey,
      quantity: new BigNumber("1000000000000"),
      allowanceKey
    }).signed(users.attacker.privateKey);
=======
  test("does not mint when allowance grantor is no longer an authority", async () => {
    // Given
    const currencyInstance = currency.tokenInstance();
    const currencyClass = currency.tokenClass();
    const mintQty = new BigNumber("100");

    // Create allowance from admin
    const tokenAllowance = currency.tokenAllowance();

    // Remove admin from authorities (simulating revoked authority)
    currencyClass.authorities = [];

    const { ctx, contract, getWrites } = fixture(GalaChainTokenContract)
      .registeredUsers(users.admin)
      .savedState(currencyClass, currencyInstance, tokenAllowance)
      .savedRangeState([]);

    const dto = await createValidSubmitDTO(MintTokenDto, {
      tokenClass: currency.tokenClassKey(),
      owner: users.testUser1.identityKey,
      quantity: mintQty
    }).signed(users.admin.privateKey);
>>>>>>> 2ea1ce90

    // When
    const response = await contract.MintToken(ctx, dto);

<<<<<<< HEAD
    // Then: Should reject with AllowanceUsersMismatchError
    expect(response).toEqual(
      GalaChainResponse.Error(
        new AllowanceUsersMismatchError(tokenAllowance, tokenAllowance.grantedBy, users.attacker.identityKey)
=======
    // Then - should fail with insufficient allowance
    expect(response).toEqual(
      GalaChainResponse.Error(
        new InsufficientMintAllowanceError(
          users.admin.identityKey,
          new BigNumber("0"),
          mintQty,
          currency.tokenInstanceKey(),
          users.testUser1.identityKey
        )
>>>>>>> 2ea1ce90
      )
    );
    expect(getWrites()).toEqual({});
  });
<<<<<<< HEAD
=======

  test("mints using valid authority allowance when mixed with revoked authority allowance", async () => {
    // Given
    const currencyInstance = currency.tokenInstance();
    const currencyClass = currency.tokenClass();
    const mintQty = new BigNumber("50");

    // Allowance from valid authority (admin is in authorities)
    const validAllowance = await createValidChainObject(TokenAllowance, {
      ...currency.tokenAllowancePlain(1),
      grantedBy: users.admin.identityKey,
      grantedTo: users.admin.identityKey,
      quantity: new BigNumber("100"),
      quantitySpent: new BigNumber("0"),
      uses: new BigNumber("1"),
      usesSpent: new BigNumber("0")
    });

    // Allowance from revoked authority (testUser1 is NOT in authorities)
    const revokedAllowance = await createValidChainObject(TokenAllowance, {
      ...currency.tokenAllowancePlain(2),
      grantedBy: users.testUser1.identityKey,
      grantedTo: users.admin.identityKey,
      quantity: new BigNumber("100"),
      quantitySpent: new BigNumber("0"),
      uses: new BigNumber("1"),
      usesSpent: new BigNumber("0"),
      created: 2
    });

    // Only admin is authority (testUser1 is not)
    currencyClass.authorities = [users.admin.identityKey];

    const { ctx, contract } = fixture(GalaChainTokenContract)
      .registeredUsers(users.admin)
      .savedState(currencyClass, currencyInstance, validAllowance, revokedAllowance)
      .savedRangeState([]);

    const dto = await createValidSubmitDTO(MintTokenDto, {
      tokenClass: currency.tokenClassKey(),
      owner: users.testUser1.identityKey,
      quantity: mintQty
    }).signed(users.admin.privateKey);

    // When
    const response = await contract.MintToken(ctx, dto);

    // Then - should succeed using only valid allowance
    expect(response).toEqual(GalaChainResponse.Success([currency.tokenInstanceKey()]));
  });
>>>>>>> 2ea1ce90
});<|MERGE_RESOLUTION|>--- conflicted
+++ resolved
@@ -406,7 +406,6 @@
     );
   });
 
-<<<<<<< HEAD
   test("rejects mint with allowance key where grantedTo does not match caller", async () => {
     // Given: An allowance granted to testUser1, but attacker tries to use it
     const currencyInstance = currency.tokenInstance();
@@ -439,40 +438,45 @@
       quantity: new BigNumber("1000000000000"),
       allowanceKey
     }).signed(users.attacker.privateKey);
-=======
-  test("does not mint when allowance grantor is no longer an authority", async () => {
-    // Given
-    const currencyInstance = currency.tokenInstance();
-    const currencyClass = currency.tokenClass();
-    const mintQty = new BigNumber("100");
-
-    // Create allowance from admin
-    const tokenAllowance = currency.tokenAllowance();
-
-    // Remove admin from authorities (simulating revoked authority)
-    currencyClass.authorities = [];
-
-    const { ctx, contract, getWrites } = fixture(GalaChainTokenContract)
-      .registeredUsers(users.admin)
-      .savedState(currencyClass, currencyInstance, tokenAllowance)
-      .savedRangeState([]);
-
-    const dto = await createValidSubmitDTO(MintTokenDto, {
-      tokenClass: currency.tokenClassKey(),
-      owner: users.testUser1.identityKey,
-      quantity: mintQty
-    }).signed(users.admin.privateKey);
->>>>>>> 2ea1ce90
-
-    // When
-    const response = await contract.MintToken(ctx, dto);
-
-<<<<<<< HEAD
+
+    // When
+    const response = await contract.MintToken(ctx, dto);
+
     // Then: Should reject with AllowanceUsersMismatchError
     expect(response).toEqual(
       GalaChainResponse.Error(
         new AllowanceUsersMismatchError(tokenAllowance, tokenAllowance.grantedBy, users.attacker.identityKey)
-=======
+      )
+    );
+    expect(getWrites()).toEqual({});
+  });
+
+  test("does not mint when allowance grantor is no longer an authority", async () => {
+    // Given
+    const currencyInstance = currency.tokenInstance();
+    const currencyClass = currency.tokenClass();
+    const mintQty = new BigNumber("100");
+
+    // Create allowance from admin
+    const tokenAllowance = currency.tokenAllowance();
+
+    // Remove admin from authorities (simulating revoked authority)
+    currencyClass.authorities = [];
+
+    const { ctx, contract, getWrites } = fixture(GalaChainTokenContract)
+      .registeredUsers(users.admin)
+      .savedState(currencyClass, currencyInstance, tokenAllowance)
+      .savedRangeState([]);
+
+    const dto = await createValidSubmitDTO(MintTokenDto, {
+      tokenClass: currency.tokenClassKey(),
+      owner: users.testUser1.identityKey,
+      quantity: mintQty
+    }).signed(users.admin.privateKey);
+
+    // When
+    const response = await contract.MintToken(ctx, dto);
+
     // Then - should fail with insufficient allowance
     expect(response).toEqual(
       GalaChainResponse.Error(
@@ -483,13 +487,10 @@
           currency.tokenInstanceKey(),
           users.testUser1.identityKey
         )
->>>>>>> 2ea1ce90
       )
     );
     expect(getWrites()).toEqual({});
   });
-<<<<<<< HEAD
-=======
 
   test("mints using valid authority allowance when mixed with revoked authority allowance", async () => {
     // Given
@@ -540,5 +541,4 @@
     // Then - should succeed using only valid allowance
     expect(response).toEqual(GalaChainResponse.Success([currency.tokenInstanceKey()]));
   });
->>>>>>> 2ea1ce90
 });