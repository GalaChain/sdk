--- conflicted
+++ resolved
@@ -23,11 +23,7 @@
   TokenClassKeyProperties,
   TokenMintRequest,
   TokenMintStatus,
-<<<<<<< HEAD
-  createValidSubmitDTO
-=======
   UserAlias
->>>>>>> a3ac4a6e
 } from "@gala-chain/api";
 import BigNumber from "bignumber.js";
 import { plainToInstance } from "class-transformer";
