/*
 * Copyright (c) Gala Games Inc. All rights reserved.
 * Licensed under the Apache License, Version 2.0 (the "License");
 * you may not use this file except in compliance with the License.
 * You may obtain a copy of the License at
 *
 *     http://www.apache.org/licenses/LICENSE-2.0
 *
 * Unless required by applicable law or agreed to in writing, software
 * distributed under the License is distributed on an "AS IS" BASIS,
 * WITHOUT WARRANTIES OR CONDITIONS OF ANY KIND, either express or implied.
 * See the License for the specific language governing permissions and
 * limitations under the License.
 */
import {
  AddLiquidityDTO,
  AddLiquidityResDto,
  NotFoundError,
  Pool,
  SlippageToleranceExceededError,
  UserBalanceResDto,
  getLiquidityForAmounts,
  tickToSqrtPrice
} from "@gala-chain/api";
import BigNumber from "bignumber.js";

import { fetchOrCreateBalance } from "../balances";
import { fetchTokenClass } from "../token";
import { transferToken } from "../transfer";
import { GalaChainContext } from "../types";
import { convertToTokenInstanceKey, getObjectByKey, putChainObject, validateTokenOrder } from "../utils";
import { assignPositionNft, fetchUserPositionNftId } from "./positionNft";

/**
 * @dev Function to add Liqudity to v3 pool. The addLiquidity function facilitates the addition of liquidity to a Uniswap V3 pool within the GalaChain ecosystem. It takes in the blockchain context, liquidity parameters, and an optional launchpad address, then executes the necessary operations to deposit assets into the specified liquidity pool.
 * @param ctx GalaChainContext – The execution context that provides access to the GalaChain environment.
 * @param dto AddLiquidityDTO – A data transfer object containing liquidity details such as token amounts, pool parameters, and fee tiers.
 * @param launchpadAddress string – (Optional) The address of a launchpad contract if liquidity is being added via a specific launchpad mechanism.
 * @returns AddLiquidityResDto
 */
export async function addLiquidity(
  ctx: GalaChainContext,
  dto: AddLiquidityDTO,
  launchpadAddress?: string
): Promise<AddLiquidityResDto> {
  const [token0, token1] = validateTokenOrder(dto.token0, dto.token1);

  const key = ctx.stub.createCompositeKey(Pool.INDEX_KEY, [token0, token1, dto.fee.toString()]);
  const pool = await getObjectByKey(ctx, Pool, key);

  //If pool does not exist
  if (pool == undefined) throw new NotFoundError("Pool does not exist");
  const currentSqrtPrice = pool.sqrtPrice;

  //create tokenInstanceKeys
  const token0InstanceKey = convertToTokenInstanceKey(pool.token0ClassKey);
  const token1InstanceKey = convertToTokenInstanceKey(pool.token1ClassKey);

  //fetch token classes
  const token0Class = await fetchTokenClass(ctx, token0InstanceKey);
  const token1Class = await fetchTokenClass(ctx, token1InstanceKey);

<<<<<<< HEAD
  //get token amounts required for the desired liquidity
  const liquidityProvider = launchpadAddress ?? ctx.callingUser;

=======
>>>>>>> d2df2898
  const tickLower = parseInt(dto.tickLower.toString()),
    tickUpper = parseInt(dto.tickUpper.toString());

  const amount0Desired = dto.amount0Desired.f18(),
    amount1Desired = dto.amount1Desired.f18();
  const amount0Min = dto.amount0Min.f18(),
    amount1Min = dto.amount1Min.f18();

  const sqrtRatioA = tickToSqrtPrice(tickLower),
    sqrtRatioB = tickToSqrtPrice(tickUpper);

  const liquidity = getLiquidityForAmounts(
    currentSqrtPrice,
    sqrtRatioA,
    sqrtRatioB,
    amount0Desired,
    amount1Desired
  );
<<<<<<< HEAD
  let [amount0, amount1] = pool.mint(liquidityProvider, tickLower, tickUpper, liquidity.f18());
=======

  const poolAddrKey = pool.getPoolAddrKey();
  const poolVirtualAddress = pool.getPoolAlias();
  const positionNftId =
    (await fetchUserPositionNftId(ctx, pool, dto.tickUpper.toString(), dto.tickLower.toString())) ??
    (await assignPositionNft(ctx, poolAddrKey, poolVirtualAddress));

  let [amount0, amount1] = pool.mint(positionNftId, tickLower, tickUpper, liquidity.f18());
>>>>>>> d2df2898
  [amount0, amount1] = [amount0.f18(), amount1.f18()];

  if (amount0.lt(amount0Min) || amount1.lt(amount1Min)) {
    throw new SlippageToleranceExceededError(
      `Slippage check failed: amount0: ${amount0Min.toString()} <= ${amount0.toString()}, amount1: ${amount1Min.toString()} <= ${amount1.toString()}, liquidity: ${liquidity.toString()}`
    );
  }

<<<<<<< HEAD
  const userKey = ctx.stub.createCompositeKey(UserPosition.INDEX_KEY, [liquidityProvider]);
  let userPostion = await getObjectByKey(ctx, UserPosition, userKey).catch(() => undefined);

  const poolAddrKey = genKey(pool.token0, pool.token1, pool.fee.toString());
  const poolVirtualAddress = virtualAddress(poolAddrKey);

  if (userPostion === undefined) userPostion = new UserPosition(liquidityProvider);
  userPostion.updateOrCreate(poolAddrKey, tickLower, tickUpper, liquidity.f18());

=======
  const liquidityProvider = launchpadAddress ? launchpadAddress : ctx.callingUser;
>>>>>>> d2df2898
  if (amount0.isGreaterThan(0)) {
    // transfer token0
    await transferToken(ctx, {
      from: liquidityProvider,
      to: poolVirtualAddress,
      tokenInstanceKey: token0InstanceKey,
      quantity: new BigNumber(amount0).decimalPlaces(token0Class.decimals, BigNumber.ROUND_DOWN),
      allowancesToUse: [],
      authorizedOnBehalf: {
        callingOnBehalf: liquidityProvider,
        callingUser: liquidityProvider
      }
    });
  }
  if (amount1.isGreaterThan(0)) {
    // transfer token1
    await transferToken(ctx, {
      from: liquidityProvider,
      to: poolVirtualAddress,
      tokenInstanceKey: token1InstanceKey,
      quantity: new BigNumber(amount1).decimalPlaces(token1Class.decimals, BigNumber.ROUND_DOWN),
      allowancesToUse: [],
      authorizedOnBehalf: {
        callingOnBehalf: liquidityProvider,
        callingUser: liquidityProvider
      }
    });
  }

  await putChainObject(ctx, pool);

  const liquidityProviderToken0Balance = await fetchOrCreateBalance(ctx, ctx.callingUser, token0InstanceKey);
  const liquidityProviderToken1Balance = await fetchOrCreateBalance(ctx, ctx.callingUser, token1InstanceKey);
  const userBalances = new UserBalanceResDto(liquidityProviderToken0Balance, liquidityProviderToken1Balance);
  const response = new AddLiquidityResDto(userBalances, [amount0, amount1]);
  return response;
}<|MERGE_RESOLUTION|>--- conflicted
+++ resolved
@@ -60,12 +60,9 @@
   const token0Class = await fetchTokenClass(ctx, token0InstanceKey);
   const token1Class = await fetchTokenClass(ctx, token1InstanceKey);
 
-<<<<<<< HEAD
   //get token amounts required for the desired liquidity
   const liquidityProvider = launchpadAddress ?? ctx.callingUser;
 
-=======
->>>>>>> d2df2898
   const tickLower = parseInt(dto.tickLower.toString()),
     tickUpper = parseInt(dto.tickUpper.toString());
 
@@ -84,9 +81,6 @@
     amount0Desired,
     amount1Desired
   );
-<<<<<<< HEAD
-  let [amount0, amount1] = pool.mint(liquidityProvider, tickLower, tickUpper, liquidity.f18());
-=======
 
   const poolAddrKey = pool.getPoolAddrKey();
   const poolVirtualAddress = pool.getPoolAlias();
@@ -95,7 +89,6 @@
     (await assignPositionNft(ctx, poolAddrKey, poolVirtualAddress));
 
   let [amount0, amount1] = pool.mint(positionNftId, tickLower, tickUpper, liquidity.f18());
->>>>>>> d2df2898
   [amount0, amount1] = [amount0.f18(), amount1.f18()];
 
   if (amount0.lt(amount0Min) || amount1.lt(amount1Min)) {
@@ -104,19 +97,6 @@
     );
   }
 
-<<<<<<< HEAD
-  const userKey = ctx.stub.createCompositeKey(UserPosition.INDEX_KEY, [liquidityProvider]);
-  let userPostion = await getObjectByKey(ctx, UserPosition, userKey).catch(() => undefined);
-
-  const poolAddrKey = genKey(pool.token0, pool.token1, pool.fee.toString());
-  const poolVirtualAddress = virtualAddress(poolAddrKey);
-
-  if (userPostion === undefined) userPostion = new UserPosition(liquidityProvider);
-  userPostion.updateOrCreate(poolAddrKey, tickLower, tickUpper, liquidity.f18());
-
-=======
-  const liquidityProvider = launchpadAddress ? launchpadAddress : ctx.callingUser;
->>>>>>> d2df2898
   if (amount0.isGreaterThan(0)) {
     // transfer token0
     await transferToken(ctx, {
