/*
 * Copyright (c) Gala Games Inc. All rights reserved.
 * Licensed under the Apache License, Version 2.0 (the "License");
 * you may not use this file except in compliance with the License.
 * You may obtain a copy of the License at
 *
 *     http://www.apache.org/licenses/LICENSE-2.0
 *
 * Unless required by applicable law or agreed to in writing, software
 * distributed under the License is distributed on an "AS IS" BASIS,
 * WITHOUT WARRANTIES OR CONDITIONS OF ANY KIND, either express or implied.
 * See the License for the specific language governing permissions and
 * limitations under the License.
 */
import {
  BurnTokenQuantity,
  CollectDto,
  ConflictError,
  NotFoundError,
  Pool,
  UserBalanceResDto
} from "@gala-chain/api";
import BigNumber from "bignumber.js";

import { fetchOrCreateBalance } from "../balances";
import { burnTokens } from "../burns";
import { fetchTokenClass } from "../token";
import { transferToken } from "../transfer";
import { GalaChainContext } from "../types";
import { convertToTokenInstanceKey, getObjectByKey, putChainObject, validateTokenOrder } from "../utils";
import { fetchPositionNftInstanceKey, fetchUserPositionNftId } from "./positionNft";

/**
 * @dev The collect function allows a user to claim and withdraw accrued fee tokens from a specific liquidity position in a Uniswap V3 pool within the GalaChain ecosystem. It retrieves earned fees based on the user's position details and transfers them to the user's account.
 * @param ctx  GalaChainContext – The execution context providing access to the GalaChain environment.
 * @param dto Position details (pool information, tickUpper, tickLower).

 * @returns UserBalanceResDto
 */
export async function collect(ctx: GalaChainContext, dto: CollectDto): Promise<UserBalanceResDto> {
  const [token0, token1] = validateTokenOrder(dto.token0, dto.token1);
  const key = ctx.stub.createCompositeKey(Pool.INDEX_KEY, [token0, token1, dto.fee.toString()]);
  const pool = await getObjectByKey(ctx, Pool, key);
  //create tokenInstanceKeys
  const tokenInstanceKeys = [pool.token0ClassKey, pool.token1ClassKey].map(convertToTokenInstanceKey);

  //fetch token classes
  const tokenClasses = await Promise.all(tokenInstanceKeys.map((key) => fetchTokenClass(ctx, key)));
  const poolAddrKey = genKey(pool.token0, pool.token1, pool.fee.toString());
  const poolVirtualAddress = virtualAddress(poolAddrKey);

  const poolToken0Balance = await fetchOrCreateBalance(
    ctx,
    poolVirtualAddress,
    tokenInstanceKeys[0].getTokenClassKey()
  );
  const poolToken1Balance = await fetchOrCreateBalance(
    ctx,
    poolVirtualAddress,
    tokenInstanceKeys[1].getTokenClassKey()
  );

  const [amount0Requested, amount1Requested] = [
    BigNumber.min(dto.amount0Requested.f18(), poolToken0Balance.getQuantityTotal()),
    BigNumber.min(dto.amount1Requested.f18(), poolToken1Balance.getQuantityTotal())
  ];

  //If pool does not exist
  if (pool == undefined) throw new ConflictError("Pool does not exist");
<<<<<<< HEAD

  const poolAddrKey = pool.getPoolAddrKey();
  const poolVirtualAddress = pool.getPoolAlias();
  const positionNftId = await fetchUserPositionNftId(
    ctx,
    pool,
    dto.tickUpper.toString(),
    dto.tickLower.toString()
  );
  if (!positionNftId)
    throw new NotFoundError(`User doesn't hold any positions with this tick range in this pool`);
=======
  const owner = ctx.callingUser;
>>>>>>> fb9fab52

  const tickLower = parseInt(dto.tickLower.toString()),
    tickUpper = parseInt(dto.tickUpper.toString());

  const amounts = pool.collect(positionNftId, tickLower, tickUpper, amount0Requested, amount1Requested);

  const position = pool.positions[positionNftId];
  const deleteUserPos =
    new BigNumber(position.tokensOwed0).f18().isLessThan(new BigNumber("0.00000001")) &&
    new BigNumber(position.tokensOwed1).f18().isLessThan(new BigNumber("0.00000001")) &&
    new BigNumber(position.liquidity).f18().isLessThan(new BigNumber("0.00000001"));

  if (deleteUserPos) {
    delete pool.positions[positionNftId];
    const burnTokenQuantity = new BurnTokenQuantity();
    burnTokenQuantity.tokenInstanceKey = await fetchPositionNftInstanceKey(ctx, poolAddrKey, positionNftId);
    burnTokenQuantity.quantity = new BigNumber(1);
    await burnTokens(ctx, {
      owner: ctx.callingUser,
      toBurn: [burnTokenQuantity]
    });
  }
  await putChainObject(ctx, pool);
<<<<<<< HEAD

  //create tokenInstanceKeys
  const tokenInstanceKeys = [pool.token0ClassKey, pool.token1ClassKey].map(convertToTokenInstanceKey);

  //fetch token classes
  const tokenClasses = await Promise.all(tokenInstanceKeys.map((key) => fetchTokenClass(ctx, key)));
=======
>>>>>>> fb9fab52

  for (const [index, amount] of amounts.entries()) {
    if (amount.gt(0)) {
      await transferToken(ctx, {
        from: poolVirtualAddress,
        to: ctx.callingUser,
        tokenInstanceKey: tokenInstanceKeys[index],
        quantity: new BigNumber(amount.toFixed(tokenClasses[index].decimals)).abs(),
        allowancesToUse: [],
        authorizedOnBehalf: {
          callingOnBehalf: poolVirtualAddress,
          callingUser: poolVirtualAddress
        }
      });
    }
  }
  const liquidityProviderToken0Balance = await fetchOrCreateBalance(
    ctx,
    ctx.callingUser,
    tokenInstanceKeys[0]
  );
  const liquidityProviderToken1Balance = await fetchOrCreateBalance(
    ctx,
    ctx.callingUser,
    tokenInstanceKeys[1]
  );
  const response = new UserBalanceResDto(liquidityProviderToken0Balance, liquidityProviderToken1Balance);
  return response;
}<|MERGE_RESOLUTION|>--- conflicted
+++ resolved
@@ -41,13 +41,23 @@
   const [token0, token1] = validateTokenOrder(dto.token0, dto.token1);
   const key = ctx.stub.createCompositeKey(Pool.INDEX_KEY, [token0, token1, dto.fee.toString()]);
   const pool = await getObjectByKey(ctx, Pool, key);
+
+  const poolAddrKey = pool.getPoolAddrKey();
+  const poolVirtualAddress = pool.getPoolAlias();
+  const positionNftId = await fetchUserPositionNftId(
+    ctx,
+    pool,
+    dto.tickUpper.toString(),
+    dto.tickLower.toString()
+  );
+  if (!positionNftId)
+    throw new NotFoundError(`User doesn't hold any positions with this tick range in this pool`);
+
   //create tokenInstanceKeys
   const tokenInstanceKeys = [pool.token0ClassKey, pool.token1ClassKey].map(convertToTokenInstanceKey);
 
   //fetch token classes
   const tokenClasses = await Promise.all(tokenInstanceKeys.map((key) => fetchTokenClass(ctx, key)));
-  const poolAddrKey = genKey(pool.token0, pool.token1, pool.fee.toString());
-  const poolVirtualAddress = virtualAddress(poolAddrKey);
 
   const poolToken0Balance = await fetchOrCreateBalance(
     ctx,
@@ -64,24 +74,6 @@
     BigNumber.min(dto.amount0Requested.f18(), poolToken0Balance.getQuantityTotal()),
     BigNumber.min(dto.amount1Requested.f18(), poolToken1Balance.getQuantityTotal())
   ];
-
-  //If pool does not exist
-  if (pool == undefined) throw new ConflictError("Pool does not exist");
-<<<<<<< HEAD
-
-  const poolAddrKey = pool.getPoolAddrKey();
-  const poolVirtualAddress = pool.getPoolAlias();
-  const positionNftId = await fetchUserPositionNftId(
-    ctx,
-    pool,
-    dto.tickUpper.toString(),
-    dto.tickLower.toString()
-  );
-  if (!positionNftId)
-    throw new NotFoundError(`User doesn't hold any positions with this tick range in this pool`);
-=======
-  const owner = ctx.callingUser;
->>>>>>> fb9fab52
 
   const tickLower = parseInt(dto.tickLower.toString()),
     tickUpper = parseInt(dto.tickUpper.toString());
@@ -105,15 +97,6 @@
     });
   }
   await putChainObject(ctx, pool);
-<<<<<<< HEAD
-
-  //create tokenInstanceKeys
-  const tokenInstanceKeys = [pool.token0ClassKey, pool.token1ClassKey].map(convertToTokenInstanceKey);
-
-  //fetch token classes
-  const tokenClasses = await Promise.all(tokenInstanceKeys.map((key) => fetchTokenClass(ctx, key)));
-=======
->>>>>>> fb9fab52
 
   for (const [index, amount] of amounts.entries()) {
     if (amount.gt(0)) {
