--- conflicted
+++ resolved
@@ -19,15 +19,10 @@
   NotFoundError,
   Pool,
   SlippageToleranceExceededError,
-<<<<<<< HEAD
-  UserBalanceResDto
-=======
   UserBalanceResDto,
-  UserPosition,
   liquidity0,
   liquidity1,
   tickToSqrtPrice
->>>>>>> fb9fab52
 } from "@gala-chain/api";
 import BigNumber from "bignumber.js";
 
@@ -70,9 +65,6 @@
   const tickLower = parseInt(dto.tickLower.toString()),
     tickUpper = parseInt(dto.tickUpper.toString());
 
-<<<<<<< HEAD
-  const amounts = pool.burn(positionNftId, tickLower, tickUpper, dto.amount.f18());
-=======
   //create tokenInstanceKeys
   const tokenInstanceKeys = [pool.token0ClassKey, pool.token1ClassKey].map(convertToTokenInstanceKey);
 
@@ -117,8 +109,7 @@
     }
   }
 
-  const amounts = pool.burn(owner, tickLower, tickUpper, amountToBurn);
->>>>>>> fb9fab52
+  const amounts = pool.burn(positionNftId, tickLower, tickUpper, dto.amount.f18());
   if (amounts[0].lt(dto.amount0Min) || amounts[1].lt(dto.amount1Min)) {
     throw new SlippageToleranceExceededError(
       `Slippage check failed: amount0: ${dto.amount0Min.toString()} <= ${amounts[0].toString()}, amount1: ${dto.amount1Min.toString()} <= ${amounts[1].toString()}`
