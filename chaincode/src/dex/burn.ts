/*
 * Copyright (c) Gala Games Inc. All rights reserved.
 * Licensed under the Apache License, Version 2.0 (the "License");
 * you may not use this file except in compliance with the License.
 * You may obtain a copy of the License at
 *
 *     http://www.apache.org/licenses/LICENSE-2.0
 *
 * Unless required by applicable law or agreed to in writing, software
 * distributed under the License is distributed on an "AS IS" BASIS,
 * WITHOUT WARRANTIES OR CONDITIONS OF ANY KIND, either express or implied.
 * See the License for the specific language governing permissions and
 * limitations under the License.
 */
import {
  BurnDto,
<<<<<<< HEAD
  ConflictError,
  Pool,
  SlippageToleranceExceededError,
  UserBalanceResDto,
  UserPosition
=======
  BurnTokenQuantity,
  ConflictError,
  NotFoundError,
  Pool,
  UserBalanceResDto
>>>>>>> d2df2898
} from "@gala-chain/api";
import BigNumber from "bignumber.js";

import { fetchOrCreateBalance } from "../balances";
import { burnTokens } from "../burns";
import { fetchTokenClass } from "../token";
import { transferToken } from "../transfer";
import { GalaChainContext } from "../types";
import { convertToTokenInstanceKey, getObjectByKey, putChainObject, validateTokenOrder } from "../utils";
import { fetchPositionNftInstanceKey, fetchUserPositionNftId } from "./positionNft";

/**
 * @dev The burn function is responsible for removing liquidity from a Uniswap V3 pool within the GalaChain ecosystem. It executes the necessary operations to burn the liquidity position and transfer the corresponding tokens back to the user.
 * @param ctx GalaChainContext – The execution context that provides access to the GalaChain environment.
 * @param dto BurnDto – A data transfer object containing the details of the liquidity position to be burned, including the pool, and position ID.
 * @returns UserBalanceResDto
 */
export async function burn(ctx: GalaChainContext, dto: BurnDto): Promise<UserBalanceResDto> {
  const [token0, token1] = validateTokenOrder(dto.token0, dto.token1);

  const key = ctx.stub.createCompositeKey(Pool.INDEX_KEY, [token0, token1, dto.fee.toString()]);
  const pool = await getObjectByKey(ctx, Pool, key);

  //If pool does not exist
  if (pool == undefined) throw new ConflictError("Pool does not exist");

  const poolAddrKey = pool.getPoolAddrKey();
  const poolVirtualAddress = pool.getPoolAlias();

  const positionNftId = await fetchUserPositionNftId(
    ctx,
    pool,
    dto.tickUpper.toString(),
    dto.tickLower.toString()
  );

  if (!positionNftId)
    throw new NotFoundError(`User doesn't hold any positions with this tick range in this pool`);

  const tickLower = parseInt(dto.tickLower.toString()),
    tickUpper = parseInt(dto.tickUpper.toString());

<<<<<<< HEAD
  const amounts = pool.burn(owner, tickLower, tickUpper, dto.amount.f18());
  if (amounts[0].lt(dto.amount0Min) || amounts[1].lt(dto.amount1Min)) {
    throw new SlippageToleranceExceededError(
      `Slippage check failed: amount0: ${dto.amount0Min.toString()} <= ${amounts[0].toString()}, amount1: ${dto.amount1Min.toString()} <= ${amounts[1].toString()}`
    );
  }
  const userPositionKey = `${owner}_${tickLower}_${tickUpper}`;
=======
  const amounts = pool.burn(positionNftId, tickLower, tickUpper, dto.amount.f18());
>>>>>>> d2df2898

  const position = pool.positions[positionNftId];
  const deleteUserPos =
    new BigNumber(position.tokensOwed0).f18().isLessThan(new BigNumber("0.00000001")) &&
    new BigNumber(position.tokensOwed1).f18().isLessThan(new BigNumber("0.00000001")) &&
    new BigNumber(position.liquidity).f18().isLessThan(new BigNumber("0.00000001"));

  if (deleteUserPos) {
    delete pool.positions[positionNftId];
    const burnTokenQuantity = new BurnTokenQuantity();
    burnTokenQuantity.tokenInstanceKey = await fetchPositionNftInstanceKey(ctx, poolAddrKey, positionNftId);
    burnTokenQuantity.quantity = new BigNumber(1);
    await burnTokens(ctx, {
      owner: ctx.callingUser,
      toBurn: [burnTokenQuantity]
    });
  }

  //create tokenInstanceKeys
  const tokenInstanceKeys = [pool.token0ClassKey, pool.token1ClassKey].map(convertToTokenInstanceKey);

  //fetch token classes
  const tokenClasses = await Promise.all(tokenInstanceKeys.map((key) => fetchTokenClass(ctx, key)));

  for (const [index, amount] of amounts.entries()) {
    if (amount.gt(0)) {
      const poolTokenBalance = await fetchOrCreateBalance(
        ctx,
        poolVirtualAddress,
        tokenInstanceKeys[index].getTokenClassKey()
      );
      const roundedAmount = BigNumber.min(
        new BigNumber(amount.toFixed(tokenClasses[index].decimals)).abs(),
        poolTokenBalance.getQuantityTotal()
      );

      await transferToken(ctx, {
        from: poolVirtualAddress,
        to: ctx.callingUser,
        tokenInstanceKey: tokenInstanceKeys[index],
        quantity: roundedAmount,
        allowancesToUse: [],
        authorizedOnBehalf: {
          callingOnBehalf: poolVirtualAddress,
          callingUser: poolVirtualAddress
        }
      });
    }
  }
  await putChainObject(ctx, pool);

  const liquidityProviderToken0Balance = await fetchOrCreateBalance(
    ctx,
    ctx.callingUser,
    tokenInstanceKeys[0]
  );
  const liquidityProviderToken1Balance = await fetchOrCreateBalance(
    ctx,
    ctx.callingUser,
    tokenInstanceKeys[1]
  );
  const response = new UserBalanceResDto(liquidityProviderToken0Balance, liquidityProviderToken1Balance);
  return response;
}<|MERGE_RESOLUTION|>--- conflicted
+++ resolved
@@ -14,19 +14,12 @@
  */
 import {
   BurnDto,
-<<<<<<< HEAD
-  ConflictError,
-  Pool,
-  SlippageToleranceExceededError,
-  UserBalanceResDto,
-  UserPosition
-=======
   BurnTokenQuantity,
   ConflictError,
   NotFoundError,
   Pool,
+  SlippageToleranceExceededError,
   UserBalanceResDto
->>>>>>> d2df2898
 } from "@gala-chain/api";
 import BigNumber from "bignumber.js";
 
@@ -69,17 +62,12 @@
   const tickLower = parseInt(dto.tickLower.toString()),
     tickUpper = parseInt(dto.tickUpper.toString());
 
-<<<<<<< HEAD
-  const amounts = pool.burn(owner, tickLower, tickUpper, dto.amount.f18());
+  const amounts = pool.burn(positionNftId, tickLower, tickUpper, dto.amount.f18());
   if (amounts[0].lt(dto.amount0Min) || amounts[1].lt(dto.amount1Min)) {
     throw new SlippageToleranceExceededError(
       `Slippage check failed: amount0: ${dto.amount0Min.toString()} <= ${amounts[0].toString()}, amount1: ${dto.amount1Min.toString()} <= ${amounts[1].toString()}`
     );
   }
-  const userPositionKey = `${owner}_${tickLower}_${tickUpper}`;
-=======
-  const amounts = pool.burn(positionNftId, tickLower, tickUpper, dto.amount.f18());
->>>>>>> d2df2898
 
   const position = pool.positions[positionNftId];
   const deleteUserPos =
