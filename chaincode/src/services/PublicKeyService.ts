--- conflicted
+++ resolved
@@ -104,12 +104,9 @@
 
         const adminProfile = new UserProfile();
         adminProfile.ethAddress = adminEthAddress;
-<<<<<<< HEAD
-        adminProfile.alias = process.env.DEV_ADMIN_USER_ID;
+        adminProfile.alias = alias;
         adminProfile.roles = Array.from(UserProfile.ADMIN_ROLES);
-=======
-        adminProfile.alias = alias;
->>>>>>> efba04aa
+
         return adminProfile;
       }
     }
