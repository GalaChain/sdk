--- conflicted
+++ resolved
@@ -212,13 +212,8 @@
     publicKey: string | undefined,
     signers: UserAlias[] | undefined,
     userAlias: UserAlias,
-<<<<<<< HEAD
-    signing: SigningScheme,
     signatureQuorum: number,
     dto?: ChainCallDTO & { publicKeySignature?: string }
-=======
-    signatureQuorum: number
->>>>>>> 16193737
   ): Promise<string> {
     if (publicKey && signers) {
       throw new ValidationFailedError("Cannot use both publicKey and signers");
