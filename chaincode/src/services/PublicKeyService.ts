/*
 * Copyright (c) Gala Games Inc. All rights reserved.
 * Licensed under the Apache License, Version 2.0 (the "License");
 * you may not use this file except in compliance with the License.
 * You may obtain a copy of the License at
 *
 *     http://www.apache.org/licenses/LICENSE-2.0
 *
 * Unless required by applicable law or agreed to in writing, software
 * distributed under the License is distributed on an "AS IS" BASIS,
 * WITHOUT WARRANTIES OR CONDITIONS OF ANY KIND, either express or implied.
 * See the License for the specific language governing permissions and
 * limitations under the License.
 */
import {
  ChainCallDTO,
  ChainObject,
  PK_INDEX_KEY,
  PublicKey,
  SigningScheme,
  UP_INDEX_KEY,
  UnauthorizedError,
  UserAlias,
  UserProfile,
<<<<<<< HEAD
  asValidUserAlias,
=======
  UserProfileWithRoles,
>>>>>>> 5c48f0c7
  normalizePublicKey,
  signatures
} from "@gala-chain/api";
import { Context } from "fabric-contract-api";

import { GalaChainContext } from "../types";
import {
  PkInvalidSignatureError,
  PkMismatchError,
  PkMissingError,
  PkNotFoundError,
  ProfileExistsError,
  UserProfileNotFoundError
} from "./PublicKeyError";

export class PublicKeyService {
  private static PK_INDEX_KEY = PK_INDEX_KEY;
  private static UP_INDEX_KEY = UP_INDEX_KEY;

  public static getPublicKeyKey(ctx: Context, userAlias: string): string {
    return ctx.stub.createCompositeKey(PublicKeyService.PK_INDEX_KEY, [userAlias]);
  }

  public static getUserProfileKey(ctx: Context, ethAddress: string): string {
    return ctx.stub.createCompositeKey(PublicKeyService.UP_INDEX_KEY, [ethAddress]);
  }

  public static normalizePublicKey = normalizePublicKey;

  public static async putPublicKey(
    ctx: GalaChainContext,
    publicKey: string,
    userAlias: string,
    signing: SigningScheme
  ): Promise<void> {
    const key = PublicKeyService.getPublicKeyKey(ctx, userAlias);
    const obj = new PublicKey();
    obj.publicKey =
      signing !== SigningScheme.TON ? PublicKeyService.normalizePublicKey(publicKey) : publicKey;
    obj.signing = signing;
    const data = Buffer.from(obj.serialize());
    await ctx.stub.putState(key, data);
  }

  public static async putUserProfile(
    ctx: GalaChainContext,
    address: string,
    userAlias: UserAlias,
    signing: SigningScheme
  ): Promise<void> {
    const key = PublicKeyService.getUserProfileKey(ctx, address);
    const obj = new UserProfile();
    obj.alias = userAlias;

    if (signing === SigningScheme.TON) {
      obj.tonAddress = address;
    } else {
      obj.ethAddress = address;
    }

    const data = Buffer.from(obj.serialize());
    await ctx.stub.putState(key, data);
  }

  public static async deleteUserProfile(ctx: GalaChainContext, ethAddress: string): Promise<void> {
    const key = PublicKeyService.getUserProfileKey(ctx, ethAddress);
    await ctx.stub.deleteState(key);
  }

  public static getUserAddress(publicKey: string, signing: SigningScheme): string {
    return signing === SigningScheme.TON
      ? signatures.ton.getTonAddress(Buffer.from(publicKey, "base64"))
      : signatures.getEthAddress(signatures.getNonCompactHexPublicKey(publicKey));
  }

  public static async getUserProfile(
    ctx: Context,
    address: string
  ): Promise<UserProfileWithRoles | undefined> {
    const key = PublicKeyService.getUserProfileKey(ctx, address);
    const data = await ctx.stub.getState(key);

    if (data.length > 0) {
      const userProfile = ChainObject.deserialize<UserProfile>(UserProfile, data.toString());

      if (userProfile.roles === undefined) {
        userProfile.roles = Array.from(UserProfile.DEFAULT_ROLES);
      }

      return userProfile as UserProfileWithRoles;
    }

    // check if we want the profile of the admin
    if (process.env.DEV_ADMIN_PUBLIC_KEY) {
      const nonCompactPK = signatures.getNonCompactHexPublicKey(process.env.DEV_ADMIN_PUBLIC_KEY);
      const adminEthAddress = signatures.getEthAddress(nonCompactPK);

      if (adminEthAddress === address) {
        const message =
          `User Profile is not saved on chain for user ${adminEthAddress}. ` +
          `But env variable DEV_ADMIN_PUBLIC_KEY is set for the user. ` +
          `Thus, the public key from env will be used.`;
        ctx.logging.getLogger().warn(message);

        const alias = (process.env.DEV_ADMIN_USER_ID ?? `eth|${adminEthAddress}`) as UserAlias;

        if (!alias.startsWith("eth|") && !alias.startsWith("client|")) {
          const message = `Invalid alias for user: ${alias} with public key: ${process.env.DEV_ADMIN_PUBLIC_KEY}`;
          throw new UnauthorizedError(message, { alias, publicKey: process.env.DEV_ADMIN_PUBLIC_KEY });
        }

        const adminProfile = new UserProfile();
        adminProfile.ethAddress = adminEthAddress;
        adminProfile.alias = alias;
        adminProfile.roles = Array.from(UserProfile.ADMIN_ROLES);

        return adminProfile as UserProfileWithRoles;
      }
    }

    return undefined;
  }

  public static getDefaultUserProfile(publicKey: string, signing: SigningScheme): UserProfile {
    const address = this.getUserAddress(publicKey, signing);
    const profile = new UserProfile();
    profile.alias = asValidUserAlias(`${signing.toLowerCase()}|${address}`);
    profile.ethAddress = signing === SigningScheme.ETH ? address : undefined;
    profile.tonAddress = signing === SigningScheme.TON ? address : undefined;
    profile.roles = Array.from(UserProfile.DEFAULT_ROLES);
    return profile;
  }

  public static async getPublicKey(ctx: Context, userId: string): Promise<PublicKey | undefined> {
    const key = PublicKeyService.getPublicKeyKey(ctx, userId);
    const data = await ctx.stub.getState(key);

    if (data.length > 0) {
      const publicKey = ChainObject.deserialize<PublicKey>(PublicKey, data.toString());
      publicKey.signing = publicKey.signing ?? SigningScheme.ETH;

      return publicKey;
    }

    if (userId === process.env.DEV_ADMIN_USER_ID && process.env.DEV_ADMIN_PUBLIC_KEY !== undefined) {
      const message =
        `Public key is not saved on chain for user ${userId}. ` +
        `But env variables DEV_ADMIN_USER_ID and DEV_ADMIN_PUBLIC_KEY are set for the user. ` +
        `Thus, the public key from env will be used.`;
      ctx.logging.getLogger().warn(message);

      const pk = new PublicKey();
      pk.publicKey = process.env.DEV_ADMIN_PUBLIC_KEY;
      pk.signing = SigningScheme.ETH;
      return pk;
    }

    return undefined;
  }

  /**
   * Verifies if the data is properly signed. Throws exception instead.
   */
  public static async ensurePublicKeySignatureIsValid(
    ctx: GalaChainContext,
    userId: string,
    dto: ChainCallDTO
  ): Promise<PublicKey> {
    const pk = await PublicKeyService.getPublicKey(ctx, userId);

    if (pk === undefined) {
      throw new PkMissingError(userId);
    }

    const isSignatureValid = dto.isSignatureValid(pk.publicKey);

    if (!isSignatureValid) {
      throw new PkInvalidSignatureError(userId);
    }

    return pk;
  }

  public static async registerUser(
    ctx: GalaChainContext,
    providedPkHex: string,
    ethAddress: string,
    userAlias: UserAlias,
    signing: SigningScheme
  ): Promise<string> {
    const currPublicKey = await PublicKeyService.getPublicKey(ctx, userAlias);

    // If we are migrating a legacy user to new flow, the public key should match
    if (currPublicKey !== undefined) {
      const nonCompactCurrPubKey = signatures.getNonCompactHexPublicKey(currPublicKey.publicKey);
      if (nonCompactCurrPubKey !== providedPkHex) {
        throw new PkMismatchError(userAlias);
      }
    }

    // If User Profile already exists on chain for this ethereum address, we should not allow registering the same user again
    const existingUserProfile = await PublicKeyService.getUserProfile(ctx, ethAddress);
    if (existingUserProfile !== undefined) {
      throw new ProfileExistsError(ethAddress, existingUserProfile.alias);
    }

    // supports legacy flow (required for backwards compatibility)
    await PublicKeyService.putPublicKey(ctx, providedPkHex, userAlias, signing);

    // for the new flow, we need to store the user profile separately
    await PublicKeyService.putUserProfile(ctx, ethAddress, userAlias, signing);

    return userAlias;
  }

  public static async updatePublicKey(
    ctx: GalaChainContext,
    newPkHex: string,
    newAddress: string,
    signing: SigningScheme
  ): Promise<void> {
    const userAlias = ctx.callingUser;

    // fetch old public key for finding old user profile
    const oldPublicKey = await PublicKeyService.getPublicKey(ctx, ctx.callingUser);
    if (oldPublicKey === undefined) {
      throw new PkNotFoundError(userAlias);
    }

    // need to fetch userProfile from old address
    const oldAddress = PublicKeyService.getUserAddress(oldPublicKey.publicKey, signing);
    const userProfile = await PublicKeyService.getUserProfile(ctx, oldAddress);

    // Note: we don't throw an error if userProfile is undefined in order to support legacy users with unsaved profiles
    if (userProfile !== undefined) {
      // remove old user profile
      await PublicKeyService.deleteUserProfile(ctx, oldAddress);
    }

    // update Public Key, and add user profile under new eth address
    await PublicKeyService.putPublicKey(ctx, newPkHex, userAlias, signing);
    await PublicKeyService.putUserProfile(ctx, newAddress, userAlias, signing);
  }

  public static async updateUserRoles(ctx: GalaChainContext, user: string, roles: string[]): Promise<void> {
    const publicKey = await PublicKeyService.getPublicKey(ctx, user);

    if (publicKey === undefined) {
      throw new PkNotFoundError(user);
    }

    const address = PublicKeyService.getUserAddress(
      publicKey.publicKey,
      publicKey.signing ?? SigningScheme.ETH
    );
    const profile = await PublicKeyService.getUserProfile(ctx, address);

    if (profile === undefined) {
      throw new UserProfileNotFoundError(user);
    }

    profile.roles = Array.from(new Set(roles)).sort();

    const key = PublicKeyService.getUserProfileKey(ctx, address);
    const data = Buffer.from(profile.serialize());
    await ctx.stub.putState(key, data);
  }
}<|MERGE_RESOLUTION|>--- conflicted
+++ resolved
@@ -22,11 +22,8 @@
   UnauthorizedError,
   UserAlias,
   UserProfile,
-<<<<<<< HEAD
   asValidUserAlias,
-=======
   UserProfileWithRoles,
->>>>>>> 5c48f0c7
   normalizePublicKey,
   signatures
 } from "@gala-chain/api";
