/*
 * Copyright (c) Gala Games Inc. All rights reserved.
 * Licensed under the Apache License, Version 2.0 (the "License");
 * you may not use this file except in compliance with the License.
 * You may obtain a copy of the License at
 *
 *     http://www.apache.org/licenses/LICENSE-2.0
 *
 * Unless required by applicable law or agreed to in writing, software
 * distributed under the License is distributed on an "AS IS" BASIS,
 * WITHOUT WARRANTIES OR CONDITIONS OF ANY KIND, either express or implied.
 * See the License for the specific language governing permissions and
 * limitations under the License.
 */
import {
  ChainCallDTO,
  ChainObject,
  NotImplementedError,
  PK_INDEX_KEY,
  PublicKey,
  SigningScheme,
  UP_INDEX_KEY,
  UnauthorizedError,
  UserAlias,
  UserProfile,
  UserProfileStrict,
  ValidationFailedError,
  asValidUserAlias,
  createValidChainObject,
  normalizePublicKey,
  signatures
} from "@gala-chain/api";
import { Context } from "fabric-contract-api";

import { GalaChainContext } from "../types";
import {
  PkExistsError,
  PkInvalidSignatureError,
  PkMissingError,
  PkNotFoundError,
  ProfileExistsError,
  UserProfileNotFoundError
} from "./PublicKeyError";

export class PublicKeyService {
  private static PK_INDEX_KEY = PK_INDEX_KEY;
  private static UP_INDEX_KEY = UP_INDEX_KEY;

  public static getPublicKeyKey(ctx: Context, userAlias: string): string {
    return ctx.stub.createCompositeKey(PublicKeyService.PK_INDEX_KEY, [userAlias]);
  }

  public static getUserProfileKey(ctx: Context, ethAddress: string): string {
    return ctx.stub.createCompositeKey(PublicKeyService.UP_INDEX_KEY, [ethAddress]);
  }

  public static normalizePublicKey = normalizePublicKey;

  public static async putPublicKey(
    ctx: GalaChainContext,
    publicKeys: string[],
    userAlias: string,
    signing: SigningScheme
  ): Promise<void> {
    if (publicKeys.length === 0) {
      throw new PkMissingError(userAlias);
    }

    const normalizedKeys =
      signing === SigningScheme.ETH
        ? publicKeys.map((pk) => PublicKeyService.normalizePublicKey(pk))
        : publicKeys;

    if (new Set(normalizedKeys).size !== normalizedKeys.length) {
      throw new ValidationFailedError(
        `Found duplicate public keys in ${userAlias}: ${normalizedKeys.join(", ")}. ` +
          `Public keys must be unique.`
      );
    }

    const key = PublicKeyService.getPublicKeyKey(ctx, userAlias);
    const obj = new PublicKey();
    obj.signing = signing;

    if (normalizedKeys.length === 1) {
      obj.publicKey = normalizedKeys[0];
    } else {
      obj.publicKeys = normalizedKeys;
    }

    const data = Buffer.from(obj.serialize());
    await ctx.stub.putState(key, data);
  }

  public static async putUserProfile(
    ctx: GalaChainContext,
    address: string,
    userAlias: UserAlias,
    signing: SigningScheme,
    signatureQuorum: number
  ): Promise<void> {
    const key = PublicKeyService.getUserProfileKey(ctx, address);
    const obj = new UserProfile();
    obj.alias = userAlias;
    obj.signatureQuorum = signatureQuorum;
    obj.roles = Array.from(UserProfile.DEFAULT_ROLES);

    if (signing === SigningScheme.TON) {
      obj.tonAddress = address;
    } else {
      obj.ethAddress = address;
    }

    const data = Buffer.from(obj.serialize());
    await ctx.stub.putState(key, data);
  }

  public static async invalidateUserProfile(ctx: GalaChainContext, address: string): Promise<void> {
    const key = PublicKeyService.getUserProfileKey(ctx, address);
    const userProfile = await createValidChainObject(UserProfile, {
      alias: asValidUserAlias(`client|invalidated`),
      ethAddress: "0000000000000000000000000000000000000000",
      roles: []
    });

    const data = Buffer.from(userProfile.serialize());
    await ctx.stub.putState(key, data);
  }

  public static getUserAddress(publicKey: string, signing: SigningScheme): string {
    return signing === SigningScheme.TON
      ? signatures.ton.getTonAddress(Buffer.from(publicKey, "base64"))
      : signatures.getEthAddress(signatures.getNonCompactHexPublicKey(publicKey));
  }

  public static async getUserProfile(ctx: Context, address: string): Promise<UserProfileStrict | undefined> {
    const key = PublicKeyService.getUserProfileKey(ctx, address);
    const data = await ctx.stub.getState(key);

    if (data.length > 0) {
      const userProfile = ChainObject.deserialize<UserProfile>(UserProfile, data.toString());

      if (userProfile.roles === undefined) {
        userProfile.roles = Array.from(UserProfile.DEFAULT_ROLES);
      }

      if (userProfile.signatureQuorum === undefined) {
        userProfile.signatureQuorum = 1;
      }

      return userProfile as UserProfileStrict;
    }

    // check if we want the profile of the admin
    if (process.env.DEV_ADMIN_PUBLIC_KEY) {
      const nonCompactPK = signatures.getNonCompactHexPublicKey(process.env.DEV_ADMIN_PUBLIC_KEY);
      const adminEthAddress = signatures.getEthAddress(nonCompactPK);

      if (adminEthAddress === address) {
        const message =
          `User Profile is not saved on chain for user ${adminEthAddress}. ` +
          `But env variable DEV_ADMIN_PUBLIC_KEY is set for the user. ` +
          `Thus, the public key from env will be used with signature quorum 1. ` +
          `It is highly recommended to register the admin user with multisig enabled.`;
        ctx.logging.getLogger().warn(message);

        const alias = (process.env.DEV_ADMIN_USER_ID ?? `eth|${adminEthAddress}`) as UserAlias;

        if (!alias.startsWith("eth|") && !alias.startsWith("client|")) {
          const message = `Invalid alias for user: ${alias} with public key: ${process.env.DEV_ADMIN_PUBLIC_KEY}`;
          throw new UnauthorizedError(message, { alias, publicKey: process.env.DEV_ADMIN_PUBLIC_KEY });
        }

        const adminProfile = new UserProfile();
        adminProfile.ethAddress = adminEthAddress;
        adminProfile.alias = alias;
        adminProfile.roles = Array.from(UserProfile.ADMIN_ROLES);
        adminProfile.signatureQuorum = 1;

        return adminProfile as UserProfileStrict;
      }
    }

    return undefined;
  }

  public static getDefaultPublicKey(publicKey: string, signing: SigningScheme): PublicKey {
    const pk = new PublicKey();
    pk.publicKey = publicKey;
    pk.signing = signing;

    return pk;
  }

  public static getDefaultUserProfile(publicKey: string, signing: SigningScheme): UserProfileStrict {
    const address = this.getUserAddress(publicKey, signing);
    const profile = new UserProfile();
    profile.alias = asValidUserAlias(`${signing.toLowerCase()}|${address}`);
    profile.ethAddress = signing === SigningScheme.ETH ? address : undefined;
    profile.tonAddress = signing === SigningScheme.TON ? address : undefined;
    profile.roles = Array.from(UserProfile.DEFAULT_ROLES);
    profile.signatureQuorum = 1;

    return profile as UserProfileStrict;
  }

  public static async getPublicKey(ctx: Context, userId: string): Promise<PublicKey | undefined> {
    const key = PublicKeyService.getPublicKeyKey(ctx, userId);
    const data = await ctx.stub.getState(key);

    if (data.length > 0) {
      const publicKey = ChainObject.deserialize<PublicKey>(PublicKey, data.toString());
      publicKey.signing = publicKey.signing ?? SigningScheme.ETH;

      return publicKey;
    }

    if (userId === process.env.DEV_ADMIN_USER_ID && process.env.DEV_ADMIN_PUBLIC_KEY !== undefined) {
      const message =
        `Public key is not saved on chain for user ${userId}. ` +
        `But env variables DEV_ADMIN_USER_ID and DEV_ADMIN_PUBLIC_KEY are set for the user. ` +
        `Thus, the public key from env will be used.`;
      ctx.logging.getLogger().warn(message);

      const pk = new PublicKey();
      pk.publicKey = process.env.DEV_ADMIN_PUBLIC_KEY;
      pk.signing = SigningScheme.ETH;
      return pk;
    }

    return undefined;
  }

  public static async registerUser(
    ctx: GalaChainContext,
    publicKeys: string[],
    userAlias: UserAlias,
    signing: SigningScheme,
    signatureQuorum: number
  ): Promise<string> {
    // Validate signature quorum doesn't exceed number of public keys
    if (signatureQuorum > publicKeys.length) {
      throw new ValidationFailedError("Signature quorum cannot exceed number of public keys");
    }

    // Validate that multiple public keys are not used with TON signing scheme
    if (signing === SigningScheme.TON && publicKeys.length > 1) {
      throw new ValidationFailedError("Multiple public keys are not supported with TON signing scheme");
    }

    const currPublicKey = await PublicKeyService.getPublicKey(ctx, userAlias);

    if (currPublicKey) {
      throw new PkExistsError(userAlias);
    }

    await PublicKeyService.putPublicKey(ctx, publicKeys, userAlias, signing);

    for (const publicKey of publicKeys) {
      const address = PublicKeyService.getUserAddress(publicKey, signing);

      // If User Profile already exists on chain for this ethereum address,
      // we should not allow registering the same user again
      const existingUserProfile = await PublicKeyService.getUserProfile(ctx, address);
      if (existingUserProfile !== undefined) {
        throw new ProfileExistsError(address, existingUserProfile.alias);
      }

      // Create user profile for this address
      await PublicKeyService.putUserProfile(ctx, address, userAlias, signing, signatureQuorum);
    }

    return userAlias;
  }

  public static async updatePublicKey(
    ctx: GalaChainContext,
    dto: { publicKey: string; publicKeySignature?: string },
    signing: SigningScheme
  ): Promise<void> {
    const userAlias = ctx.callingUser;
    const newPublicKey = dto.publicKey;
    const { publicKeySignature: newPublicKeySignature, ...dtoRemaining } = dto;

    if (ctx.callingUserSignedByKeys.length !== 1) {
      const msg = `Expected exactly 1 signed by key for user ${userAlias}, got ${ctx.callingUserSignedByKeys.length}`;
      throw new UnauthorizedError(msg);
    }

<<<<<<< HEAD
    if (newPublicKeySignature === undefined) {
      throw new ValidationFailedError("Public key signature is missing");
    }

    const isSignatureValid = signatures.isValidSignature(
      newPublicKeySignature,
      dtoRemaining,
      newPublicKey,
      signing
    );
    if (!isSignatureValid) {
      throw new ValidationFailedError(`Invalid ${signing} public key signature`);
    }

    const oldPublicKey = await PublicKeyService.getPublicKey(ctx, userAlias);
    if (oldPublicKey === undefined) {
=======
    const currentPublicKeyObj = await PublicKeyService.getPublicKey(ctx, userAlias);
    if (currentPublicKeyObj === undefined) {
>>>>>>> 256eea87
      throw new PkNotFoundError(userAlias);
    }

    const currentSigning = currentPublicKeyObj.signing ?? SigningScheme.ETH;
    if (currentSigning !== signing) {
      const msg = `Current public key signing scheme ${currentSigning} does not match new signing scheme ${signing}`;
      throw new ValidationFailedError(msg);
    }

    const normalize = (pk: string) =>
      signing === SigningScheme.ETH ? PublicKeyService.normalizePublicKey(pk) : pk;

    const allCurrentPublicKeys = currentPublicKeyObj.getAllPublicKeys().map(normalize);

    const callingUserSignedByKey = normalize(ctx.callingUserSignedByKeys[0]);

    // verify that the calling user has permission to update by checking if their key exists in the authorized set
    const index = allCurrentPublicKeys.indexOf(callingUserSignedByKey);
    if (index === -1) {
      const allPKsStr = `[${allCurrentPublicKeys.join(", ")}]`;
      const msg = `Calling user's public key ${callingUserSignedByKey} was not found in authorized public keys: ${allPKsStr}`;
      throw new ValidationFailedError(msg);
    }

    // replace old public key with new public key
    allCurrentPublicKeys[index] = newPublicKey;

    // need to fetch userProfile from old address
    const oldAddress = PublicKeyService.getUserAddress(callingUserSignedByKey, signing);
    const userProfile = await PublicKeyService.getUserProfile(ctx, oldAddress);
    const signatureQuorum = userProfile?.signatureQuorum ?? 1;

    // invalidate old user profile to prevent double registration under old public key
    if (userProfile !== undefined) {
      await PublicKeyService.invalidateUserProfile(ctx, oldAddress);
    }

    // ensure no user profile exists under new address
    const newAddress = PublicKeyService.getUserAddress(newPublicKey, signing);
    const newUserProfile = await PublicKeyService.getUserProfile(ctx, newAddress);
    if (newUserProfile !== undefined) {
      throw new ProfileExistsError(newAddress, newUserProfile.alias);
    }

    // update PublicKey, and add user profile under new eth address
    await PublicKeyService.putPublicKey(ctx, allCurrentPublicKeys, userAlias, signing);
    await PublicKeyService.putUserProfile(ctx, newAddress, userAlias, signing, signatureQuorum);
  }

  public static async updateUserRoles(ctx: GalaChainContext, user: string, roles: string[]): Promise<void> {
    const publicKey = await PublicKeyService.getPublicKey(ctx, user);

    if (publicKey === undefined) {
      throw new PkNotFoundError(user);
    }

    for (const pk of publicKey.getAllPublicKeys()) {
      const address = PublicKeyService.getUserAddress(pk, publicKey.signing ?? SigningScheme.ETH);
      const profile = await PublicKeyService.getUserProfile(ctx, address);
      if (profile === undefined) {
        throw new UserProfileNotFoundError(user);
      }
      profile.roles = Array.from(new Set(roles)).sort();

      const key = PublicKeyService.getUserProfileKey(ctx, address);
      const data = Buffer.from(profile.serialize());
      await ctx.stub.putState(key, data);
    }
  }

  public static async addPublicKey(
    ctx: GalaChainContext,
    newPublicKey: string,
    signing: SigningScheme
  ): Promise<void> {
    const userAlias = ctx.callingUser;
    const currentPublicKey = await PublicKeyService.getPublicKey(ctx, userAlias);

    if (currentPublicKey === undefined) {
      throw new PkNotFoundError(userAlias);
    }

    const currentSigning = currentPublicKey.signing ?? SigningScheme.ETH;
    if (currentSigning !== signing) {
      throw new ValidationFailedError(
        `Current signing scheme ${currentSigning} does not match new signing scheme ${signing}`
      );
    }

    const allPublicKeys = currentPublicKey.getAllPublicKeys();

    // Check if the new public key already exists
    const normalizedNewKey =
      signing === SigningScheme.ETH ? PublicKeyService.normalizePublicKey(newPublicKey) : newPublicKey;

    if (allPublicKeys.includes(normalizedNewKey)) {
      throw new ValidationFailedError("Public key already exists");
    }

    // Add the new public key
    allPublicKeys.push(normalizedNewKey);

    // Get the current signature quorum from any existing profile
    const existingProfile = await PublicKeyService.getUserProfile(
      ctx,
      PublicKeyService.getUserAddress(allPublicKeys[0], signing)
    );
    const signatureQuorum = existingProfile?.signatureQuorum ?? 1;

    // Create user profile for the new public key
    const newAddress = PublicKeyService.getUserAddress(normalizedNewKey, signing);
    const existingNewProfile = await PublicKeyService.getUserProfile(ctx, newAddress);
    if (existingNewProfile !== undefined) {
      throw new ProfileExistsError(newAddress, existingNewProfile.alias);
    }

    await PublicKeyService.putUserProfile(ctx, newAddress, userAlias, signing, signatureQuorum);
    await PublicKeyService.putPublicKey(ctx, allPublicKeys, userAlias, signing);
  }

  public static async removePublicKey(
    ctx: GalaChainContext,
    publicKeyToRemove: string,
    signing: SigningScheme
  ): Promise<void> {
    const userAlias = ctx.callingUser;
    const currentPublicKey = await PublicKeyService.getPublicKey(ctx, userAlias);

    if (currentPublicKey === undefined) {
      throw new PkNotFoundError(userAlias);
    }

    const currentSigning = currentPublicKey.signing ?? SigningScheme.ETH;
    if (currentSigning !== signing) {
      throw new ValidationFailedError(
        `Current signing scheme ${currentSigning} does not match signing scheme ${signing}`
      );
    }

    const allPublicKeys = currentPublicKey.getAllPublicKeys();

    // Check if we have multiple public keys (multisig setup)
    if (allPublicKeys.length <= 1) {
      throw new ValidationFailedError("Cannot remove the only public key");
    }

    // Find and remove the public key
    const normalizedKeyToRemove =
      signing === SigningScheme.ETH
        ? PublicKeyService.normalizePublicKey(publicKeyToRemove)
        : publicKeyToRemove;

    const index = allPublicKeys.indexOf(normalizedKeyToRemove);
    if (index === -1) {
      throw new ValidationFailedError("Public key not found");
    }

    // Get current signature quorum
    const existingProfile = await PublicKeyService.getUserProfile(
      ctx,
      PublicKeyService.getUserAddress(allPublicKeys[0], signing)
    );
    const signatureQuorum = existingProfile?.signatureQuorum ?? 1;

    // Check if removing this key would make the number of keys below quorum
    if (allPublicKeys.length - 1 < signatureQuorum) {
      throw new ValidationFailedError("Cannot remove public key: would make number of keys below quorum");
    }

    // Remove the public key
    allPublicKeys.splice(index, 1);

    // Invalidate the user profile for the removed key
    const addressToInvalidate = PublicKeyService.getUserAddress(normalizedKeyToRemove, signing);
    await PublicKeyService.invalidateUserProfile(ctx, addressToInvalidate);

    // Update the public key
    await PublicKeyService.putPublicKey(ctx, allPublicKeys, userAlias, signing);
  }

  public static async updateQuorum(ctx: GalaChainContext, newQuorum: number): Promise<void> {
    const userAlias = ctx.callingUser;
    const currentPublicKey = await PublicKeyService.getPublicKey(ctx, userAlias);

    if (currentPublicKey === undefined) {
      throw new PkNotFoundError(userAlias);
    }

    const allPublicKeys = currentPublicKey.getAllPublicKeys();

    // Check if new quorum exceeds number of public keys
    if (newQuorum > allPublicKeys.length) {
      throw new ValidationFailedError("Quorum cannot exceed number of public keys");
    }

    const signing = currentPublicKey.signing ?? SigningScheme.ETH;

    // Update all user profiles with the new quorum
    for (const publicKey of allPublicKeys) {
      const address = PublicKeyService.getUserAddress(publicKey, signing);
      const profile = await PublicKeyService.getUserProfile(ctx, address);

      if (profile !== undefined) {
        profile.signatureQuorum = newQuorum;
        const key = PublicKeyService.getUserProfileKey(ctx, address);
        const data = Buffer.from(profile.serialize());
        await ctx.stub.putState(key, data);
      }
    }
  }

  /**
   * Verifies if the data is properly signed. Throws exception instead.
   */
  public static async ensurePublicKeySignatureIsValid(
    ctx: GalaChainContext,
    userAlias: UserAlias,
    dto: ChainCallDTO
  ): Promise<PublicKey> {
    const pk = await PublicKeyService.getPublicKey(ctx, userAlias);

    if (pk === undefined) {
      throw new PkMissingError(userAlias);
    }

    const isSignatureValid = dto.isSignatureValid(pk.publicKey ?? "");

    if (!isSignatureValid) {
      throw new PkInvalidSignatureError(userAlias);
    }

    return pk;
  }
}<|MERGE_RESOLUTION|>--- conflicted
+++ resolved
@@ -287,7 +287,6 @@
       throw new UnauthorizedError(msg);
     }
 
-<<<<<<< HEAD
     if (newPublicKeySignature === undefined) {
       throw new ValidationFailedError("Public key signature is missing");
     }
@@ -302,12 +301,12 @@
       throw new ValidationFailedError(`Invalid ${signing} public key signature`);
     }
 
-    const oldPublicKey = await PublicKeyService.getPublicKey(ctx, userAlias);
-    if (oldPublicKey === undefined) {
-=======
+    if (newPublicKeySignature === undefined) {
+      throw new ValidationFailedError("Public key signature is missing");
+    }
+
     const currentPublicKeyObj = await PublicKeyService.getPublicKey(ctx, userAlias);
     if (currentPublicKeyObj === undefined) {
->>>>>>> 256eea87
       throw new PkNotFoundError(userAlias);
     }
 
