--- conflicted
+++ resolved
@@ -40,13 +40,8 @@
   private static PK_INDEX_KEY = PK_INDEX_KEY;
   private static UP_INDEX_KEY = UP_INDEX_KEY;
 
-<<<<<<< HEAD
-  public static getPublicKeyKey(ctx: Context, userId: string): string {
-    return ctx.stub.createCompositeKey(PublicKeyService.PK_INDEX_KEY, [userId]);
-=======
-  private static getPublicKeyKey(ctx: Context, userAlias: string): string {
+  public static getPublicKeyKey(ctx: Context, userAlias: string): string {
     return ctx.stub.createCompositeKey(PublicKeyService.PK_INDEX_KEY, [userAlias]);
->>>>>>> 1d134b11
   }
 
   public static getUserProfileKey(ctx: Context, ethAddress: string): string {
