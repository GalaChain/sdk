--- conflicted
+++ resolved
@@ -171,12 +171,7 @@
     return pk;
   }
 
-<<<<<<< HEAD
   public static getDefaultUserProfile(address: string, signing: SigningScheme): UserProfileStrict {
-=======
-  public static getDefaultUserProfile(publicKey: string): UserProfileStrict {
-    const address = this.getUserAddress(publicKey);
->>>>>>> 16e6a292
     const profile = new UserProfile();
     profile.alias = asValidUserAlias(`eth|${address}`);
     profile.ethAddress = address;
@@ -325,11 +320,7 @@
     }
 
     // need to fetch userProfile from old address
-<<<<<<< HEAD
     const oldAddress = ctx.callingUserAddress.address;
-=======
-    const oldAddress = PublicKeyService.getUserAddress(currentPublicKeyObj.publicKey);
->>>>>>> 16e6a292
     const userProfile = await PublicKeyService.getUserProfile(ctx, oldAddress);
     const signatureQuorum = userProfile?.signatureQuorum ?? 1;
 
@@ -368,15 +359,11 @@
     const publicKey = await PublicKeyService.getPublicKey(ctx, user);
     const allowedUnregisteredUsers = user.startsWith("eth|") || user.startsWith("ton|");
 
-<<<<<<< HEAD
     const address = publicKey
       ? PublicKeyService.getUserAddress(publicKey.publicKey, publicKey.signing ?? SigningScheme.ETH)
       : allowedUnregisteredUsers
         ? user.slice(4)
         : user;
-=======
-    const address = publicKey ? PublicKeyService.getUserAddress(publicKey.publicKey) : user;
->>>>>>> 16e6a292
 
     let userProfile = await PublicKeyService.getUserProfile(ctx, address);
     if (userProfile === undefined) {
