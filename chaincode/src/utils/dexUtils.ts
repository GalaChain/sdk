--- conflicted
+++ resolved
@@ -12,7 +12,6 @@
  * See the License for the specific language governing permissions and
  * limitations under the License.
  */
-<<<<<<< HEAD
 import {
   ChainError,
   DexFeeConfig,
@@ -21,9 +20,6 @@
   TokenInstanceKey,
   ValidationFailedError
 } from "@gala-chain/api";
-=======
-import { ChainError, DexFeeConfig, ErrorCode, TokenClassKey } from "@gala-chain/api";
->>>>>>> b2431fc0
 import BigNumber from "bignumber.js";
 
 import { GalaChainContext } from "../types";
@@ -112,7 +108,6 @@
   return dexConfig;
 }
 
-<<<<<<< HEAD
 export function parseNftId(nftId: string): { batchNumber: string; instanceId: BigNumber } {
   const parts = nftId.split("_");
   if (parts.length !== 2) {
@@ -122,7 +117,8 @@
     batchNumber: parts[0],
     instanceId: new BigNumber(parts[1])
   };
-=======
+}
+
 export function genBookMark(...params: string[] | number[]): string {
   return params.join("#");
 }
@@ -130,5 +126,4 @@
 export function splitBookmark(bookmark: string) {
   const [chainBookmark = "", localBookmark = "0"] = bookmark.split("#");
   return { chainBookmark, localBookmark };
->>>>>>> b2431fc0
 }