/*
 * Copyright (c) Gala Games Inc. All rights reserved.
 * Licensed under the Apache License, Version 2.0 (the "License");
 * you may not use this file except in compliance with the License.
 * You may obtain a copy of the License at
 *
 *     http://www.apache.org/licenses/LICENSE-2.0
 *
 * Unless required by applicable law or agreed to in writing, software
 * distributed under the License is distributed on an "AS IS" BASIS,
 * WITHOUT WARRANTIES OR CONDITIONS OF ANY KIND, either express or implied.
 * See the License for the specific language governing permissions and
 * limitations under the License.
 */
import {
  ChainError,
  DexFeeConfig,
  ErrorCode,
<<<<<<< HEAD
  PreConditionFailedError,
  TokenClassKey,
  TokenInstanceKey
=======
  TokenClassKey,
  TokenInstanceKey,
  ValidationFailedError
>>>>>>> d2df2898
} from "@gala-chain/api";
import BigNumber from "bignumber.js";

import { GalaChainContext } from "../types";
import { getObjectByKey } from "./state";

/**
 *
 * @param arr It will sort array for string
 * @returns It will return modified array with sorted according to lexiographical order
 */
export const sortString = (arr: string[]) => {
  const sortedArr = [...arr].sort((a, b) => a.localeCompare(b));
  const isChanged = !arr.every((val, index) => val === sortedArr[index]);

  return { sortedArr, isChanged };
};

/**
 *
 * @param arr Array Element
 * @param idx Element1 to swap
 * @param idx2 Element2 to swap
 */
export const swapAmounts = (arr: string[] | BigNumber[], idx = 0, idx2 = 1) => {
  const temp = arr[idx];
  arr[idx] = arr[idx2];
  arr[idx2] = temp;
};
/**
 *
 * @param address address of pool in string
 * @returns
 */
export const virtualAddress = (address: string) => {
  return "service|" + address;
};

/**
 * @dev it will round down the Bignumber to 18 decimals
 * @param BN
 * @param round
 * @returns
 */
export const f18 = (BN: BigNumber, round: BigNumber.RoundingMode = BigNumber.ROUND_DOWN): BigNumber =>
  new BigNumber(BN.toFixed(18, round));

export const generateKeyFromClassKey = (obj: TokenClassKey) => {
  return Object.assign(new TokenClassKey(), obj).toStringKey().replace(/\|/g, ":") || "";
};

export function convertToTokenInstanceKey(tokenClassKey: TokenClassKey): TokenInstanceKey {
  return Object.assign(new TokenInstanceKey(), {
    collection: tokenClassKey.collection,
    category: tokenClassKey.category,
    type: tokenClassKey.type,
    additionalKey: tokenClassKey.additionalKey,
    instance: new BigNumber(0)
  });
}

export function validateTokenOrder(token0: TokenClassKey, token1: TokenClassKey) {
  const [normalizedToken0, normalizedToken1] = [token0, token1].map(generateKeyFromClassKey);

  if (normalizedToken0.localeCompare(normalizedToken1) > 0) {
    throw new ValidationFailedError("Token0 must be smaller");
  } else if (normalizedToken0.localeCompare(normalizedToken1) === 0) {
    throw new ValidationFailedError(
      `Cannot create pool of same tokens. Token0 ${JSON.stringify(token0)} and Token1 ${JSON.stringify(
        token1
      )} must be different.`
    );
  }
  return [normalizedToken0, normalizedToken1];
}

export function genKey(...params: string[] | number[]): string {
  return params.join("$").replace(/\|/g, ":");
}

export function genBookMark(...params: string[] | number[]): string {
  return params.join("|");
}

export function splitBookmark(bookmark = "") {
  const [chainBookmark = "", localBookmark = "0"] = bookmark.split("|");
  return { chainBookmark, localBookmark };
}

/**
 * Parses an NFT ID string into its batch number and instance ID components.
 *
 * @param nftId The NFT ID in the format 'batchNumber_instanceId'
 * @returns An object containing the batchNumber and instanceId as BigNumber
 * @throws ValidationFailedError if the input format is invalid
 */
export function parseNftId(nftId: string): { batchNumber: string; instanceId: BigNumber } {
  const parts = nftId.split("$");
  if (parts.length !== 2) {
    throw new ValidationFailedError("Invalid NFT ID format. Expected format: 'batchNumber$instanceId'.");
  }
  return {
    batchNumber: parts[0],
    instanceId: new BigNumber(parts[1])
  };
}

export async function fetchDexProtocolFeeConfig(ctx: GalaChainContext): Promise<DexFeeConfig | undefined> {
  const key = ctx.stub.createCompositeKey(DexFeeConfig.INDEX_KEY, []);

  const dexConfig = await getObjectByKey(ctx, DexFeeConfig, key).catch((e) => {
    const chainError = ChainError.from(e);
    if (chainError.matches(ErrorCode.NOT_FOUND)) {
      return undefined;
    } else {
      throw chainError;
    }
  });

  return dexConfig;
}<|MERGE_RESOLUTION|>--- conflicted
+++ resolved
@@ -16,15 +16,9 @@
   ChainError,
   DexFeeConfig,
   ErrorCode,
-<<<<<<< HEAD
-  PreConditionFailedError,
-  TokenClassKey,
-  TokenInstanceKey
-=======
   TokenClassKey,
   TokenInstanceKey,
   ValidationFailedError
->>>>>>> d2df2898
 } from "@gala-chain/api";
 import BigNumber from "bignumber.js";
 
