--- conflicted
+++ resolved
@@ -14,10 +14,6 @@
  */
 // eslint-disable-next-line @typescript-eslint/ban-ts-comment
 // @ts-ignore
-<<<<<<< HEAD
-import { ChainCallDTO, ChainKey, ChainObject, GalaChainResponse } from "@gala-chain/api";
-import { NotImplementedError, createValidChainObject } from "@gala-chain/api";
-=======
 import {
   ChainCallDTO,
   ChainKey,
@@ -28,17 +24,12 @@
   createValidChainObject,
   randomUniqueKey
 } from "@gala-chain/api";
->>>>>>> 606fcca0
 import { Exclude } from "class-transformer";
 import { IsPositive } from "class-validator";
 import { Transaction } from "fabric-contract-api";
 
 import { version } from "../../package.json";
-<<<<<<< HEAD
-import { EVALUATE, GalaContract, GalaTransaction, SUBMIT } from "../contracts";
-=======
 import { EVALUATE, GalaContract, GalaTransaction, Submit } from "../contracts";
->>>>>>> 606fcca0
 import { GalaChainContext } from "../types";
 import { getObjectsByPartialCompositeKey, putChainObject } from "../utils/state";
 
