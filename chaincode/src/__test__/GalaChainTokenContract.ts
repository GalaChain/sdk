/*
 * Copyright (c) Gala Games Inc. All rights reserved.
 * Licensed under the Apache License, Version 2.0 (the "License");
 * you may not use this file except in compliance with the License.
 * You may obtain a copy of the License at
 *
 *     http://www.apache.org/licenses/LICENSE-2.0
 *
 * Unless required by applicable law or agreed to in writing, software
 * distributed under the License is distributed on an "AS IS" BASIS,
 * WITHOUT WARRANTIES OR CONDITIONS OF ANY KIND, either express or implied.
 * See the License for the specific language governing permissions and
 * limitations under the License.
 */
import {
  AcceptLoanOfferDto,
  AllowanceType,
  BatchFillTokenSwapDto,
  BatchMintTokenDto,
  BurnTokensDto,
  CleanTokenSwapsDto,
  CleanTokenSwapsResponse,
  CloseLoanDto,
  CreateTokenClassDto,
  CreateTokenSaleDto,
  CreateVestingTokenDto,
  DeleteAllowancesDto,
  EnsureTokenSwapIndexingDto,
  EnsureTokenSwapIndexingResponse,
  FeeAuthorizationResDto,
  FeeCodeDefinition,
  FeeCodeDefinitionDto,
  FeeCodeSplitFormula,
  FeeCodeSplitFormulaDto,
  FeeThresholdUses,
  FeeVerificationDto,
  FetchAllowancesDto,
  FetchAllowancesResponse,
  FetchBalancesDto,
  FetchBalancesWithTokenMetadataResponse,
  FetchBurnsDto,
  FetchFeeScheduleDto,
  FetchFeeScheduleResDto,
  FetchFeeThresholdUsesDto,
  FetchFeeThresholdUsesResDto,
  FetchFeeThresholdUsesWithPaginationDto,
  FetchFeeThresholdUsesWithPaginationResponse,
  FetchLoanOffersDto,
  FetchLoansDto,
  FetchMintRequestsDto,
  FetchTokenClassesDto,
  FetchTokenClassesResponse,
  FetchTokenClassesWithPaginationDto,
  FetchTokenSaleByIdDto,
  FetchTokenSalesWithPaginationDto,
  FetchTokenSalesWithPaginationResponse,
  FetchTokenSwapByRequestIdDto,
  FetchTokenSwapsByInstanceDto,
  FetchTokenSwapsByUserDto,
  FetchTokenSwapsDto,
  FetchTokenSwapsWithPaginationResponse,
  FetchVestingTokenDto,
  FillTokenSwapDto,
  FulfillMintDto,
  FulfillTokenSaleDto,
  FullAllowanceCheckDto,
  FullAllowanceCheckResDto,
  GrantAllowanceDto,
  HighThroughputMintTokenDto,
  Loan,
  LoanOffer,
  LoanOfferResDto,
  LockTokenDto,
  LockTokensDto,
  MintRequestDto,
  MintTokenDto,
  MintTokenWithAllowanceDto,
  OfferLoanDto,
  RefreshAllowancesDto,
  ReleaseTokenDto,
  RemoveTokenSaleDto,
  RequestTokenSwapDto,
  TerminateTokenSwapDto,
  TokenAllowance,
  TokenBalance,
  TokenBurn,
  TokenClass,
  TokenClassKey,
  TokenInstanceKey,
  TokenSale,
  TokenSaleFulfillment,
  TokenSwapFill,
  TokenSwapRequest,
  TransferTokenDto,
  UnlockTokenDto,
  UnlockTokensDto,
  UpdateTokenClassDto,
  UseTokenDto,
  VestingToken,
  VestingTokenInfo,
  asValidUserAlias,
  generateResponseSchema,
  generateSchema
} from "@gala-chain/api";
import { plainToClass } from "class-transformer";
import { Info } from "fabric-contract-api";

import {
  GalaChainContext,
  GalaContract,
  GalaTransaction,
  Submit,
<<<<<<< HEAD
=======
  UnsignedEvaluate,
>>>>>>> a3ac4a6e
  batchMintToken,
  burnTokens,
  createTokenClass,
  createTokenSale,
  createVestingToken,
  creditFeeBalance,
  defineFeeSchedule,
  defineFeeSplitFormula,
  deleteAllowances,
  fetchAllowancesWithPagination,
  fetchBalances,
  fetchBalancesWithTokenMetadata,
  fetchBurns,
  fetchFeeSchedule,
  fetchFeeThresholdUses,
  fetchFeeThresholdUsesWithPagination,
  fetchTokenClasses,
  fetchTokenClassesWithPagination,
  fetchTokenSaleById,
  fetchTokenSalesWithPagination,
  fetchVestingToken,
  fulfillMintRequest,
  fulfillTokenSale,
  fullAllowanceCheck,
  grantAllowance,
  lockToken,
  lockTokens,
  mintRequestsByTimeRange,
  mintToken,
  mintTokenWithAllowance,
  refreshAllowances,
  releaseToken,
  removeTokenSale,
  requestMint,
  resolveUserAlias,
  transferToken,
  unlockToken,
  unlockTokens,
  updateTokenClass,
  useToken
} from "../";
// eslint-disable-next-line @typescript-eslint/ban-ts-comment
// @ts-ignore
import { version } from "../../package.json";
<<<<<<< HEAD
import { EVALUATE, SUBMIT } from "../contracts";
=======
import { SUBMIT, getCaIdentityAlias, requireCuratorAuth } from "../contracts";
import { acceptLoanOffer, closeLoan, fetchLoanOffers, fetchLoans, offerLoan } from "../loans";
import {
  batchFillTokenSwaps,
  ensureTokenSwapIndexing,
  fetchTokenSwapByRequestId,
  fetchTokenSwaps,
  fetchTokenSwapsByInstanceOffered,
  fetchTokenSwapsByInstanceWanted,
  fetchTokenSwapsOfferedByUser,
  fetchTokenSwapsOfferedToUser,
  fillTokenSwap,
  requestTokenSwap,
  terminateTokenSwap
} from "../swaps";
import { cleanTokenSwaps } from "../swaps/cleanExpiredSwaps";
>>>>>>> a3ac4a6e

@Info({ title: "GalaChainToken", description: "Contract for managing GalaChain tokens" })
export default class GalaChainTokenContract extends GalaContract {
  constructor() {
    super("GalaChainToken", version);
  }

  @Submit({
    in: CreateTokenClassDto,
    out: TokenClassKey,
<<<<<<< HEAD
    allowedOrgs: ["CuratorOrg"]
=======
    ...requireCuratorAuth
>>>>>>> a3ac4a6e
  })
  public async CreateTokenClass(ctx: GalaChainContext, dto: CreateTokenClassDto): Promise<TokenClassKey> {
    const authorities =
      dto.authorities?.length !== undefined
        ? await Promise.all(dto.authorities.map((a) => resolveUserAlias(ctx, a)))
        : [ctx.callingUser];

    return createTokenClass(ctx, {
      network: dto.network ?? CreateTokenClassDto.DEFAULT_NETWORK,
      tokenClass: dto.tokenClass,
      isNonFungible: !!dto.isNonFungible,
      decimals: dto.decimals ?? CreateTokenClassDto.DEFAULT_DECIMALS,
      name: dto.name,
      symbol: dto.symbol,
      description: dto.description,
      rarity: dto.rarity,
      image: dto.image,
      metadataAddress: dto.metadataAddress,
      contractAddress: dto.contractAddress,
      maxSupply: dto.maxSupply ?? CreateTokenClassDto.DEFAULT_MAX_SUPPLY,
      maxCapacity: dto.maxCapacity ?? CreateTokenClassDto.DEFAULT_MAX_CAPACITY,
      totalMintAllowance: dto.totalMintAllowance ?? CreateTokenClassDto.INITIAL_MINT_ALLOWANCE,
      totalSupply: dto.totalSupply ?? CreateTokenClassDto.INITIAL_TOTAL_SUPPLY,
      totalBurned: dto.totalBurned ?? CreateTokenClassDto.INITIAL_TOTAL_BURNED,
      authorities
    });
  }

  @Submit({
    in: UpdateTokenClassDto,
    out: TokenClassKey,
<<<<<<< HEAD
    allowedOrgs: ["CuratorOrg"]
=======
    ...requireCuratorAuth
>>>>>>> a3ac4a6e
  })
  public async UpdateTokenClass(ctx: GalaChainContext, dto: UpdateTokenClassDto): Promise<TokenClassKey> {
    const authorities = dto.authorities
      ? await Promise.all(dto.authorities.map((a) => resolveUserAlias(ctx, a)))
      : undefined;
    return updateTokenClass(ctx, { ...dto, authorities });
  }

  @UnsignedEvaluate({
    in: FetchTokenClassesDto,
    out: { arrayOf: TokenClass }
  })
  public FetchTokenClasses(ctx: GalaChainContext, dto: FetchTokenClassesDto): Promise<TokenClass[]> {
    return fetchTokenClasses(ctx, dto.tokenClasses);
  }

  @UnsignedEvaluate({
    in: FetchTokenClassesWithPaginationDto,
    out: FetchTokenClassesResponse
  })
  public FetchTokenClassesWithPagination(
    ctx: GalaChainContext,
    dto: FetchTokenClassesWithPaginationDto
  ): Promise<FetchTokenClassesResponse> {
    return fetchTokenClassesWithPagination(ctx, dto);
  }

  @Submit({
    in: GrantAllowanceDto,
    out: { arrayOf: TokenAllowance }
  })
  public GrantAllowance(ctx: GalaChainContext, dto: GrantAllowanceDto): Promise<TokenAllowance[]> {
    return grantAllowance(ctx, {
      tokenInstance: dto.tokenInstance,
      allowanceType: dto.allowanceType,
      quantities: dto.quantities,
      uses: dto.uses,
      expires: dto.expires ?? GrantAllowanceDto.DEFAULT_EXPIRES
    });
  }

  @Submit({
    in: RefreshAllowancesDto,
    out: { arrayOf: TokenAllowance }
  })
  public RefreshAllowances(ctx: GalaChainContext, dto: RefreshAllowancesDto): Promise<TokenAllowance[]> {
    return refreshAllowances(ctx, dto.allowances);
  }

  @UnsignedEvaluate({
    in: FullAllowanceCheckDto,
    out: FullAllowanceCheckResDto
  })
  public async FullAllowanceCheck(
    ctx: GalaChainContext,
    dto: FullAllowanceCheckDto
  ): Promise<FullAllowanceCheckResDto> {
    return fullAllowanceCheck(ctx, {
      owner: dto.owner ? await resolveUserAlias(ctx, dto.owner) : ctx.callingUser,
      grantedTo: dto.grantedTo ? await resolveUserAlias(ctx, dto.grantedTo) : ctx.callingUser,
      allowanceType: dto.allowanceType ?? AllowanceType.Use,
      collection: dto.collection,
      category: dto.category,
      type: dto.type,
      additionalKey: dto.additionalKey
    });
  }

  @UnsignedEvaluate({
    in: FetchAllowancesDto,
    out: FetchAllowancesResponse
  })
  public FetchAllowances(ctx: GalaChainContext, dto: FetchAllowancesDto): Promise<FetchAllowancesResponse> {
    return fetchAllowancesWithPagination(ctx, {
      ...dto,
      limit: dto.limit ?? FetchAllowancesDto.DEFAULT_LIMIT
    });
  }

  @Submit({
    in: DeleteAllowancesDto,
    out: "number"
  })
  public DeleteAllowances(ctx: GalaChainContext, dto: DeleteAllowancesDto): Promise<number> {
    return deleteAllowances(ctx, dto);
  }

  @UnsignedEvaluate({
    in: FetchBalancesDto,
    out: { arrayOf: TokenBalance }
  })
  public async FetchBalances(ctx: GalaChainContext, dto: FetchBalancesDto): Promise<TokenBalance[]> {
    return fetchBalances(ctx, { ...dto, owner: await resolveUserAlias(ctx, dto.owner ?? ctx.callingUser) });
  }

  @UnsignedEvaluate({
    in: FetchBalancesDto,
    out: { arrayOf: TokenBalance }
  })
  public async FetchBalancesWithTokenMetadata(
    ctx: GalaChainContext,
    dto: FetchBalancesDto
  ): Promise<FetchBalancesWithTokenMetadataResponse> {
    return fetchBalancesWithTokenMetadata(ctx, {
      ...dto,
      owner: await resolveUserAlias(ctx, dto.owner ?? ctx.callingUser)
    });
  }

  @Submit({
    in: HighThroughputMintTokenDto,
    out: FulfillMintDto
  })
  public async RequestMint(ctx: GalaChainContext, dto: HighThroughputMintTokenDto): Promise<FulfillMintDto> {
    return requestMint(ctx, {
      tokenClass: dto.tokenClass,
      owner: await resolveUserAlias(ctx, dto.owner ?? ctx.callingUser),
      quantity: dto.quantity,
      allowanceKey: dto.allowanceKey,
      authorizedOnBehalf: undefined
    });
  }

  @GalaTransaction({
    type: SUBMIT,
    in: FulfillMintDto,
    out: { arrayOf: TokenInstanceKey },
    allowedOrgs: ["CuratorOrg"],
    enforceUniqueKey: true
    // no signature verification
  })
  public async FulfillMint(ctx: GalaChainContext, dto: FulfillMintDto): Promise<TokenInstanceKey[]> {
    return fulfillMintRequest(ctx, { requests: dto.requests, callingUser: getCaIdentityAlias(ctx) });
  }

  /**
   * Mint a new instance of an existing TokenClass. High-throughput implementation.
   *
   * @experimental 2023-03-23
   *
   * @decorator `@GalaTransaction(GalaTransactionOptions<HighThroughputMintTokenDto>)`
   */
  @Submit({
    in: HighThroughputMintTokenDto,
    out: { arrayOf: TokenInstanceKey },
    sequence: [
      {
        methodName: "RequestMint",
        isWrite: true,
        dtoSchema: generateSchema(HighThroughputMintTokenDto),
        responseSchema: generateResponseSchema(FulfillMintDto)
      },
      {
        methodName: "FulfillMint",
        isWrite: true,
        dtoSchema: generateSchema(FulfillMintDto),
        responseSchema: generateResponseSchema(TokenInstanceKey, "array")
      }
    ]
  })
  public async HighThroughputMint(
    // eslint-disable-next-line @typescript-eslint/no-unused-vars
    ctx: GalaChainContext,
    // eslint-disable-next-line @typescript-eslint/no-unused-vars
    dto: HighThroughputMintTokenDto
  ): Promise<TokenInstanceKey[]> {
    return Promise.reject(
      new Error(`HighThroughputMint is a sequence call: Execute RequestMint and FulfillMint sequentially.`)
    );
  }

  @UnsignedEvaluate({
    in: FetchMintRequestsDto,
    out: { arrayOf: MintRequestDto }
  })
  public async FetchMintRequests(
    ctx: GalaChainContext,
    dto: FetchMintRequestsDto
  ): Promise<MintRequestDto[]> {
    const mintRequestsClassKey = plainToClass(TokenClassKey, {
      collection: dto.collection,
      category: dto.category,
      type: dto.type,
      additionalKey: dto.additionalKey
    });

    return mintRequestsByTimeRange(ctx, mintRequestsClassKey, dto.startTimestamp, dto.endTimestamp);
  }

  /**
   * Mint a new instance of an existing TokenClass.
   *
   * @deprecated 2022-12-12, replaced with high-throughput implementation.
   */
  @Submit({
    in: MintTokenDto,
    out: { arrayOf: TokenInstanceKey }
  })
  public async MintToken(ctx: GalaChainContext, dto: MintTokenDto): Promise<TokenInstanceKey[]> {
    return mintToken(ctx, {
      tokenClassKey: dto.tokenClass,
      owner: await resolveUserAlias(ctx, dto.owner ?? ctx.callingUser),
      quantity: dto.quantity,
      authorizedOnBehalf: undefined,
      applicableAllowanceKey: dto.allowanceKey
    });
  }

  @Submit({
    in: MintTokenWithAllowanceDto,
    out: { arrayOf: TokenInstanceKey }
  })
  public async MintTokenWithAllowance(
    ctx: GalaChainContext,
    dto: MintTokenWithAllowanceDto
  ): Promise<TokenInstanceKey[]> {
    return mintTokenWithAllowance(ctx, {
      tokenClassKey: dto.tokenClass,
      tokenInstance: dto.tokenInstance,
      owner: await resolveUserAlias(ctx, dto.owner ?? ctx.callingUser),
      quantity: dto.quantity
    });
  }

  @Submit({
    in: BatchMintTokenDto,
    out: { arrayOf: TokenInstanceKey }
  })
  public async BatchMintToken(ctx: GalaChainContext, dto: BatchMintTokenDto): Promise<TokenInstanceKey[]> {
    const params = dto.mintDtos.map(async (d) => ({
      tokenClassKey: d.tokenClass,
      owner: await resolveUserAlias(ctx, d.owner ?? ctx.callingUser),
      quantity: d.quantity,
      authorizedOnBehalf: undefined
    }));
    return batchMintToken(ctx, await Promise.all(params));
  }

  @Submit({
    in: UseTokenDto,
    out: TokenBalance
  })
  public async UseToken(ctx: GalaChainContext, dto: UseTokenDto): Promise<TokenBalance> {
    return useToken(ctx, {
      owner: await resolveUserAlias(ctx, dto.owner ?? ctx.callingUser),
      inUseBy: await resolveUserAlias(ctx, dto.inUseBy),
      tokenInstanceKey: dto.tokenInstance,
      quantity: dto.quantity,
      allowancesToUse: dto.useAllowances ?? [],
      authorizedOnBehalf: undefined
    });
  }

  @Submit({
    in: ReleaseTokenDto,
    out: TokenBalance
  })
  public ReleaseToken(ctx: GalaChainContext, dto: ReleaseTokenDto): Promise<TokenBalance> {
    return releaseToken(ctx, {
      tokenInstanceKey: dto.tokenInstance
    });
  }

  @Submit({
    in: LockTokenDto,
    out: TokenBalance
  })
  public async LockToken(ctx: GalaChainContext, dto: LockTokenDto): Promise<TokenBalance> {
    return lockToken(ctx, {
      owner: await resolveUserAlias(ctx, dto.owner ?? ctx.callingUser),
      lockAuthority: dto.lockAuthority ? await resolveUserAlias(ctx, dto.lockAuthority) : undefined,
      tokenInstanceKey: dto.tokenInstance,
      quantity: dto.quantity,
      allowancesToUse: dto.useAllowances ?? [],
      name: undefined,
      expires: 0,
      vestingPeriodStart: dto.vestingPeriodStart,
      verifyAuthorizedOnBehalf: async () => undefined
    });
  }

  @Submit({
    in: LockTokensDto,
    out: { arrayOf: TokenBalance }
  })
  public async LockTokens(ctx: GalaChainContext, dto: LockTokensDto): Promise<TokenBalance[]> {
    const lockAuthority = dto.lockAuthority ? await resolveUserAlias(ctx, dto.lockAuthority) : undefined;
    const tokenInstances = dto.tokenInstances.map(async (d) => ({
      tokenInstanceKey: d.tokenInstanceKey,
      quantity: d.quantity,
      owner: d.owner ? await resolveUserAlias(ctx, d.owner) : undefined
    }));
    return lockTokens(ctx, {
      lockAuthority,
      tokenInstances: await Promise.all(tokenInstances),
      allowancesToUse: dto.useAllowances ?? [],
      name: dto.name,
      expires: dto.expires ?? 0,
      verifyAuthorizedOnBehalf: async () => undefined
    });
  }

  @Submit({
    in: UnlockTokenDto,
    out: TokenBalance
  })
  public async UnlockToken(ctx: GalaChainContext, dto: UnlockTokenDto): Promise<TokenBalance> {
    return unlockToken(ctx, {
      tokenInstanceKey: dto.tokenInstance,
      name: dto.lockedHoldName ?? undefined,
      quantity: dto.quantity,
      owner: await resolveUserAlias(ctx, dto.owner ?? ctx.callingUser)
    });
  }

  @Submit({
    in: UnlockTokensDto,
    out: { arrayOf: TokenBalance }
  })
  public async UnlockTokens(ctx: GalaChainContext, dto: UnlockTokensDto): Promise<TokenBalance[]> {
    const params = dto.tokenInstances.map(async (d) => ({
      tokenInstanceKey: d.tokenInstanceKey,
      quantity: d.quantity,
      owner: d.owner ? await resolveUserAlias(ctx, d.owner) : ctx.callingUser,
      name: dto.name,
      forSwap: false
    }));
    return unlockTokens(ctx, await Promise.all(params));
  }

  @Submit({
    in: TransferTokenDto,
    out: { arrayOf: TokenBalance }
  })
  public async TransferToken(ctx: GalaChainContext, dto: TransferTokenDto): Promise<TokenBalance[]> {
    return transferToken(ctx, {
      from: await resolveUserAlias(ctx, dto.from ?? ctx.callingUser),
      to: await resolveUserAlias(ctx, dto.to),
      tokenInstanceKey: dto.tokenInstance,
      quantity: dto.quantity,
      allowancesToUse: dto.useAllowances ?? [],
      authorizedOnBehalf: undefined
    });
  }

  @Submit({
    in: BurnTokensDto,
    out: { arrayOf: TokenBurn }
  })
  public async BurnTokens(ctx: GalaChainContext, dto: BurnTokensDto): Promise<TokenBurn[]> {
    return burnTokens(ctx, {
      owner: await resolveUserAlias(ctx, dto.owner ?? ctx.callingUser),
      toBurn: dto.tokenInstances
    });
  }

  @UnsignedEvaluate({
    in: FetchBurnsDto,
    out: { arrayOf: TokenBurn }
  })
  public FetchBurns(ctx: GalaChainContext, dto: FetchBurnsDto): Promise<TokenBurn[]> {
    return fetchBurns(ctx, dto);
  }

  @Submit({
    in: FeeCodeDefinitionDto,
    out: FeeCodeDefinition,
<<<<<<< HEAD
    allowedOrgs: ["CuratorOrg"]
=======
    ...requireCuratorAuth
>>>>>>> a3ac4a6e
  })
  public async DefineFeeSchedule(
    ctx: GalaChainContext,
    dto: FeeCodeDefinitionDto
  ): Promise<FeeCodeDefinition> {
    return defineFeeSchedule(ctx, dto);
  }

  @Submit({
    in: FeeCodeSplitFormulaDto,
    out: FeeCodeSplitFormula,
<<<<<<< HEAD
    allowedOrgs: ["CuratorOrg"]
=======
    ...requireCuratorAuth
>>>>>>> a3ac4a6e
  })
  public async DefineFeeSplitFormula(
    ctx: GalaChainContext,
    dto: FeeCodeSplitFormulaDto
  ): Promise<FeeCodeSplitFormula> {
    return defineFeeSplitFormula(ctx, dto);
  }

  @Submit({
    in: FeeVerificationDto,
    out: FeeAuthorizationResDto,
<<<<<<< HEAD
    allowedOrgs: ["CuratorOrg"]
=======
    ...requireCuratorAuth
>>>>>>> a3ac4a6e
  })
  public async CreditFeeBalance(
    ctx: GalaChainContext,
    dto: FeeVerificationDto
  ): Promise<FeeAuthorizationResDto> {
    return creditFeeBalance(ctx, dto);
  }

  @UnsignedEvaluate({
    in: FetchFeeScheduleDto,
    out: FetchFeeScheduleResDto
  })
  public async FetchFeeSchedule(
    ctx: GalaChainContext,
    dto: FetchFeeScheduleDto
  ): Promise<FetchFeeScheduleResDto> {
    return fetchFeeSchedule(ctx, dto);
  }

  @UnsignedEvaluate({
    in: FetchFeeThresholdUsesDto,
    out: FeeThresholdUses
  })
  public async FetchFeeThresholdUses(
    ctx: GalaChainContext,
    dto: FetchFeeThresholdUsesDto
  ): Promise<FetchFeeThresholdUsesResDto> {
    return fetchFeeThresholdUses(ctx, {
      feeCode: dto.feeCode,
      user: dto.user ?? ctx.callingUser
    });
  }

  @UnsignedEvaluate({
    in: FetchFeeThresholdUsesWithPaginationDto,
    out: FetchFeeThresholdUsesWithPaginationResponse
  })
  public async FetchFeeThresholdUsesWithPagination(
    ctx: GalaChainContext,
    dto: FetchFeeThresholdUsesWithPaginationDto
  ): Promise<FetchFeeThresholdUsesWithPaginationResponse> {
    return fetchFeeThresholdUsesWithPagination(ctx, {
      feeCode: dto.feeCode,
      bookmark: dto.bookmark,
      limit: dto.limit
    });
  }

  @Submit({
    in: CreateTokenSaleDto,
    out: TokenSale
  })
  public async CreateTokenSale(ctx: GalaChainContext, dto: CreateTokenSaleDto): Promise<TokenSale> {
    return createTokenSale(ctx, {
      selling: dto.selling,
      cost: dto.cost,
      owner: dto.owner ? await resolveUserAlias(ctx, dto.owner) : undefined,
      quantity: dto.quantity,
      start: dto.start,
      end: dto.end
    });
  }

  @UnsignedEvaluate({
    in: FetchTokenSaleByIdDto,
    out: TokenSale
  })
  public async FetchTokenSaleById(ctx: GalaChainContext, dto: FetchTokenSaleByIdDto): Promise<TokenSale> {
    return fetchTokenSaleById(ctx, dto.tokenSaleId);
  }

  @UnsignedEvaluate({
    in: FetchTokenClassesWithPaginationDto,
    out: FetchTokenSalesWithPaginationResponse
  })
  public async FetchTokenSalesWithPagination(
    ctx: GalaChainContext,
    dto: FetchTokenSalesWithPaginationDto
  ): Promise<FetchTokenSalesWithPaginationResponse> {
    return fetchTokenSalesWithPagination(ctx, dto);
  }

  @Submit({
    in: FulfillTokenSaleDto,
    out: TokenSaleFulfillment
  })
  public async FulfillTokenSale(
    ctx: GalaChainContext,
    dto: FulfillTokenSaleDto
  ): Promise<TokenSaleFulfillment> {
    return fulfillTokenSale(ctx, {
      tokenSaleId: dto.tokenSaleId,
      expectedTokenSale: dto.expectedTokenSale,
      fulfilledBy: dto.fulfilledBy ? await resolveUserAlias(ctx, dto.fulfilledBy) : undefined,
      quantity: dto.quantity
    });
  }

  @Submit({
    in: RemoveTokenSaleDto,
    out: TokenSale,
    ...requireCuratorAuth
  })
  public async RemoveTokenSale(ctx: GalaChainContext, dto: RemoveTokenSaleDto): Promise<TokenSale> {
    return removeTokenSale(ctx, dto.tokenSaleId);
  }

  @Submit({
    in: OfferLoanDto,
    out: { arrayOf: LoanOfferResDto }
  })
  public async OfferLoan(ctx: GalaChainContext, dto: OfferLoanDto): Promise<LoanOfferResDto[]> {
    return offerLoan(ctx, {
      owner: dto.owner ?? ctx.callingUser,
      registrar: dto.registrar,
      borrowers: dto.borrowers,
      tokenQueryKey: dto.tokens,
      rewards: dto.rewards,
      uses: dto.uses,
      expires: dto.expires ?? OfferLoanDto.DEFAULT_EXPIRES
    });
  }

  @Submit({
    in: AcceptLoanOfferDto,
    out: Loan
  })
  public async AcceptLoanOffer(ctx: GalaChainContext, dto: AcceptLoanOfferDto): Promise<Loan> {
    return acceptLoanOffer(ctx, {
      offerKey: dto.offer,
      borrower: dto.borrower,
      token: dto.token
    });
  }

  @UnsignedEvaluate({
    in: FetchLoanOffersDto,
    out: { arrayOf: LoanOffer }
  })
  public async FetchLoanOffers(ctx: GalaChainContext, dto: FetchLoanOffersDto): Promise<LoanOffer[]> {
    return fetchLoanOffers(ctx, {
      owner: dto.owner,
      tokenQuery: dto.tokenQuery,
      status: dto.status
    });
  }

  @UnsignedEvaluate({
    in: FetchLoansDto,
    out: { arrayOf: Loan }
  })
  public async FetchLoans(ctx: GalaChainContext, dto: FetchLoansDto): Promise<Loan[]> {
    return fetchLoans(ctx, {
      byOwner: dto.owner ?? ctx.callingUser,
      registrar: dto.registrar,
      status: dto.status
    });
  }

  @Submit({
    in: CloseLoanDto,
    out: Loan
  })
  public async CloseLoan(ctx: GalaChainContext, dto: CloseLoanDto): Promise<Loan> {
    return closeLoan(ctx, {
      loanKey: dto.loan,
      closingStatus: dto.status
    });
  }

  @Submit({
    in: RequestTokenSwapDto,
    out: TokenSwapRequest
  })
  public async RequestTokenSwap(ctx: GalaChainContext, dto: RequestTokenSwapDto): Promise<TokenSwapRequest> {
    return requestTokenSwap(ctx, {
      offeredBy: dto.offeredBy ? await resolveUserAlias(ctx, dto.offeredBy) : ctx.callingUser,
      offeredTo: dto.offeredTo ? await resolveUserAlias(ctx, dto.offeredTo) : undefined,
      offered: dto.offered,
      wanted: dto.wanted,
      uses: dto.uses,
      expires: dto.expires ?? RequestTokenSwapDto.DEFAULT_EXPIRES
    });
  }

  @Submit({
    in: FillTokenSwapDto,
    out: TokenSwapFill
  })
  public FillTokenSwap(ctx: GalaChainContext, dto: FillTokenSwapDto): Promise<TokenSwapFill> {
    return fillTokenSwap(ctx, {
      filledBy: asValidUserAlias(dto.filledBy ?? ctx.callingUser),
      uses: dto.uses ?? FillTokenSwapDto.DEFAULT_USES,
      swapRequestId: dto.swapRequestId,
      expectedTokenSwap: dto.expectedTokenSwap
    });
  }

  @Submit({
    in: BatchFillTokenSwapDto,
    out: { arrayOf: TokenSwapFill }
  })
  public async BatchFillTokenSwap(
    ctx: GalaChainContext,
    dto: BatchFillTokenSwapDto
  ): Promise<TokenSwapFill[]> {
    const params = dto.swapDtos.map((d) => ({
      swapRequestId: d.swapRequestId,
      filledBy: asValidUserAlias(d.filledBy ?? ctx.callingUser),
      uses: d.uses ?? FillTokenSwapDto.DEFAULT_USES,
      expectedTokenSwap: d.expectedTokenSwap
    }));

    return batchFillTokenSwaps(ctx, params);
  }

  @Submit({
    in: TerminateTokenSwapDto,
    out: TokenSwapRequest
  })
  public TerminateTokenSwap(ctx: GalaChainContext, dto: TerminateTokenSwapDto): Promise<TokenSwapRequest> {
    return terminateTokenSwap(ctx, dto.swapRequestId);
  }

  @UnsignedEvaluate({
    in: FetchTokenSwapsDto,
    out: { arrayOf: TokenSwapRequest }
  })
  public FetchTokenSwaps(ctx: GalaChainContext, dto: FetchTokenSwapsDto): Promise<TokenSwapRequest[]> {
    return fetchTokenSwaps(ctx, dto.created);
  }

  @UnsignedEvaluate({
    in: FetchTokenSwapByRequestIdDto,
    out: TokenSwapRequest
  })
  public FetchTokenSwapByRequestId(
    ctx: GalaChainContext,
    dto: FetchTokenSwapByRequestIdDto
  ): Promise<TokenSwapRequest> {
    return fetchTokenSwapByRequestId(ctx, dto.swapRequestId);
  }

  @UnsignedEvaluate({
    in: FetchTokenSwapsByInstanceDto,
    out: FetchTokenSwapsWithPaginationResponse
  })
  public FetchTokenSwapsByInstanceOffered(
    ctx: GalaChainContext,
    dto: FetchTokenSwapsByInstanceDto
  ): Promise<FetchTokenSwapsWithPaginationResponse> {
    return fetchTokenSwapsByInstanceOffered(ctx, dto);
  }

  @UnsignedEvaluate({
    in: FetchTokenSwapsByInstanceDto,
    out: FetchTokenSwapsWithPaginationResponse
  })
  public FetchTokenSwapsByInstanceWanted(
    ctx: GalaChainContext,
    dto: FetchTokenSwapsByInstanceDto
  ): Promise<FetchTokenSwapsWithPaginationResponse> {
    return fetchTokenSwapsByInstanceWanted(ctx, dto);
  }

  @UnsignedEvaluate({
    in: FetchTokenSwapsByUserDto,
    out: FetchTokenSwapsWithPaginationResponse
  })
  public FetchTokenSwapsOfferedByUser(
    ctx: GalaChainContext,
    dto: FetchTokenSwapsByUserDto
  ): Promise<FetchTokenSwapsWithPaginationResponse> {
    return fetchTokenSwapsOfferedByUser(ctx, { ...dto, user: dto.user ?? ctx.callingUser });
  }

  @UnsignedEvaluate({
    in: FetchTokenSwapsByUserDto,
    out: FetchTokenSwapsWithPaginationResponse
  })
  public FetchTokenSwapsOfferedToUser(
    ctx: GalaChainContext,
    dto: FetchTokenSwapsByUserDto
  ): Promise<FetchTokenSwapsWithPaginationResponse> {
    return fetchTokenSwapsOfferedToUser(ctx, { ...dto, user: dto.user ?? ctx.callingUser });
  }

  @UnsignedEvaluate({
    in: EnsureTokenSwapIndexingDto,
    out: EnsureTokenSwapIndexingResponse,
    ...requireCuratorAuth
  })
  public EnsureTokenSwapIndexing(
    ctx: GalaChainContext,
    dto: EnsureTokenSwapIndexingDto
  ): Promise<EnsureTokenSwapIndexingResponse> {
    return ensureTokenSwapIndexing(ctx, { swapRequestIds: dto.swapRequestIds });
  }

  @Submit({
    in: CleanTokenSwapsDto,
    out: CleanTokenSwapsResponse,
    ...requireCuratorAuth
  })
  public CleanTokenSwaps(ctx: GalaChainContext, dto: CleanTokenSwapsDto): Promise<CleanTokenSwapsResponse> {
    return cleanTokenSwaps(ctx, dto);
  }

  @Submit({
    in: CreateVestingTokenDto,
    out: VestingToken,
    ...requireCuratorAuth
  })
  public async CreateVestingToken(ctx: GalaChainContext, dto: CreateVestingTokenDto): Promise<VestingToken> {
    const authorities =
      dto.tokenClass.authorities?.length !== undefined
        ? await Promise.all(dto.tokenClass.authorities.map((a) => resolveUserAlias(ctx, a)))
        : [ctx.callingUser];

    return createVestingToken(ctx, {
      network: dto.tokenClass.network ?? CreateTokenClassDto.DEFAULT_NETWORK,
      tokenClass: dto.tokenClass.tokenClass,
      isNonFungible: false, // remove from dto?
      decimals: dto.tokenClass.decimals ?? CreateTokenClassDto.DEFAULT_DECIMALS,
      name: dto.tokenClass.name,
      symbol: dto.tokenClass.symbol,
      description: dto.tokenClass.description,
      rarity: dto.tokenClass.rarity,
      image: dto.tokenClass.image,
      metadataAddress: dto.tokenClass.metadataAddress,
      contractAddress: dto.tokenClass.contractAddress,
      maxSupply: dto.tokenClass.maxSupply ?? CreateTokenClassDto.DEFAULT_MAX_SUPPLY,
      maxCapacity: dto.tokenClass.maxCapacity ?? CreateTokenClassDto.DEFAULT_MAX_CAPACITY,
      totalMintAllowance: dto.tokenClass.totalMintAllowance ?? CreateTokenClassDto.INITIAL_MINT_ALLOWANCE,
      totalSupply: dto.tokenClass.totalSupply ?? CreateTokenClassDto.INITIAL_TOTAL_SUPPLY,
      totalBurned: dto.tokenClass.totalBurned ?? CreateTokenClassDto.INITIAL_TOTAL_BURNED,
      authorities,
      startDate: dto.startDate,
      vestingName: dto.vestingName,
      allocations: dto.allocations
    });
  }

  @UnsignedEvaluate({
    in: FetchVestingTokenDto,
    out: VestingTokenInfo
  })
  public async FetchVestingTokens(
    ctx: GalaChainContext,
    dto: FetchVestingTokenDto
  ): Promise<VestingTokenInfo> {
    return fetchVestingToken(ctx, {
      tokenClass: dto.tokenClasses
    });
  }
}<|MERGE_RESOLUTION|>--- conflicted
+++ resolved
@@ -110,10 +110,7 @@
   GalaContract,
   GalaTransaction,
   Submit,
-<<<<<<< HEAD
-=======
   UnsignedEvaluate,
->>>>>>> a3ac4a6e
   batchMintToken,
   burnTokens,
   createTokenClass,
@@ -158,9 +155,6 @@
 // eslint-disable-next-line @typescript-eslint/ban-ts-comment
 // @ts-ignore
 import { version } from "../../package.json";
-<<<<<<< HEAD
-import { EVALUATE, SUBMIT } from "../contracts";
-=======
 import { SUBMIT, getCaIdentityAlias, requireCuratorAuth } from "../contracts";
 import { acceptLoanOffer, closeLoan, fetchLoanOffers, fetchLoans, offerLoan } from "../loans";
 import {
@@ -177,7 +171,6 @@
   terminateTokenSwap
 } from "../swaps";
 import { cleanTokenSwaps } from "../swaps/cleanExpiredSwaps";
->>>>>>> a3ac4a6e
 
 @Info({ title: "GalaChainToken", description: "Contract for managing GalaChain tokens" })
 export default class GalaChainTokenContract extends GalaContract {
@@ -188,11 +181,7 @@
   @Submit({
     in: CreateTokenClassDto,
     out: TokenClassKey,
-<<<<<<< HEAD
-    allowedOrgs: ["CuratorOrg"]
-=======
     ...requireCuratorAuth
->>>>>>> a3ac4a6e
   })
   public async CreateTokenClass(ctx: GalaChainContext, dto: CreateTokenClassDto): Promise<TokenClassKey> {
     const authorities =
@@ -224,11 +213,7 @@
   @Submit({
     in: UpdateTokenClassDto,
     out: TokenClassKey,
-<<<<<<< HEAD
-    allowedOrgs: ["CuratorOrg"]
-=======
     ...requireCuratorAuth
->>>>>>> a3ac4a6e
   })
   public async UpdateTokenClass(ctx: GalaChainContext, dto: UpdateTokenClassDto): Promise<TokenClassKey> {
     const authorities = dto.authorities
@@ -596,11 +581,7 @@
   @Submit({
     in: FeeCodeDefinitionDto,
     out: FeeCodeDefinition,
-<<<<<<< HEAD
-    allowedOrgs: ["CuratorOrg"]
-=======
     ...requireCuratorAuth
->>>>>>> a3ac4a6e
   })
   public async DefineFeeSchedule(
     ctx: GalaChainContext,
@@ -612,11 +593,7 @@
   @Submit({
     in: FeeCodeSplitFormulaDto,
     out: FeeCodeSplitFormula,
-<<<<<<< HEAD
-    allowedOrgs: ["CuratorOrg"]
-=======
     ...requireCuratorAuth
->>>>>>> a3ac4a6e
   })
   public async DefineFeeSplitFormula(
     ctx: GalaChainContext,
@@ -628,11 +605,7 @@
   @Submit({
     in: FeeVerificationDto,
     out: FeeAuthorizationResDto,
-<<<<<<< HEAD
-    allowedOrgs: ["CuratorOrg"]
-=======
     ...requireCuratorAuth
->>>>>>> a3ac4a6e
   })
   public async CreditFeeBalance(
     ctx: GalaChainContext,
