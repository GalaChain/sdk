--- conflicted
+++ resolved
@@ -17,15 +17,6 @@
   TokenClass,
   TokenClassKey,
   UpdateTokenClassDto,
-<<<<<<< HEAD
-  createValidChainObject,
-  createValidSubmitDTO
-} from "@gala-chain/api";
-import { currency, fixture, users, writesMap } from "@gala-chain/test";
-
-import GalaChainTokenContract from "../__test__/GalaChainTokenContract";
-import { OrganizationNotAllowedError } from "../contracts";
-=======
   UserAlias,
   UserRole,
   createValidChainObject,
@@ -35,7 +26,6 @@
 
 import GalaChainTokenContract from "../__test__/GalaChainTokenContract";
 import { MissingRoleError } from "../contracts";
->>>>>>> a3ac4a6e
 import { NotATokenAuthorityError, TokenClassNotFoundError } from "./TokenError";
 
 it("should update token class", async () => {
@@ -70,18 +60,10 @@
   // Given
   const savedTokenClass = currency.tokenClass();
   const savedTokenClassKey = await savedTokenClass.getKey();
-<<<<<<< HEAD
-  const callingUser = users.testUser1;
-  expect(savedTokenClass.authorities).not.toContain(callingUser.identityKey);
-
-  const { ctx, contract, getWrites } = fixture(GalaChainTokenContract)
-    .caClientIdentity("curator", "CuratorOrg")
-=======
   const callingUser = randomUser("client|calling-user", [UserRole.CURATOR]);
   expect(savedTokenClass.authorities).not.toContain(callingUser.identityKey);
 
   const { ctx, contract, getWrites } = fixture(GalaChainTokenContract)
->>>>>>> a3ac4a6e
     .registeredUsers(callingUser)
     .savedState(savedTokenClass);
 
@@ -99,19 +81,6 @@
   expect(getWrites()).toEqual({});
 });
 
-<<<<<<< HEAD
-it("should fail if CA client is not a member of CuratorOrg", async () => {
-  // Given
-  const savedTokenClass = currency.tokenClass();
-  const savedTokenClassKey = await savedTokenClass.getKey();
-
-  const { ctx, contract, getWrites } = fixture(GalaChainTokenContract)
-    .caClientIdentity("non-curator", "NonCuratorOrg")
-    .registeredUsers(users.admin)
-    .savedState(savedTokenClass);
-
-  const dto: UpdateTokenClassDto = await defaultUpdateDto(savedTokenClassKey).signed(users.admin.privateKey);
-=======
 it("should fail if CA client is not authorized as curator", async () => {
   // Given
   const savedTokenClass = currency.tokenClass();
@@ -124,7 +93,6 @@
     .savedState(savedTokenClass);
 
   const dto: UpdateTokenClassDto = await defaultUpdateDto(savedTokenClassKey).signed(callingUser.privateKey);
->>>>>>> a3ac4a6e
 
   // When
   const response = await contract.UpdateTokenClass(ctx, dto);
@@ -132,14 +100,7 @@
   // Then
   expect(response).toEqual(
     GalaChainResponse.Error(
-<<<<<<< HEAD
-      new OrganizationNotAllowedError(
-        "Members of organization NonCuratorOrg do not have sufficient permissions. Required one of [CuratorOrg].",
-        { userMsp: "NonCuratorOrg" }
-      )
-=======
       new MissingRoleError(callingUser.identityKey, callingUser.roles, [UserRole.CURATOR])
->>>>>>> a3ac4a6e
     )
   );
 
@@ -170,11 +131,7 @@
     image: "http://app.gala.games/UPDATED-image-url",
     symbol: "UPDATEDAUTOTESTCOIN",
     rarity: "Updateable",
-<<<<<<< HEAD
-    authorities: [users.admin.identityKey, "client|new-admin"]
-=======
     authorities: [users.admin.identityKey, "client|new-admin"] as UserAlias[]
->>>>>>> a3ac4a6e
   };
 }
 
