--- conflicted
+++ resolved
@@ -12,11 +12,7 @@
  * See the License for the specific language governing permissions and
  * limitations under the License.
  */
-<<<<<<< HEAD
-import { TokenClass, TokenClassKey, TokenInstance, createValidChainObject } from "@gala-chain/api";
-=======
 import { TokenClass, TokenClassKey, TokenInstance, UserAlias, createValidChainObject } from "@gala-chain/api";
->>>>>>> a3ac4a6e
 import BigNumber from "bignumber.js";
 
 import { GalaChainContext } from "../types";
