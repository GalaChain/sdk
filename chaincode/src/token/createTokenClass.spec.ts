--- conflicted
+++ resolved
@@ -12,11 +12,7 @@
  * See the License for the specific language governing permissions and
  * limitations under the License.
  */
-<<<<<<< HEAD
-import { CreateTokenClassDto, GalaChainResponse, createValidSubmitDTO } from "@gala-chain/api";
-=======
 import { CreateTokenClassDto, GalaChainResponse, UserAlias, createValidSubmitDTO } from "@gala-chain/api";
->>>>>>> a3ac4a6e
 import { currency, fixture, users, writesMap } from "@gala-chain/test";
 import BigNumber from "bignumber.js";
 
@@ -54,10 +50,7 @@
   const expectedInstance = currency.tokenInstance();
   const expectedClass = currency.tokenClass((defaults) => {
     const { tokenClass, signature, uniqueKey, ...fromDto } = dto;
-<<<<<<< HEAD
-=======
     const authorities = dto.authorities as UserAlias[];
->>>>>>> a3ac4a6e
     const missingInDto = { contractAddress: undefined, metadataAddress: undefined, rarity: undefined };
     return { ...defaults, ...fromDto, authorities, ...missingInDto, ...tokenClass };
   });
