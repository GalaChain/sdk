--- conflicted
+++ resolved
@@ -21,10 +21,7 @@
   PublicKeyContractAPI,
   RegisterUserDto,
   UserProfile,
-<<<<<<< HEAD
-=======
   publicKeyContractAPI,
->>>>>>> a3ac4a6e
   randomUniqueKey,
   signatures
 } from "@gala-chain/api";
