--- conflicted
+++ resolved
@@ -12,10 +12,6 @@
  * See the License for the specific language governing permissions and
  * limitations under the License.
  */
-<<<<<<< HEAD
-import { GalaChainResponse, GalaChainResponseType, randomUniqueKey } from "@gala-chain/api";
-import { ChainClient, ChainUser, CommonContractAPI, commonContractAPI } from "@gala-chain/client";
-=======
 import {
   BatchDto,
   ChainClient,
@@ -26,7 +22,6 @@
   commonContractAPI,
   randomUniqueKey
 } from "@gala-chain/api";
->>>>>>> a3ac4a6e
 import { AdminChainClients, TestClients, transactionErrorKey, transactionSuccess } from "@gala-chain/test";
 import { plainToInstance } from "class-transformer";
 
