/*
 * Copyright (c) Gala Games Inc. All rights reserved.
 * Licensed under the Apache License, Version 2.0 (the "License");
 * you may not use this file except in compliance with the License.
 * You may obtain a copy of the License at
 *
 *     http://www.apache.org/licenses/LICENSE-2.0
 *
 * Unless required by applicable law or agreed to in writing, software
 * distributed under the License is distributed on an "AS IS" BASIS,
 * WITHOUT WARRANTIES OR CONDITIONS OF ANY KIND, either express or implied.
 * See the License for the specific language governing permissions and
 * limitations under the License.
 */
import {
  AllowanceType,
  BatchMintTokenDto,
  BurnTokensDto,
  CreateTokenClassDto,
  CreateVestingTokenDto,
  DeleteAllowancesDto,
  FeeAuthorizationResDto,
  FeeCodeDefinition,
  FeeCodeDefinitionDto,
  FeeCodeSplitFormula,
  FeeCodeSplitFormulaDto,
  FeeThresholdUses,
  FeeVerificationDto,
  FetchAllowancesDto,
  FetchAllowancesResponse,
  FetchBalancesDto,
  FetchBalancesWithTokenMetadataResponse,
  FetchBurnsDto,
  FetchFeeScheduleDto,
  FetchFeeScheduleResDto,
  FetchFeeThresholdUsesDto,
  FetchFeeThresholdUsesResDto,
  FetchFeeThresholdUsesWithPaginationDto,
  FetchFeeThresholdUsesWithPaginationResponse,
  FetchMintRequestsDto,
  FetchTokenClassesDto,
  FetchTokenClassesResponse,
  FetchTokenClassesWithPaginationDto,
  FetchVestingTokenDto,
  FulfillMintDto,
  FullAllowanceCheckDto,
  FullAllowanceCheckResDto,
  GalaChainResponse,
  GrantAllowanceDto,
  HighThroughputMintTokenDto,
  LockTokenDto,
  LockTokensDto,
  MintRequestDto,
  MintTokenDto,
  MintTokenWithAllowanceDto,
  RefreshAllowancesDto,
  ReleaseTokenDto,
  TokenAllowance,
  TokenBalance,
  TokenBurn,
  TokenClass,
  TokenClassKey,
  TokenInstanceKey,
  TransferTokenDto,
  UnlockTokenDto,
  UnlockTokensDto,
  UpdateTokenClassDto,
  UseTokenDto,
  VestingToken,
  VestingTokenInfo,
  generateResponseSchema,
  generateSchema
} from "@gala-chain/api";
import {
  EVALUATE,
  GalaChainContext,
  GalaContract,
  GalaTransaction,
  SUBMIT,
  Submit,
<<<<<<< HEAD
=======
  UnsignedEvaluate,
>>>>>>> a3ac4a6e
  batchMintToken,
  burnTokens,
  createTokenClass,
  createVestingToken,
  creditFeeBalance,
  defineFeeSchedule,
  defineFeeSplitFormula,
  deleteAllowances,
  fetchAllowancesWithPagination,
  fetchBalances,
  fetchBalancesWithTokenMetadata,
  fetchBurns,
  fetchFeeSchedule,
  fetchFeeThresholdUses,
  fetchFeeThresholdUsesWithPagination,
  fetchTokenClasses,
  fetchTokenClassesWithPagination,
  fetchVestingToken,
  fulfillMintRequest,
  fullAllowanceCheck,
  grantAllowance,
  lockToken,
  lockTokens,
  mintRequestsByTimeRange,
  mintToken,
  mintTokenWithAllowance,
  refreshAllowances,
  releaseToken,
  requestMint,
  requireCuratorAuth,
  resolveUserAlias,
  transferToken,
  unlockToken,
  unlockTokens,
  updateTokenClass,
  useToken
} from "@gala-chain/chaincode";
import { plainToClass } from "class-transformer";
import { Info } from "fabric-contract-api";

import { version } from "../../package.json";

@Info({ title: "GalaChainToken", description: "Contract for managing GalaChain tokens" })
export default class GalaChainTokenContract extends GalaContract {
  constructor() {
    super("GalaChainToken", version);
  }

  @Submit({
    in: CreateTokenClassDto,
    out: TokenClassKey,
<<<<<<< HEAD
    allowedOrgs: ["CuratorOrg"]
=======
    ...requireCuratorAuth
>>>>>>> a3ac4a6e
  })
  public async CreateTokenClass(ctx: GalaChainContext, dto: CreateTokenClassDto): Promise<TokenClassKey> {
    const authorities = dto.authorities
      ? await Promise.all(dto.authorities.map((a) => resolveUserAlias(ctx, a)))
      : [ctx.callingUser];

    return createTokenClass(ctx, {
      network: dto.network ?? CreateTokenClassDto.DEFAULT_NETWORK,
      tokenClass: dto.tokenClass,
      isNonFungible: !!dto.isNonFungible,
      decimals: dto.decimals ?? CreateTokenClassDto.DEFAULT_DECIMALS,
      name: dto.name,
      symbol: dto.symbol,
      description: dto.description,
      rarity: dto.rarity,
      image: dto.image,
      metadataAddress: dto.metadataAddress,
      contractAddress: dto.contractAddress,
      maxSupply: dto.maxSupply ?? CreateTokenClassDto.DEFAULT_MAX_SUPPLY,
      maxCapacity: dto.maxCapacity ?? CreateTokenClassDto.DEFAULT_MAX_CAPACITY,
      totalMintAllowance: dto.totalMintAllowance ?? CreateTokenClassDto.INITIAL_MINT_ALLOWANCE,
      totalSupply: dto.totalSupply ?? CreateTokenClassDto.INITIAL_TOTAL_SUPPLY,
      totalBurned: dto.totalBurned ?? CreateTokenClassDto.INITIAL_TOTAL_BURNED,
      authorities
    });
  }

  @Submit({
    in: UpdateTokenClassDto,
    out: TokenClassKey,
<<<<<<< HEAD
    allowedOrgs: ["CuratorOrg"]
=======
    ...requireCuratorAuth
>>>>>>> a3ac4a6e
  })
  public async UpdateTokenClass(ctx: GalaChainContext, dto: UpdateTokenClassDto): Promise<TokenClassKey> {
    const authorities = dto.authorities
      ? await Promise.all(dto.authorities.map((a) => resolveUserAlias(ctx, a)))
      : undefined;
    return updateTokenClass(ctx, { ...dto, authorities });
  }

  @GalaTransaction({
    type: EVALUATE,
    in: FetchTokenClassesDto,
    out: { arrayOf: TokenClass }
  })
  public FetchTokenClasses(ctx: GalaChainContext, dto: FetchTokenClassesDto): Promise<TokenClass[]> {
    return fetchTokenClasses(ctx, dto.tokenClasses);
  }

  @GalaTransaction({
    type: EVALUATE,
    in: FetchTokenClassesWithPaginationDto,
    out: FetchTokenClassesResponse
  })
  public FetchTokenClassesWithPagination(
    ctx: GalaChainContext,
    dto: FetchTokenClassesWithPaginationDto
  ): Promise<FetchTokenClassesResponse> {
    return fetchTokenClassesWithPagination(ctx, dto);
  }

  @Submit({
    in: GrantAllowanceDto,
    out: { arrayOf: TokenAllowance }
  })
  public GrantAllowance(ctx: GalaChainContext, dto: GrantAllowanceDto): Promise<TokenAllowance[]> {
    return grantAllowance(ctx, {
      tokenInstance: dto.tokenInstance,
      allowanceType: dto.allowanceType,
      quantities: dto.quantities,
      uses: dto.uses,
      expires: dto.expires ?? GrantAllowanceDto.DEFAULT_EXPIRES
    });
  }

  @Submit({
    in: RefreshAllowancesDto,
    out: { arrayOf: TokenAllowance }
  })
  public RefreshAllowances(ctx: GalaChainContext, dto: RefreshAllowancesDto): Promise<TokenAllowance[]> {
    return refreshAllowances(ctx, dto.allowances);
  }

  @GalaTransaction({
    type: EVALUATE,
    in: FullAllowanceCheckDto,
    out: FullAllowanceCheckResDto
  })
  public async FullAllowanceCheck(
    ctx: GalaChainContext,
    dto: FullAllowanceCheckDto
  ): Promise<FullAllowanceCheckResDto> {
    return fullAllowanceCheck(ctx, {
      owner: dto.owner ? await resolveUserAlias(ctx, dto.owner) : ctx.callingUser,
      grantedTo: dto.grantedTo ? await resolveUserAlias(ctx, dto.grantedTo) : ctx.callingUser,
      allowanceType: dto.allowanceType ?? AllowanceType.Use,
      collection: dto.collection,
      category: dto.category,
      type: dto.type,
      additionalKey: dto.additionalKey
    });
  }

  @GalaTransaction({
    type: EVALUATE,
    in: FetchAllowancesDto,
    out: FetchAllowancesResponse
  })
  public FetchAllowances(ctx: GalaChainContext, dto: FetchAllowancesDto): Promise<FetchAllowancesResponse> {
    return fetchAllowancesWithPagination(ctx, {
      ...dto,
      limit: dto.limit ?? FetchAllowancesDto.DEFAULT_LIMIT
    });
  }

  @Submit({
    in: DeleteAllowancesDto,
    out: "number"
  })
  public DeleteAllowances(ctx: GalaChainContext, dto: DeleteAllowancesDto): Promise<number> {
    return deleteAllowances(ctx, dto);
  }

  @GalaTransaction({
    type: EVALUATE,
    in: FetchBalancesDto,
    out: { arrayOf: TokenBalance }
  })
  public async FetchBalances(ctx: GalaChainContext, dto: FetchBalancesDto): Promise<TokenBalance[]> {
    return fetchBalances(ctx, { ...dto, owner: await resolveUserAlias(ctx, dto.owner ?? ctx.callingUser) });
  }

  @GalaTransaction({
    type: EVALUATE,
    in: FetchBalancesDto,
    out: { arrayOf: TokenBalance }
  })
  public async FetchBalancesWithTokenMetadata(
    ctx: GalaChainContext,
    dto: FetchBalancesDto
  ): Promise<FetchBalancesWithTokenMetadataResponse> {
    return fetchBalancesWithTokenMetadata(ctx, {
      ...dto,
      owner: await resolveUserAlias(ctx, dto.owner ?? ctx.callingUser)
    });
  }

  @Submit({
    in: HighThroughputMintTokenDto,
    out: FulfillMintDto
  })
  public async RequestMint(ctx: GalaChainContext, dto: HighThroughputMintTokenDto): Promise<FulfillMintDto> {
    return requestMint(ctx, {
      tokenClass: dto.tokenClass,
      owner: await resolveUserAlias(ctx, dto.owner ?? ctx.callingUser),
      quantity: dto.quantity,
      allowanceKey: dto.allowanceKey,
      authorizedOnBehalf: undefined
    });
  }

  @GalaTransaction({
    type: SUBMIT,
    in: FulfillMintDto,
    out: { arrayOf: TokenInstanceKey },
    allowedOrgs: ["CuratorOrg"],
    enforceUniqueKey: true
    // no signature verification
  })
  public async FulfillMint(ctx: GalaChainContext, dto: FulfillMintDto): Promise<TokenInstanceKey[]> {
    return fulfillMintRequest(ctx, {
      ...dto,
      callingUser: ctx.callingUser
    });
  }

  /**
   * Mint a new instance of an existing TokenClass. High-throughput implementation.
   *
   * @experimental 2023-03-23
   *
   * @decorator `@GalaTransaction(GalaTransactionOptions<HighThroughputMintTokenDto>)`
   */
  @Submit({
    in: HighThroughputMintTokenDto,
    out: { arrayOf: TokenInstanceKey },
    sequence: [
      {
        methodName: "RequestMint",
        isWrite: true,
        dtoSchema: generateSchema(HighThroughputMintTokenDto),
        responseSchema: generateResponseSchema(FulfillMintDto)
      },
      {
        methodName: "FulfillMint",
        isWrite: true,
        dtoSchema: generateSchema(FulfillMintDto),
        responseSchema: generateResponseSchema(TokenInstanceKey, "array")
      }
    ]
  })
  public async HighThroughputMint(
    // eslint-disable-next-line @typescript-eslint/no-unused-vars
    ctx: GalaChainContext,
    // eslint-disable-next-line @typescript-eslint/no-unused-vars
    dto: HighThroughputMintTokenDto
  ): Promise<TokenInstanceKey[]> {
    return Promise.reject(
      new Error(`HighThroughputMint is a sequence call: Execute RequestMint and FulfillMint sequentially.`)
    );
  }

  @GalaTransaction({
    type: EVALUATE,
    in: FetchMintRequestsDto,
    out: { arrayOf: MintRequestDto }
  })
  public async FetchMintRequests(
    ctx: GalaChainContext,
    dto: FetchMintRequestsDto
  ): Promise<MintRequestDto[]> {
    const mintRequestsClassKey = plainToClass(TokenClassKey, {
      collection: dto.collection,
      category: dto.category,
      type: dto.type,
      additionalKey: dto.additionalKey
    });

    return mintRequestsByTimeRange(ctx, mintRequestsClassKey, dto.startTimestamp, dto.endTimestamp);
  }

  /**
   * Mint a new instance of an existing TokenClass.
   *
   * @deprecated 2022-12-12, replaced with high-throughput implementation.
   */
  @Submit({
    in: MintTokenDto,
    out: { arrayOf: TokenInstanceKey }
  })
  public async MintToken(ctx: GalaChainContext, dto: MintTokenDto): Promise<TokenInstanceKey[]> {
    return mintToken(ctx, {
      tokenClassKey: dto.tokenClass,
      owner: await resolveUserAlias(ctx, dto.owner ?? ctx.callingUser),
      quantity: dto.quantity,
      authorizedOnBehalf: undefined,
      applicableAllowanceKey: dto.allowanceKey
    });
  }

  @Submit({
    in: MintTokenWithAllowanceDto,
    out: { arrayOf: TokenInstanceKey }
  })
  public async MintTokenWithAllowance(
    ctx: GalaChainContext,
    dto: MintTokenWithAllowanceDto
  ): Promise<TokenInstanceKey[]> {
    return mintTokenWithAllowance(ctx, {
      tokenClassKey: dto.tokenClass,
      tokenInstance: dto.tokenInstance,
      owner: await resolveUserAlias(ctx, dto.owner ?? ctx.callingUser),
      quantity: dto.quantity
    });
  }

  @Submit({
    in: BatchMintTokenDto,
    out: { arrayOf: TokenInstanceKey }
  })
  public async BatchMintToken(ctx: GalaChainContext, dto: BatchMintTokenDto): Promise<TokenInstanceKey[]> {
    const params = dto.mintDtos.map(async (d) => ({
      tokenClassKey: d.tokenClass,
      owner: await resolveUserAlias(ctx, d.owner ?? ctx.callingUser),
      quantity: d.quantity,
      authorizedOnBehalf: undefined
    }));
    return batchMintToken(ctx, await Promise.all(params));
  }

  @Submit({
    in: UseTokenDto,
    out: TokenBalance
  })
  public async UseToken(ctx: GalaChainContext, dto: UseTokenDto): Promise<TokenBalance> {
    return useToken(ctx, {
      owner: await resolveUserAlias(ctx, dto.owner ?? ctx.callingUser),
      inUseBy: await resolveUserAlias(ctx, dto.inUseBy),
      tokenInstanceKey: dto.tokenInstance,
      quantity: dto.quantity,
      allowancesToUse: dto.useAllowances ?? [],
      authorizedOnBehalf: undefined
    });
  }

  @Submit({
    in: ReleaseTokenDto,
    out: TokenBalance
  })
  public ReleaseToken(ctx: GalaChainContext, dto: ReleaseTokenDto): Promise<TokenBalance> {
    return releaseToken(ctx, {
      tokenInstanceKey: dto.tokenInstance
    });
  }

  @Submit({
    in: LockTokenDto,
    out: TokenBalance
  })
  public async LockToken(ctx: GalaChainContext, dto: LockTokenDto): Promise<TokenBalance> {
    return lockToken(ctx, {
      owner: await resolveUserAlias(ctx, dto.owner ?? ctx.callingUser),
      lockAuthority: dto.lockAuthority ? await resolveUserAlias(ctx, dto.lockAuthority) : undefined,
      tokenInstanceKey: dto.tokenInstance,
      quantity: dto.quantity,
      allowancesToUse: dto.useAllowances ?? [],
      name: undefined,
      expires: 0,
      vestingPeriodStart: dto.vestingPeriodStart,
      verifyAuthorizedOnBehalf: async () => undefined
    });
  }

  @Submit({
    in: LockTokensDto,
    out: { arrayOf: TokenBalance }
  })
  public async LockTokens(ctx: GalaChainContext, dto: LockTokensDto): Promise<TokenBalance[]> {
    const lockAuthority = dto.lockAuthority ? await resolveUserAlias(ctx, dto.lockAuthority) : undefined;
    const tokenInstances = dto.tokenInstances.map(async (d) => ({
      tokenInstanceKey: d.tokenInstanceKey,
      quantity: d.quantity,
      owner: d.owner ? await resolveUserAlias(ctx, d.owner) : undefined
    }));
    return lockTokens(ctx, {
      lockAuthority,
      tokenInstances: await Promise.all(tokenInstances),
      allowancesToUse: dto.useAllowances ?? [],
      name: dto.name,
      expires: dto.expires ?? 0,
      verifyAuthorizedOnBehalf: async () => undefined
    });
  }

  @Submit({
    in: UnlockTokenDto,
    out: TokenBalance
  })
  public async UnlockToken(ctx: GalaChainContext, dto: UnlockTokenDto): Promise<TokenBalance> {
    return unlockToken(ctx, {
      tokenInstanceKey: dto.tokenInstance,
      name: dto.lockedHoldName ?? undefined,
      quantity: dto.quantity,
<<<<<<< HEAD
      owner: dto.owner
=======
      owner: await resolveUserAlias(ctx, dto.owner ?? ctx.callingUser)
>>>>>>> a3ac4a6e
    });
  }

  @Submit({
    in: UnlockTokensDto,
    out: { arrayOf: TokenBalance }
  })
  public async UnlockTokens(ctx: GalaChainContext, dto: UnlockTokensDto): Promise<TokenBalance[]> {
    const params = dto.tokenInstances.map(async (d) => ({
      tokenInstanceKey: d.tokenInstanceKey,
      quantity: d.quantity,
      owner: d.owner ? await resolveUserAlias(ctx, d.owner) : ctx.callingUser,
      name: dto.name,
      forSwap: false
    }));
    return unlockTokens(ctx, await Promise.all(params));
  }

  @Submit({
    in: TransferTokenDto,
    out: { arrayOf: TokenBalance }
  })
  public async TransferToken(ctx: GalaChainContext, dto: TransferTokenDto): Promise<TokenBalance[]> {
    return transferToken(ctx, {
      from: await resolveUserAlias(ctx, dto.from ?? ctx.callingUser),
      to: await resolveUserAlias(ctx, dto.to),
      tokenInstanceKey: dto.tokenInstance,
      quantity: dto.quantity,
      allowancesToUse: dto.useAllowances ?? [],
      authorizedOnBehalf: undefined
    });
  }

  @Submit({
    in: BurnTokensDto,
    out: { arrayOf: TokenBurn }
  })
  public async BurnTokens(ctx: GalaChainContext, dto: BurnTokensDto): Promise<TokenBurn[]> {
    return burnTokens(ctx, {
      owner: await resolveUserAlias(ctx, dto.owner ?? ctx.callingUser),
      toBurn: dto.tokenInstances
    });
  }

  @GalaTransaction({
    type: EVALUATE,
    in: FetchBurnsDto,
    out: { arrayOf: TokenBurn }
  })
  public FetchBurns(ctx: GalaChainContext, dto: FetchBurnsDto): Promise<TokenBurn[]> {
    return fetchBurns(ctx, dto);
  }

  @Submit({
    in: FeeCodeDefinitionDto,
    out: FeeCodeDefinition,
<<<<<<< HEAD
    allowedOrgs: ["CuratorOrg"]
=======
    ...requireCuratorAuth
>>>>>>> a3ac4a6e
  })
  public async DefineFeeSchedule(
    ctx: GalaChainContext,
    dto: FeeCodeDefinitionDto
  ): Promise<GalaChainResponse<FeeCodeDefinition>> {
    return GalaChainResponse.Wrap(defineFeeSchedule(ctx, dto));
  }

  @Submit({
    in: FeeCodeSplitFormulaDto,
    out: FeeCodeSplitFormula,
<<<<<<< HEAD
    allowedOrgs: ["CuratorOrg"]
=======
    ...requireCuratorAuth
>>>>>>> a3ac4a6e
  })
  public async DefineFeeSplitFormula(
    ctx: GalaChainContext,
    dto: FeeCodeSplitFormulaDto
  ): Promise<GalaChainResponse<FeeCodeSplitFormula>> {
    return GalaChainResponse.Wrap(defineFeeSplitFormula(ctx, dto));
  }

  @Submit({
    in: FeeVerificationDto,
    out: FeeAuthorizationResDto,
<<<<<<< HEAD
    allowedOrgs: ["CuratorOrg"]
=======
    ...requireCuratorAuth
>>>>>>> a3ac4a6e
  })
  public async CreditFeeBalance(
    ctx: GalaChainContext,
    dto: FeeVerificationDto
  ): Promise<GalaChainResponse<FeeAuthorizationResDto>> {
    return GalaChainResponse.Wrap(creditFeeBalance(ctx, dto));
  }

  @GalaTransaction({
    type: EVALUATE,
    in: FetchFeeScheduleDto,
    out: FetchFeeScheduleResDto
  })
  public async FetchFeeSchedule(
    ctx: GalaChainContext,
    dto: FetchFeeScheduleDto
  ): Promise<GalaChainResponse<FetchFeeScheduleResDto>> {
    return GalaChainResponse.Wrap(fetchFeeSchedule(ctx, dto));
  }

  @GalaTransaction({
    type: EVALUATE,
    in: FetchFeeThresholdUsesDto,
    out: FeeThresholdUses
  })
  public async FetchFeeThresholdUses(
    ctx: GalaChainContext,
    dto: FetchFeeThresholdUsesDto
  ): Promise<GalaChainResponse<FetchFeeThresholdUsesResDto>> {
    return GalaChainResponse.Wrap(
      fetchFeeThresholdUses(ctx, {
        feeCode: dto.feeCode,
        user: dto.user ?? ctx.callingUser
      })
    );
  }

  @GalaTransaction({
    type: EVALUATE,
    in: FetchFeeThresholdUsesWithPaginationDto,
    out: FetchFeeThresholdUsesWithPaginationResponse
  })
  public async FetchFeeThresholdUsesWithPagination(
    ctx: GalaChainContext,
    dto: FetchFeeThresholdUsesWithPaginationDto
  ): Promise<GalaChainResponse<FetchFeeThresholdUsesWithPaginationResponse>> {
    return GalaChainResponse.Wrap(
      fetchFeeThresholdUsesWithPagination(ctx, {
        feeCode: dto.feeCode,
        bookmark: dto.bookmark,
        limit: dto.limit
      })
    );
  }

  @Submit({
    in: CreateVestingTokenDto,
    out: VestingToken
  })
  public async CreateVestingToken(ctx: GalaChainContext, dto: CreateVestingTokenDto): Promise<VestingToken> {
    const authorities = dto.tokenClass.authorities
      ? await Promise.all(dto.tokenClass.authorities.map((a) => resolveUserAlias(ctx, a)))
      : [ctx.callingUser];

    return createVestingToken(ctx, {
      network: dto.tokenClass.network ?? CreateTokenClassDto.DEFAULT_NETWORK,
      tokenClass: dto.tokenClass.tokenClass,
      isNonFungible: false, // remove from dto?
      decimals: dto.tokenClass.decimals ?? CreateTokenClassDto.DEFAULT_DECIMALS,
      name: dto.tokenClass.name,
      symbol: dto.tokenClass.symbol,
      description: dto.tokenClass.description,
      rarity: dto.tokenClass.rarity,
      image: dto.tokenClass.image,
      metadataAddress: dto.tokenClass.metadataAddress,
      contractAddress: dto.tokenClass.contractAddress,
      maxSupply: dto.tokenClass.maxSupply ?? CreateTokenClassDto.DEFAULT_MAX_SUPPLY,
      maxCapacity: dto.tokenClass.maxCapacity ?? CreateTokenClassDto.DEFAULT_MAX_CAPACITY,
      totalMintAllowance: dto.tokenClass.totalMintAllowance ?? CreateTokenClassDto.INITIAL_MINT_ALLOWANCE,
      totalSupply: dto.tokenClass.totalSupply ?? CreateTokenClassDto.INITIAL_TOTAL_SUPPLY,
      totalBurned: dto.tokenClass.totalBurned ?? CreateTokenClassDto.INITIAL_TOTAL_BURNED,
      authorities,
      startDate: dto.startDate,
      vestingName: dto.vestingName,
      allocations: dto.allocations
    });
  }

  @UnsignedEvaluate({
    in: FetchVestingTokenDto,
    out: VestingTokenInfo
  })
  public async FetchVestingTokens(
    ctx: GalaChainContext,
    dto: FetchVestingTokenDto
  ): Promise<VestingTokenInfo> {
    return fetchVestingToken(ctx, {
      tokenClass: dto.tokenClasses
    });
  }
}<|MERGE_RESOLUTION|>--- conflicted
+++ resolved
@@ -78,10 +78,7 @@
   GalaTransaction,
   SUBMIT,
   Submit,
-<<<<<<< HEAD
-=======
   UnsignedEvaluate,
->>>>>>> a3ac4a6e
   batchMintToken,
   burnTokens,
   createTokenClass,
@@ -133,11 +130,7 @@
   @Submit({
     in: CreateTokenClassDto,
     out: TokenClassKey,
-<<<<<<< HEAD
-    allowedOrgs: ["CuratorOrg"]
-=======
     ...requireCuratorAuth
->>>>>>> a3ac4a6e
   })
   public async CreateTokenClass(ctx: GalaChainContext, dto: CreateTokenClassDto): Promise<TokenClassKey> {
     const authorities = dto.authorities
@@ -168,11 +161,7 @@
   @Submit({
     in: UpdateTokenClassDto,
     out: TokenClassKey,
-<<<<<<< HEAD
-    allowedOrgs: ["CuratorOrg"]
-=======
     ...requireCuratorAuth
->>>>>>> a3ac4a6e
   })
   public async UpdateTokenClass(ctx: GalaChainContext, dto: UpdateTokenClassDto): Promise<TokenClassKey> {
     const authorities = dto.authorities
@@ -494,11 +483,7 @@
       tokenInstanceKey: dto.tokenInstance,
       name: dto.lockedHoldName ?? undefined,
       quantity: dto.quantity,
-<<<<<<< HEAD
-      owner: dto.owner
-=======
       owner: await resolveUserAlias(ctx, dto.owner ?? ctx.callingUser)
->>>>>>> a3ac4a6e
     });
   }
 
@@ -555,11 +540,7 @@
   @Submit({
     in: FeeCodeDefinitionDto,
     out: FeeCodeDefinition,
-<<<<<<< HEAD
-    allowedOrgs: ["CuratorOrg"]
-=======
     ...requireCuratorAuth
->>>>>>> a3ac4a6e
   })
   public async DefineFeeSchedule(
     ctx: GalaChainContext,
@@ -571,11 +552,7 @@
   @Submit({
     in: FeeCodeSplitFormulaDto,
     out: FeeCodeSplitFormula,
-<<<<<<< HEAD
-    allowedOrgs: ["CuratorOrg"]
-=======
     ...requireCuratorAuth
->>>>>>> a3ac4a6e
   })
   public async DefineFeeSplitFormula(
     ctx: GalaChainContext,
@@ -587,11 +564,7 @@
   @Submit({
     in: FeeVerificationDto,
     out: FeeAuthorizationResDto,
-<<<<<<< HEAD
-    allowedOrgs: ["CuratorOrg"]
-=======
     ...requireCuratorAuth
->>>>>>> a3ac4a6e
   })
   public async CreditFeeBalance(
     ctx: GalaChainContext,
