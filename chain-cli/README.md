# galachain

CLI tool for Gala chaincode

[![oclif](https://img.shields.io/badge/cli-oclif-brightgreen.svg)](https://oclif.io)
[![CircleCI](https://circleci.com/gh/oclif/hello-world/tree/main.svg?style=shield)](https://circleci.com/gh/oclif/hello-world/tree/main)
[![GitHub license](https://img.shields.io/github/license/oclif/hello-world)](https://github.com/oclif/hello-world/blob/main/LICENSE)

<!-- toc -->
* [galachain](#galachain)
* [Usage](#usage)
* [Commands](#commands)
<!-- tocstop -->

# Usage

<!-- usage -->
```sh-session
$ npm install -g @gala-chain/cli
$ galachain COMMAND
running command...
$ galachain (--version)
<<<<<<< HEAD
@gala-chain/cli/2.0.1 darwin-arm64 node-v18.20.5
=======
@gala-chain/cli/2.0.2 linux-x64 node-v18.20.5
>>>>>>> 75f6748b
$ galachain --help [COMMAND]
USAGE
  $ galachain COMMAND
...
```
<!-- usagestop -->

# Commands

<!-- commands -->
* [`galachain deploy IMAGETAG [DEVELOPERPRIVATEKEY]`](#galachain-deploy-imagetag-developerprivatekey)
* [`galachain dto-sign KEY DATA`](#galachain-dto-sign-key-data)
* [`galachain dto-verify KEY DATA`](#galachain-dto-verify-key-data)
* [`galachain dto:sign KEY DATA`](#galachain-dtosign-key-data)
* [`galachain dto:verify KEY DATA`](#galachain-dtoverify-key-data)
* [`galachain help [COMMAND]`](#galachain-help-command)
* [`galachain info [DEVELOPERPRIVATEKEY]`](#galachain-info-developerprivatekey)
* [`galachain init PATH`](#galachain-init-path)
* [`galachain keygen FILE`](#galachain-keygen-file)
* [`galachain logs`](#galachain-logs)
* [`galachain network-prune`](#galachain-network-prune)
* [`galachain network-up`](#galachain-network-up)
* [`galachain network:prune`](#galachain-networkprune)
* [`galachain network:up`](#galachain-networkup)
* [`galachain test-deploy IMAGETAG [DEVELOPERPRIVATEKEY]`](#galachain-test-deploy-imagetag-developerprivatekey)

## `galachain deploy IMAGETAG [DEVELOPERPRIVATEKEY]`

Schedules deployment of published chaincode Docker image to GalaChain sandbox.

```
USAGE
  $ galachain deploy IMAGETAG [DEVELOPERPRIVATEKEY] [--json] [--log-level debug|info|warn|error]

ARGUMENTS
  IMAGETAG             Image tag to deploy. It should follow the pattern imageName:version.
  DEVELOPERPRIVATEKEY  Optional private key to sign the data. It could be a file or a string. If not provided, the
                       private key will be read from the environment variable DEV_PRIVATE_KEY.

GLOBAL FLAGS
  --json                Format output as json.
  --log-level=<option>  Specify level for logging.
                        <options: debug|info|warn|error>

DESCRIPTION
  Schedules deployment of published chaincode Docker image to GalaChain sandbox.

EXAMPLES
  $ galachain deploy registry.image.name:latest

  $ galachain deploy registry.image.name:latest ./dev-private-key

  $ galachain deploy registry.image.name:latest c0fb1924408d936fb7cd0c86695885df4f66861621b5c8660df3924c4d09dd79
```

## `galachain dto-sign KEY DATA`

DTO (Data Transfer Object) signing.

```
USAGE
  $ galachain dto-sign KEY DATA [--json] [--log-level debug|info|warn|error] [-o <value>] [-d] [-s]

ARGUMENTS
  KEY   Private key string or path to the private key file.
  DATA  Data representing an unsigned DTO object you wish to sign. Provide a JSON string or a path to a valid JSON file.

FLAGS
  -d, --derSignature        (optional) If provided, the signature will be used as DER format.
  -o, --outputFile=<value>  (optional) File path to an output directory where the signed DTO JSON file will be written.
                            If not provided, signed DTO will be printed to stdout.
  -s, --onlySignature       (optional) If provided, only the signature will be printed to stdout or written to a file.

GLOBAL FLAGS
  --json                Format output as json.
  --log-level=<option>  Specify level for logging.
                        <options: debug|info|warn|error>

DESCRIPTION
  DTO (Data Transfer Object) signing.

ALIASES
  $ galachain dto:sign

EXAMPLES
  $ galachain dto:sign -o=output/path ./testkey '{
        "tokenClass": {
          "collection": "CLITest",
          "category": "Currency",
        }
      }'

  $ galachain dto:sign ./testkey dto.json -o=output/path

  $ galachain dto:sign ./testkey dto.json -d

  $ galachain dto:sign 04ea7e8e14f2a0 dto.json -s -o=output/path -d
```

## `galachain dto-verify KEY DATA`

It verifies the signature in the DTO using the public key.

```
USAGE
  $ galachain dto-verify KEY DATA [--json] [--log-level debug|info|warn|error]

ARGUMENTS
  KEY   File path to the public key.
  DATA  Data representing an signed DTO object you wish to verify. Provide a JSON string or a path to a valid JSON file.

GLOBAL FLAGS
  --json                Format output as json.
  --log-level=<option>  Specify level for logging.
                        <options: debug|info|warn|error>

DESCRIPTION
  It verifies the signature in the DTO using the public key.

ALIASES
  $ galachain dto:verify

EXAMPLES
  $ galachain dto:verify ./publicKey '{
        "tokenClass": {
          "collection": "CLITest",
          "category": "Currency",
        },
        "signature": "/fYYooumRdFFrL4U3Nzwuf2uzBZAxKv4WrnMjLnbnJFU+Z6lQe2X/CCcLhRqq67jUDEFvOdky0g5D4sRCExXyBw=",
      }'

  $ galachain dto:verify ./publicKey dto.json
```

## `galachain dto:sign KEY DATA`

DTO (Data Transfer Object) signing.

```
USAGE
  $ galachain dto:sign KEY DATA [--json] [--log-level debug|info|warn|error] [-o <value>] [-d] [-s]

ARGUMENTS
  KEY   Private key string or path to the private key file.
  DATA  Data representing an unsigned DTO object you wish to sign. Provide a JSON string or a path to a valid JSON file.

FLAGS
  -d, --derSignature        (optional) If provided, the signature will be used as DER format.
  -o, --outputFile=<value>  (optional) File path to an output directory where the signed DTO JSON file will be written.
                            If not provided, signed DTO will be printed to stdout.
  -s, --onlySignature       (optional) If provided, only the signature will be printed to stdout or written to a file.

GLOBAL FLAGS
  --json                Format output as json.
  --log-level=<option>  Specify level for logging.
                        <options: debug|info|warn|error>

DESCRIPTION
  DTO (Data Transfer Object) signing.

ALIASES
  $ galachain dto:sign

EXAMPLES
  $ galachain dto:sign -o=output/path ./testkey '{
        "tokenClass": {
          "collection": "CLITest",
          "category": "Currency",
        }
      }'

  $ galachain dto:sign ./testkey dto.json -o=output/path

  $ galachain dto:sign ./testkey dto.json -d

  $ galachain dto:sign 04ea7e8e14f2a0 dto.json -s -o=output/path -d
```

## `galachain dto:verify KEY DATA`

It verifies the signature in the DTO using the public key.

```
USAGE
  $ galachain dto:verify KEY DATA [--json] [--log-level debug|info|warn|error]

ARGUMENTS
  KEY   File path to the public key.
  DATA  Data representing an signed DTO object you wish to verify. Provide a JSON string or a path to a valid JSON file.

GLOBAL FLAGS
  --json                Format output as json.
  --log-level=<option>  Specify level for logging.
                        <options: debug|info|warn|error>

DESCRIPTION
  It verifies the signature in the DTO using the public key.

ALIASES
  $ galachain dto:verify

EXAMPLES
  $ galachain dto:verify ./publicKey '{
        "tokenClass": {
          "collection": "CLITest",
          "category": "Currency",
        },
        "signature": "/fYYooumRdFFrL4U3Nzwuf2uzBZAxKv4WrnMjLnbnJFU+Z6lQe2X/CCcLhRqq67jUDEFvOdky0g5D4sRCExXyBw=",
      }'

  $ galachain dto:verify ./publicKey dto.json
```

## `galachain help [COMMAND]`

display help for galachain

```
USAGE
  $ galachain help [COMMAND] [--all]

ARGUMENTS
  COMMAND  command to show help for

FLAGS
  --all  see all commands in CLI

DESCRIPTION
  display help for galachain
```

_See code: [@oclif/plugin-help](https://github.com/oclif/plugin-help/blob/v3.3.1/src/commands/help.ts)_

## `galachain info [DEVELOPERPRIVATEKEY]`

Get ChainCode information.

```
USAGE
  $ galachain info [DEVELOPERPRIVATEKEY] [--json] [--log-level debug|info|warn|error] [--testnet]

ARGUMENTS
  DEVELOPERPRIVATEKEY  Optional private key to sign the data. It could be a file or a string. If not provided, the
                       private key will be read from the environment variable DEV_PRIVATE_KEY.

FLAGS
  --testnet  Get info from testnet instead of sandbox.

GLOBAL FLAGS
  --json                Format output as json.
  --log-level=<option>  Specify level for logging.
                        <options: debug|info|warn|error>

DESCRIPTION
  Get ChainCode information.

EXAMPLES
  $ galachain info

  $ galachain info ./dev-private-key --testnet

  $ galachain info c0fb1924408d936fb7cd0c86695885df4f66861621b5c8660df3924c4d09dd79
```

## `galachain init PATH`

Initialize a project template with Chain CLI.

```
USAGE
  $ galachain init PATH [--json] [--log-level debug|info|warn|error]

ARGUMENTS
  PATH  Output path for project template.

GLOBAL FLAGS
  --json                Format output as json.
  --log-level=<option>  Specify level for logging.
                        <options: debug|info|warn|error>

DESCRIPTION
  Initialize a project template with Chain CLI.

EXAMPLES
  $ galachain init ./linux-mac-path/my-project-name
```

## `galachain keygen FILE`

Generate a Public / Private key signing pair for Chain DTO (Data Transfer Object) signatures. Uses `@noble/secp256k1` npm library under-the-hood. Always handle private keys with the utmost care.

```
USAGE
  $ galachain keygen FILE [--json] [--log-level debug|info|warn|error]

ARGUMENTS
  FILE  Output file path for private key. Public key will be written alongside it with ".pub" suffix.

GLOBAL FLAGS
  --json                Format output as json.
  --log-level=<option>  Specify level for logging.
                        <options: debug|info|warn|error>

DESCRIPTION
  Generate a Public / Private key signing pair for Chain DTO (Data Transfer Object) signatures. Uses `@noble/secp256k1`
  npm library under-the-hood. Always handle private keys with the utmost care.

EXAMPLES
  $ galachain keygen data/user1
```

## `galachain logs`

```
USAGE
  $ galachain logs [--json] [--log-level debug|info|warn|error] [-k <value>] [-s <value>] [-e <value>] [-l
    <value>] [-f <value>] [--follow]

FLAGS
  -e, --endTime=<value>              [default: now] End time for logs. Accepts ISO8601 format or shorthand (e.g., now,
                                     0).
  -f, --filter=<value>               Filter for logs (e.g., error, info, warn, debug).
  -k, --developerPrivateKey=<value>  Private key to sign the data. It can be a file path or a key string. If not
                                     provided, the private key will be read from the environment variable
                                     DEV_PRIVATE_KEY.
  -l, --limit=<value>                Maximum number of log entries to fetch.
  -s, --startTime=<value>            Start time for logs. Accepts ISO8601 format or shorthand (e.g.,
                                     2023-01-01T00:00:00Z, 5m, 1h, 2d).
      --follow                       Specify if logs should be streamed.

GLOBAL FLAGS
  --json                Format output as json.
  --log-level=<option>  Specify level for logging.
                        <options: debug|info|warn|error>
```

## `galachain network-prune`

Removes the network entirely.

```
USAGE
  $ galachain network-prune [--json] [--log-level debug|info|warn|error] [-r <value>]

FLAGS
  -r, --fabloRoot=<value>  [default: ./test-network] Root directory of target network. By default './test-network' is
                           used.

GLOBAL FLAGS
  --json                Format output as json.
  --log-level=<option>  Specify level for logging.
                        <options: debug|info|warn|error>

DESCRIPTION
  Removes the network entirely.

ALIASES
  $ galachain network:prune

EXAMPLES
  $ galachain network:prune -r=./dir-target-netowrk
```

## `galachain network-up`

Start the chaincode, browser-api, and ops-api (in non-watch mode).

```
USAGE
  $ galachain network-up -C <value>... -t curator|partner... -n <value>... [--json] [--log-level
    debug|info|warn|error] [-d <value>...] [-r <value>] [-e <value>] [-w] [-o <value>...]

FLAGS
  -C, --channel=<value>...        (required) Channel name.
  -d, --chaincodeDir=<value>...   [default: .] Root directory of chaincode source, relative to fabloRoot. By default '.'
                                  is used.
  -e, --envConfig=<value>         Path to .env file to be used for chaincodes.
  -n, --chaincodeName=<value>...  (required) Chaincode name.
  -o, --contracts=<value>...      Contract names in a JSON format.
  -r, --fabloRoot=<value>         [default: ./test-network] Root directory of target network. Should not be the same as
                                  chaincodeDir and should not be a child of chaincodeDir. By default './test-network' is
                                  used.
  -t, --channelType=<option>...   (required) Channel type. Can be "curator" or "partner". It means whether this is a
                                  chaincode managed by CuratorOrg or PartnerOrg.
                                  <options: curator|partner>
  -w, --watch                     Enable watch mode (live chaincode reload).

GLOBAL FLAGS
  --json                Format output as json.
  --log-level=<option>  Specify level for logging.
                        <options: debug|info|warn|error>

DESCRIPTION
  Start the chaincode, browser-api, and ops-api (in non-watch mode).

ALIASES
  $ galachain network:up

EXAMPLES
  $ galachain network:up -C=product-channel -t=curator -n=basic-product -d=./ --envConfig=./.dev-env --watch

  $ galachain network:up -C=product-channel -t=curator -n=basic-product -d=./ --envConfig=./.dev-env
```

## `galachain network:prune`

Removes the network entirely.

```
USAGE
  $ galachain network:prune [--json] [--log-level debug|info|warn|error] [-r <value>]

FLAGS
  -r, --fabloRoot=<value>  [default: ./test-network] Root directory of target network. By default './test-network' is
                           used.

GLOBAL FLAGS
  --json                Format output as json.
  --log-level=<option>  Specify level for logging.
                        <options: debug|info|warn|error>

DESCRIPTION
  Removes the network entirely.

ALIASES
  $ galachain network:prune

EXAMPLES
  $ galachain network:prune -r=./dir-target-netowrk
```

## `galachain network:up`

Start the chaincode, browser-api, and ops-api (in non-watch mode).

```
USAGE
  $ galachain network:up -C <value>... -t curator|partner... -n <value>... [--json] [--log-level
    debug|info|warn|error] [-d <value>...] [-r <value>] [-e <value>] [-w] [-o <value>...]

FLAGS
  -C, --channel=<value>...        (required) Channel name.
  -d, --chaincodeDir=<value>...   [default: .] Root directory of chaincode source, relative to fabloRoot. By default '.'
                                  is used.
  -e, --envConfig=<value>         Path to .env file to be used for chaincodes.
  -n, --chaincodeName=<value>...  (required) Chaincode name.
  -o, --contracts=<value>...      Contract names in a JSON format.
  -r, --fabloRoot=<value>         [default: ./test-network] Root directory of target network. Should not be the same as
                                  chaincodeDir and should not be a child of chaincodeDir. By default './test-network' is
                                  used.
  -t, --channelType=<option>...   (required) Channel type. Can be "curator" or "partner". It means whether this is a
                                  chaincode managed by CuratorOrg or PartnerOrg.
                                  <options: curator|partner>
  -w, --watch                     Enable watch mode (live chaincode reload).

GLOBAL FLAGS
  --json                Format output as json.
  --log-level=<option>  Specify level for logging.
                        <options: debug|info|warn|error>

DESCRIPTION
  Start the chaincode, browser-api, and ops-api (in non-watch mode).

ALIASES
  $ galachain network:up

EXAMPLES
  $ galachain network:up -C=product-channel -t=curator -n=basic-product -d=./ --envConfig=./.dev-env --watch

  $ galachain network:up -C=product-channel -t=curator -n=basic-product -d=./ --envConfig=./.dev-env
```

## `galachain test-deploy IMAGETAG [DEVELOPERPRIVATEKEY]`

Schedules deployment of published chaincode Docker image to GalaChain testnet.

```
USAGE
  $ galachain test-deploy IMAGETAG [DEVELOPERPRIVATEKEY] [--json] [--log-level debug|info|warn|error]

ARGUMENTS
  IMAGETAG             Image tag to deploy. It should follow the pattern imageName:version.
  DEVELOPERPRIVATEKEY  Optional private key to sign the data. It could be a file or a string. If not provided, the
                       private key will be read from the environment variable DEV_PRIVATE_KEY.

GLOBAL FLAGS
  --json                Format output as json.
  --log-level=<option>  Specify level for logging.
                        <options: debug|info|warn|error>

DESCRIPTION
  Schedules deployment of published chaincode Docker image to GalaChain testnet.

EXAMPLES
  $ galachain test-deploy registry.image.name:latest

  $ galachain test-deploy registry.image.name:latest ./private-key

  $ galachain test-deploy registry.image.name:latest c0fb1924408d936fb7cd0c86695885df4f66861621b5c8660df3924c4d09dd79
```
<!-- commandsstop --><|MERGE_RESOLUTION|>--- conflicted
+++ resolved
@@ -20,11 +20,7 @@
 $ galachain COMMAND
 running command...
 $ galachain (--version)
-<<<<<<< HEAD
-@gala-chain/cli/2.0.1 darwin-arm64 node-v18.20.5
-=======
 @gala-chain/cli/2.0.2 linux-x64 node-v18.20.5
->>>>>>> 75f6748b
 $ galachain --help [COMMAND]
 USAGE
   $ galachain COMMAND
