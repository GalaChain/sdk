/*
 * Copyright (c) Gala Games Inc. All rights reserved.
 * Licensed under the Apache License, Version 2.0 (the "License");
 * you may not use this file except in compliance with the License.
 * You may obtain a copy of the License at
 *
 *     http://www.apache.org/licenses/LICENSE-2.0
 *
 * Unless required by applicable law or agreed to in writing, software
 * distributed under the License is distributed on an "AS IS" BASIS,
 * WITHOUT WARRANTIES OR CONDITIONS OF ANY KIND, either express or implied.
 * See the License for the specific language governing permissions and
 * limitations under the License.
 */
import { Flags } from "@oclif/core";

import { Fablo, FabloConfig } from "fablo";
import * as fs from "fs";
import { readFileSync, writeFileSync } from "fs";
import path from "path";

import BaseCommand from "../../base-command";
import { getCPPs } from "../../connection-profile";
import { defaultFabloRoot } from "../../consts";
import { execSync, execSyncStdio } from "../../exec-sync";
import { saveApiConfig } from "../../galachain-utils";

const defaultChaincodeDir = ".";

export interface SingleArg {
  channel: string;
  channelType: "curator" | "partner";
  chaincodeName: string;
  chaincodeDir: string | undefined;
}

export default class NetworkUp extends BaseCommand<typeof NetworkUp> {
  static override aliases = ["network:up"];

  static override description = "Start the chaincode, browser-api, and ops-api (in non-watch mode).";

  static override examples = [
    "galachain network:up -C=product-channel -t=curator -n=basic-product -d=./ --envConfig=./.dev-env --watch",
    "galachain network:up -C=product-channel -t=curator -n=basic-product -d=./ --envConfig=./.dev-env"
  ];

  static override flags = {
    channel: Flags.string({
      char: "C",
      description: "Channel name.",
      required: true,
      multiple: true
    }),
    channelType: Flags.string({
      char: "t",
      description:
        'Channel type. Can be "curator" or "partner". It means whether this is a chaincode managed by CuratorOrg or PartnerOrg.',
      required: true,
      options: ["curator", "partner"],
      multiple: true
    }),
    chaincodeName: Flags.string({
      char: "n",
      description: "Chaincode name.",
      required: true,
      multiple: true
    }),
    chaincodeDir: Flags.string({
      char: "d",
      description:
        "Root directory of chaincode source, relative to fabloRoot. " +
        `By default '${defaultChaincodeDir}' is used.`,
      default: [defaultChaincodeDir],
      multiple: true
    }),
    fabloRoot: Flags.string({
      char: "r",
      description:
        "Root directory of target network. " +
        "Should not be the same as chaincodeDir and should not be a child of chaincodeDir. " +
        `By default '${defaultFabloRoot}' is used.`,
      default: defaultFabloRoot
    }),
    envConfig: Flags.string({
      char: "e",
      description: "Path to .env file to be used for chaincodes."
    }),
    watch: Flags.boolean({
      char: "w",
      description: "Enable watch mode (live chaincode reload)."
    }),
    contracts: Flags.string({
      char: "o",
      description: "Contract names in a JSON format.",
      multiple: true
    })
  };

  async run(): Promise<void> {
    const { flags } = await this.parse(NetworkUp);
    customValidation(flags);

    const fabloRoot = path.resolve(flags.fabloRoot);
    const apiConfigPath = path.resolve(fabloRoot, "api-config.json");

    // Generate API config content
    if (flags.contracts) {
      console.log("Processing api-config.json with contracts: " + flags.contracts);
      await saveApiConfig(fabloRoot, flags.contracts, flags.channel, flags.chaincodeName);
    }

    const localhostName = process.env.LOCALHOST_NAME ?? "localhost";
    console.log("Network root directory:", fabloRoot);

    copyNetworkScriptsTo(fabloRoot);

    const singleArgs = reduce(flags).map((a) => ({
      ...a,
      chaincodeDir: a.chaincodeDir ?? defaultChaincodeDir
    }));

    const fabloConfig = flags.watch ? "fablo-config-dev-mode.json" : "fablo-config-default.json";

    await Fablo.directory(fabloRoot)
      .then(() => saveConnectionProfiles(fabloRoot, flags.watch, flags.channel ?? [], localhostName))
      .config(fabloConfig, (cfg) => updatedFabloConfig(cfg, fabloRoot, singleArgs))
      .then(() => updateConfigTxWithChannelProfile(fabloRoot, singleArgs))
      .then(() =>
        copyEnvFile(
          fabloRoot,
          flags.envConfig,
          singleArgs.map((a) => a.chaincodeDir)
        )
      )
      .execute("up");

    startNetworkServices(fabloRoot, flags.watch, apiConfigPath);

    if (flags.watch) {
      startChaincodeInWatchMode(fabloRoot, singleArgs);
    }
  }
}

function startNetworkServices(fabloRoot: string, isWatchMode: boolean, apiConfigPath: string): void {
  try {
    // Start browser-api
    startBrowserApi(fabloRoot);

    // Start ops-api only in non-watch mode
    if (!isWatchMode) {
      startOpsApi(fabloRoot, apiConfigPath);
    }
  } catch (error) {
    console.error("Failed to start network services:", error);
    throw error;
  }
}

function startBrowserApi(fabloRoot: string): void {
  try {
    const commands = [
      `cd "${fabloRoot}/browser-api"`,
      "./browser-api-compose.sh up",
      "./browser-api-compose.sh success-message"
    ];

    execSyncStdio(commands.join(" && "));
  } catch (error) {
    console.error("Failed to start browser-api:", error);
    throw error;
  }
}

function startOpsApi(fabloRoot: string, apiConfigPath: string): void {
  try {
    const commands = [`cd "${fabloRoot}/ops-api"`, `./ops-api.sh up "${fabloRoot}" "${apiConfigPath}"`];

    execSyncStdio(commands.join(" && "));
  } catch (error) {
    console.error("Failed to start ops-api:", error);
    throw error;
  }
}

function startChaincodeInWatchMode(fabloRoot: string, args: SingleArg[]): void {
  const chaincodeName = args[0].chaincodeName;
  const commands = [`cd "${fabloRoot}"`, `./chaincode-dev-start.sh "watch" "${chaincodeName}"`];
  execSyncStdio(commands.join(" && "));
}

function copyEnvFile(fabloRoot: string, envConfigPath: string | undefined, chaincodeDirs: string[]): void {
  if (!envConfigPath) {
    return;
  }

  const envConfig = readFileSync(path.resolve(fabloRoot, "..", envConfigPath)).toString();
  chaincodeDirs.forEach((dir) => {
    const chaincodeEnvPath = path.resolve("./", dir, ".env");
    writeFileSync(chaincodeEnvPath, envConfig);
  });
}

function updateConfigTxWithChannelProfile(fabloRoot: string, args: SingleArg[]) {
  const update = createConfigtxProfiles(args);
  const configtxFilePath = path.resolve(fabloRoot, "configtx-policies.yml");
  fs.appendFileSync(configtxFilePath, update);
}

export function createConfigtxProfiles(args: SingleArg[]): string {
  const profiles = args.map(({ channel, channelType }) => {
    const configtxProfileName = channel.replace(/(^\w|-\w)/g, (t) => t.replace(/-/, "").toUpperCase());
    const configtxProfileDefaults =
      channelType === "curator" ? "CuratorChannelDefaults" : "PartnerChannelDefaults";
    return `  ${configtxProfileName}:\n    <<: *${configtxProfileDefaults}`;
  });
  return `\n${profiles.join("\n")}`;
}

export function updatedFabloConfig(
  initialCfg: FabloConfig,
  fabloRoot: string,
  args: SingleArg[]
): FabloConfig {
  return args.reduce((cfg, arg) => updatedFabloConfigWithEntry(cfg, fabloRoot, arg), initialCfg);
}

function updatedFabloConfigWithEntry(
  initialCfg: FabloConfig,
  fabloRoot: string,
  arg: SingleArg
): FabloConfig {
  const updated = JSON.parse(JSON.stringify(initialCfg)); // deep copy
  const channelExists = updated.channels.find((c: { name: string }) => c.name === arg.channel);

  if (!channelExists) {
    const newChannel = {
      name: arg.channel,
      ordererGroup: "group1",
      orgs: [
        {
          name: "CuratorOrg",
          peers: ["peer0"]
        },
        {
          name: "PartnerOrg1",
          peers: ["peer0"]
        }
      ]
    };
    updated.channels.push(newChannel);
  }

  const absoluteChaincodeDir = path.resolve(arg.chaincodeDir ?? "./");
  const relativeChaincodeDir = path.relative(fabloRoot, absoluteChaincodeDir);

  updated.chaincodes.push({
    name: arg.chaincodeName,
    version: "0.0.1",
    lang: "node",
    channel: arg.channel,
    directory: relativeChaincodeDir
  });

  return updated;
}

function customValidation(flags: any): void {
  const { channel, channelType, chaincodeName, chaincodeDir, envConfig } = flags;

  /*
    Check if the flags does not have special characters like &, |, ;, :, etc. Only -, _ and . and are allowed
    Check the maximum length of the flag is 64 characters
  */
  const specialChars = /[&\\#,+()$~%'":;*?<>@{}|]/;
  const maxLength = 64;

  // Transform envConfig to array to use the same validation
  const envConfigArray = [envConfig];

  const invalidFlags = [channel, channelType, chaincodeName, chaincodeDir, envConfigArray].reduce(
    (acc: string[], arr: string[]) => [
      ...acc,
      ...arr.filter((flag: string) => {
        if (flag.length > maxLength) {
          throw new Error(`Error: Flag ${flag} is too long. Maximum length is ${maxLength} characters.`);
        }
        if (specialChars.test(flag)) {
          throw new Error(`Error: Flag ${flag} contains special characters. Only - and _ are allowed.`);
        }
        return false;
      })
    ],
    []
  );
  if (invalidFlags.length) {
    throw new Error(`Error: Found invalid flags: ${invalidFlags.join(", ")}`);
  }

  /*
    Check if chaincodeDir and envConfig are valid paths
  */
  if (chaincodeDir) {
    chaincodeDir.forEach((dir: string) => {
      if (!fs.existsSync(dir)) {
        throw new Error(`Error: Chaincode directory ${dir} does not exist.`);
      }
    });
  }
  if (envConfig && !fs.existsSync(envConfig)) {
    throw new Error(`Error: Env config file ${envConfig} does not exist.`);
  }

  /*
    The same number of parameters for chaincode, channelTyle, chaincode and chaincodeDir is required
  */
  if (
    channel.length !== channelType.length ||
    channel.length !== chaincodeName.length ||
    channel.length !== chaincodeDir.length
  ) {
    throw new Error(
      `Error: Specified ${channel.length} channel names, ${channelType.length} channel types, ${chaincodeName.length} chaincodes and ${chaincodeDir.length} chaincode directories. All parameters must have the same number of values.`
    );
  }

  /*
    Channel types need to be consistend
  */
  channel.reduce(
    (types: Record<string, "curator" | "partner">, ch: string, i: number) => {
      if (!types[ch]) {
        types[ch] = channelType[i];
        return types;
      } else if (types[ch] !== channelType[i]) {
        throw new Error(
          `Error: Channel ${ch} is provided both as ${types[ch]} and ${channelType[i]}. It should be consistent.`
        );
      } else {
        return types;
      }
    },
    {} as Record<string, "curator" | "partner">
  );

  /*
    (channel, chaincodeName) pairs should be unique
  */
  channel
    .map((ch: any, i: string | number) => `(${ch}, ${chaincodeName[i]})`)
    .forEach((pair: string, i: number, arr: string[]) => {
      if (arr.filter((p) => p === pair).length > 1) {
        throw new Error(`Error: Found non-unique channel-chaincode pair: ${pair}`);
      }
    });

  /*
    Watch mode
  */
  if (flags.watch) {
    if (chaincodeName.length !== 1) {
      throw new Error("Error: Watch mode suports only a network with a single chaincode.");
    }
  }
}

function reduce(args: any): SingleArg[] {
  return args.chaincodeName.map((chaincodeName: unknown, i: number) => ({
    chaincodeName,
    chaincodeDir: args.chaincodeDir?.[i],
    channel: args.channel[i],
    channelType: args.channelType[i]
  }));
}

function copyNetworkScriptsTo(targetPath: string): void {
  const sourceScriptsDir = path.resolve(require.resolve("."), "../../../network");
<<<<<<< HEAD
  try {
    execSync(`mkdir -p "${targetPath}" && cd "${targetPath}" && cp -R "${sourceScriptsDir}"/* ./ && ls -lh`);
  } catch (error) {
    console.error("Failed to copy network scripts:", error);
    throw error;
  }
=======
  execSync(`mkdir -p "${targetPath}" && cd "${targetPath}" && cp -R "${sourceScriptsDir}"/* ./`);
>>>>>>> 09bfdbf8
}

function saveConnectionProfiles(
  fabloRoot: string,
  isWatchMode: boolean,
  channelNames: string[],
  localhostName: string
): void {
  const cryptoConfigRoot = path.resolve(fabloRoot, "fablo-target/fabric-config/crypto-config");

  // Generate connection profiles for all services
  const cppsLocal = getCPPs(cryptoConfigRoot, channelNames, localhostName, !isWatchMode, true, !isWatchMode);
  const cppsDocker = getCPPs(
    "/crypto-config",
    channelNames,
    localhostName,
    !isWatchMode,
    false,
    !isWatchMode
  );

  // Save connection profiles for ops-api and e2e tests
  const cppLocalDir = path.resolve(fabloRoot, "connection-profiles");
  execSync(`mkdir -p "${cppLocalDir}"`);

  const cppPath = (org: string) => path.resolve(cppLocalDir, `cpp-${org}.json`);
  writeFileSync(cppPath("curator"), JSON.stringify(cppsLocal.curator, undefined, 2));
  writeFileSync(cppPath("partner"), JSON.stringify(cppsLocal.partner, undefined, 2));
  writeFileSync(cppPath("users"), JSON.stringify(cppsLocal.users, undefined, 2));

  const cppDockerDir = path.resolve(fabloRoot, "connection-profiles-docker");
  execSync(`mkdir -p "${cppDockerDir}"`);

  const cppDockerPath = (org: string) => path.resolve(cppDockerDir, `cpp-${org}.json`);
  writeFileSync(cppDockerPath("curator"), JSON.stringify(cppsDocker.curator, undefined, 2));
  writeFileSync(cppDockerPath("partner"), JSON.stringify(cppsDocker.partner, undefined, 2));
  writeFileSync(cppDockerPath("users"), JSON.stringify(cppsDocker.users, undefined, 2));
}<|MERGE_RESOLUTION|>--- conflicted
+++ resolved
@@ -375,16 +375,12 @@
 
 function copyNetworkScriptsTo(targetPath: string): void {
   const sourceScriptsDir = path.resolve(require.resolve("."), "../../../network");
-<<<<<<< HEAD
   try {
     execSync(`mkdir -p "${targetPath}" && cd "${targetPath}" && cp -R "${sourceScriptsDir}"/* ./ && ls -lh`);
   } catch (error) {
     console.error("Failed to copy network scripts:", error);
     throw error;
   }
-=======
-  execSync(`mkdir -p "${targetPath}" && cd "${targetPath}" && cp -R "${sourceScriptsDir}"/* ./`);
->>>>>>> 09bfdbf8
 }
 
 function saveConnectionProfiles(
