/*
 * Copyright (c) Gala Games Inc. All rights reserved.
 * Licensed under the Apache License, Version 2.0 (the "License");
 * you may not use this file except in compliance with the License.
 * You may obtain a copy of the License at
 *
 *     http://www.apache.org/licenses/LICENSE-2.0
 *
 * Unless required by applicable law or agreed to in writing, software
 * distributed under the License is distributed on an "AS IS" BASIS,
 * WITHOUT WARRANTIES OR CONDITIONS OF ANY KIND, either express or implied.
 * See the License for the specific language governing permissions and
 * limitations under the License.
 */
import fs from "fs/promises";
import path from "path";

import KeyGen from "./index";

<<<<<<< HEAD
jest.setTimeout(10000);
=======
jest.setTimeout(10 * 1000);
>>>>>>> 09bfdbf8

describe("KeyGen Command", () => {
  it("should check KeyGen Command", async () => {
    const result: (string | Uint8Array)[] = [];
    jest.spyOn(process.stdout, "write").mockImplementation((v) => {
      result.push(v);
      return true;
    });

    const target = path.resolve(__dirname, "./test-key");
    await KeyGen.run([target]);

    expect(result.join()).toContain(`Writing keys to ${target}`);
    expect(result.join()).toContain(`public key... ${target}.pub`);
    expect(result.join()).toContain(`private key... ${target}`);

    // delete generated files
    await fs.unlink(`${target}.pub`);
    await fs.unlink(target);
  });
});<|MERGE_RESOLUTION|>--- conflicted
+++ resolved
@@ -17,11 +17,7 @@
 
 import KeyGen from "./index";
 
-<<<<<<< HEAD
-jest.setTimeout(10000);
-=======
 jest.setTimeout(10 * 1000);
->>>>>>> 09bfdbf8
 
 describe("KeyGen Command", () => {
   it("should check KeyGen Command", async () => {
