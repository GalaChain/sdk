/*
 * Copyright (c) Gala Games Inc. All rights reserved.
 * Licensed under the Apache License, Version 2.0 (the "License");
 * you may not use this file except in compliance with the License.
 * You may obtain a copy of the License at
 *
 *     http://www.apache.org/licenses/LICENSE-2.0
 *
 * Unless required by applicable law or agreed to in writing, software
 * distributed under the License is distributed on an "AS IS" BASIS,
 * WITHOUT WARRANTIES OR CONDITIONS OF ANY KIND, either express or implied.
 * See the License for the specific language governing permissions and
 * limitations under the License.
 */

/* eslint-disable @typescript-eslint/no-var-requires */
import path from "path";

import Init from "./index";

// Mock galachain-utils to avoid actual file operations in generateKeys
jest.mock("../../galachain-utils", () => ({
  ...jest.requireActual("../../galachain-utils"),
  checkCliVersion: jest.fn(),
  generateKeys: jest.fn().mockResolvedValue(undefined)
}));

describe("Init Command", () => {
  afterEach(() => jest.restoreAllMocks());

  it("should check Init Command", async () => {
    const result: (string | Uint8Array)[] = [];
    jest.spyOn(process.stdout, "write").mockImplementation((v) => {
      result.push(v);
      return true;
    });

    const mkdirMock = jest.spyOn(require("fs"), "mkdirSync").mockImplementation(() => {});
    const cpMock = jest.spyOn(require("fs"), "cpSync").mockImplementation(() => {});
<<<<<<< HEAD
    jest.spyOn(require("fs"), "writeFileSync").mockImplementation(() => {});
    jest.spyOn(require("fs"), "readFileSync").mockReturnValue('{"name": "test"}');
=======
    jest.spyOn(require("fs"), "readFileSync").mockReturnValue('{"name": "test"}');
    jest.spyOn(require("fs"), "writeFileSync").mockImplementation(() => {});
>>>>>>> fded256f

    jest.spyOn(require("child_process"), "execSync").mockResolvedValue(undefined);

    const target = path.resolve(__dirname, "../../__test__/test-project");
    await Init.run([target]);

    expect(result.join()).toContain(`Project template initialized at ${target}`);
    expect(mkdirMock).toHaveBeenCalledWith(path.resolve(__dirname, "../../__test__/test-project"), {
      recursive: true
    });
    expect(cpMock).toHaveBeenCalledWith(
      path.resolve(__dirname, "../../chaincode-template"),
      path.resolve(__dirname, "../../__test__/test-project"),
      { recursive: true }
    );
  });
});<|MERGE_RESOLUTION|>--- conflicted
+++ resolved
@@ -37,13 +37,8 @@
 
     const mkdirMock = jest.spyOn(require("fs"), "mkdirSync").mockImplementation(() => {});
     const cpMock = jest.spyOn(require("fs"), "cpSync").mockImplementation(() => {});
-<<<<<<< HEAD
-    jest.spyOn(require("fs"), "writeFileSync").mockImplementation(() => {});
-    jest.spyOn(require("fs"), "readFileSync").mockReturnValue('{"name": "test"}');
-=======
     jest.spyOn(require("fs"), "readFileSync").mockReturnValue('{"name": "test"}');
     jest.spyOn(require("fs"), "writeFileSync").mockImplementation(() => {});
->>>>>>> fded256f
 
     jest.spyOn(require("child_process"), "execSync").mockResolvedValue(undefined);
 
