--- conflicted
+++ resolved
@@ -77,10 +77,7 @@
 ### Multisignature profiles
 
 Profiles may hold several public keys. When registering a user, supply all keys, and the `signatureQuorum` parameter determining the minimum number of keys that need to sign the transaction.
-<<<<<<< HEAD
 
-=======
->>>>>>> 9288bb41
 ```typescript
 const k1 = signatures.genKeyPair();
 const k2 = signatures.genKeyPair();
@@ -102,7 +99,6 @@
 
 In the sample above it is required to sign the transaction with at least two of the provided keys. If fewer signatures are provided than required, the call fails with `UNAUTHORIZED`.
 
-<<<<<<< HEAD
 #### Override Quorum Requirements
 
 You can override the user's signature quorum requirement on a per-transaction basis:
@@ -117,9 +113,6 @@
   // This method requires only 1 signature regardless of user's quorum setting
 }
 ```
-
-=======
->>>>>>> 9288bb41
 
 ## Identity Resolution
 
