# Node Deployment Guide

This guide provides comprehensive information about deploying and operating GalaChain nodes, including essential chain-level mechanisms and configuration details.

## Overview

GalaChain nodes are the backbone of the network, responsible for maintaining consensus, processing transactions, and ensuring network security. This guide covers the technical specifications and operational considerations for running a GalaChain node.

## Prerequisites

Before deploying a GalaChain node, ensure you have:

- **Hardware Requirements**:
  - CPU: 4+ cores (Intel/AMD x86_64)
  - RAM: 16GB+ (32GB recommended)
  - Storage: 500GB+ SSD (1TB+ recommended)
  - Network: 100Mbps+ stable connection

- **Software Requirements**:
  - Operating System: Linux (Ubuntu 20.04+ recommended)
  - Docker: 20.10+ with Docker Compose
  - Node.js: 18+ (for CLI tools)
  - Git: Latest version

## Chain-Level Basic Information

### Network Architecture

GalaChain is built on Hyperledger Fabric and operates with the following network topology:

- **Ordering Service**: Manages transaction ordering and block creation
- **Peer Nodes**: Execute chaincode and maintain the ledger
- **Certificate Authority (CA)**: Manages identity certificates
- **Channel**: Private subnetworks for specific use cases

### Consensus Mechanism

GalaChain can use **Raft consensus** and **BFT consensus** for ordering service, which provides:

- **Finality**: Blocks are final once committed
- **Fault Tolerance**: Network continues operating with up to 1/3 of nodes offline in Raft and 2/3 in BFT
- **Performance**: Optimized for high-throughput applications

### Block Structure

Each block contains:
- **Block Header**: Block number, previous hash, data hash
- **Block Data**: Ordered list of transactions
- **Block Metadata**: Signatures, validation info

## Core Mechanisms

### 1. Decimal Precision

GalaChain supports configurable decimal precision for token operations. The number of decimals is set per token class:

- **Fungible tokens (e.g., GALA):** Typically use 8 decimal places.
- **NFTs (non-fungible tokens):** Use 0 decimals (no fractional ownership).
- **Other tokens:** Can be configured as needed.

**Key Points**:
- Default precision: 8 decimal places
- Configurable per token class
- Uses BigNumber.js for accurate calculations
- Prevents floating-point precision errors

### 2. Transaction Atomicity

GalaChain SDK provides **guaranteed transaction atomicity** - when a transaction fails, **NO state changes are saved** to the ledger. This is implemented through multiple layers of protection built on top of Hyperledger Fabric's native transaction isolation.

<<<<<<< HEAD
#### Transaction Rollback
When a transaction fails partway through execution, GalaChain automatically reverses all the state changes that occurred during that transaction. This ensures the blockchain remains in a consistent state even when operations encounter errors.
=======
#### Fabric-Level Protection
- Hyperledger Fabric provides built-in transaction atomicity
- Each transaction executes in isolation with its own read/write set
- Failed transactions are automatically rolled back by the Fabric runtime

#### SDK-Level State Caching
The `GalaChainStub` class implements a sophisticated caching mechanism. Its main purpose is to keep the state clean when the transaction fails. This class caches all write operations and allows the `@GalaTransaction` call `flushWrites` method after the successful transaction. Changes are saved only when the transaction succeeds.

**Key Features:**
- All `putState()` calls are cached in memory, not written immediately
- All `deleteState()` calls are cached in memory
- State changes are only visible within the current transaction context
- External reads see the previous state until transaction commits

#### Transaction Lifecycle Control
The `@GalaTransaction` and `@Sumbit` decorators manage the complete transaction lifecycle.
If the transaction ends with an error, no changes are saved, which prevents from the inconsistent state.

#### Error Handling and Rollback
When a contract method throws an error:

* no state changes are saved to the ledger;
* the error is logged;
* the error is automatically handled, so the response is always a `GalaChainResponse` object;
* the transaction is saved on the ledger in transaction history (for audit purposes).
>>>>>>> 815c895e


### 3. Finalization

GalaChain provides strong finality guarantees:

#### Block Finality
- **Immediate Finality**: Blocks are final once committed to the ledger
- **No Forking**: Unlike proof-of-work chains, GalaChain doesn't fork
- **Deterministic State**: All nodes reach the same state after processing blocks

#### Transaction Finality
Once a transaction is included in a committed block, it becomes final and immutable. The state changes from that transaction are immediately visible to all subsequent transactions, ensuring a consistent and predictable execution environment.

### 4. Expiration Time

GalaChain implements optional expiration for DTOs to prevent replay attacks and ensure time-sensitive operations:

#### DTO Expiration
Data transfer objects can include an optional expiration timestamp to prevent replay attacks and ensure time-sensitive operations complete within a specific timeframe.

#### Automatic Expiration Check
The GalaChain platform automatically validates expiration times during transaction processing:

1. **Parsing Phase**: Transaction data is parsed and validated
2. **Expiration Check**: If an expiration time is specified, the system compares it with the current blockchain timestamp
3. **Rejection**: If the transaction has expired, it is rejected before execution

This expiration check happens automatically as part of the standard transaction flow.

#### Best Practices
- **Set reasonable expiration times**: 5-15 minutes for most operations
- **Use for sensitive operations**: Transfers, approvals, and administrative actions
- **Client-side responsibility**: Clients should set appropriate expiration times
- **Automatic enforcement**: The blockchain automatically rejects expired DTOs

### 6. Gas Mechanism

GalaChain uses a fee-based system instead of traditional gas to compensate network participants and manage resource usage.

#### Fee Collection
- **Automatic Deduction**: Fees are automatically deducted from user accounts
- **Fee Distribution**: Fees are distributed to network participants
- **Dynamic Pricing**: Fees can be adjusted based on network load

### 7. Replay Protection

GalaChain implements comprehensive replay protection through multiple layers of security to prevent unauthorized transaction repetition:

#### Signature-Based Protection
Every write transaction must be signed by the caller's private key, which provides the primary layer of replay protection by cryptographically verifying the transaction originator.

#### Unique Key Enforcement
For write transactions, data transfer objects must include a unique key to prevent double spending and replay attacks. This ensures that each transaction can only be executed once.

#### Multi-Layer Protection Strategy
GalaChain employs multiple layers of replay protection:

1. **Cryptographic Signatures**: Every write operation requires a valid signature from the caller's private key
2. **Unique Key Enforcement**: Write transactions must have unique keys to prevent double submission
3. **Optional Expiration**: Transactions can include expiration times for time-sensitive operations
4. **Blockchain Finality**: Once committed, transactions cannot be replayed due to blockchain immutability

#### Automatic Protection Flow
The protection mechanisms work together automatically in this order:
1. **Authentication**: Transaction signature is verified
2. **Expiration**: Expiration time is checked if specified
3. **Unique Key**: Prevents double execution of the same transaction
4. **Business Logic**: The actual operation is executed

#### Best Practices
- **Always use unique keys for write operations**: Include timestamps, operation IDs, or other unique identifiers
- **Sign all write transactions**: Use the provided SDK methods for automatic signing
- **Set expiration for sensitive operations**: Use `dtoExpiresAt` for transfers and administrative actions
- **Generate unique keys client-side**: Ensure keys are truly unique across all potential users

## Node deployment

Currently, deploying with ChainLaunch is the fastest way to get a node up and running.

### Getting Started

ChainLaunch is a tool that allows you to deploy a node in a few steps. First, you'll need to install and start the ChainLaunch server.

#### Installation

ChainLaunch is available for multiple operating systems including macOS and Linux. Download the appropriate version for your platform from the official releases page.

#### Starting the Server

Set up basic configuration and start the ChainLaunch server with your chosen credentials and port settings.

#### Accessing the Web Interface

After starting the server, access the web interface through your browser using the configured port and login credentials.

### Step-by-Step Node Deployment

Once ChainLaunch is running, follow these steps to deploy and configure your GalaChain node:

#### 1. Add an Organization

Navigate to the **Organizations** section in the ChainLaunch web interface to create a new organization with your MSP details.

- For detailed instructions, see the official documentation:
  [How to create an organization](https://docs.chainlaunch.dev/fabric/create-org)

#### 2. Deploy a Node

After creating your organization, you can deploy nodes using the plugin deployment system.

- For step-by-step guidance, refer to:
  [How to create nodes](https://docs.chainlaunch.dev/fabric/create-nodes-fabric)

#### 3. Provide information to the GalaChain team

After creating your organization, you need to provide the following information to the GalaChain team:

- **MSP ID**: The MSP ID for your organization
- **MSP Sign CA Certificate**: The MSP TLS CA certificate for your organization
- **MSP TLS CA Certificate**: The MSP TLS CA certificate for your organization

#### 4. Join the GalaChain Network

Once your node is deployed and your organization has been added to the network, you need to join the GalaChain network:

**Contact the GalaChain team** with the following information to obtain network access credentials:

**Required Information to Provide:**
- **Orderer URL**: The endpoint URL for the GalaChain network orderer
- **Channel Name**: The specific channel name you wish to join on the GalaChain network

**Important**: Network access requires approval from the GalaChain team. Contact them through the official channels to begin the onboarding process with the orderer URL and channel name.

#### 5. Deploy the ChainLaunch Plugin

After successfully joining the network, deploy the ChainLaunch plugin to enable REST API communication with your GalaChain network.


The following plugin configuration allows you to deploy a Hyperledger Fabric API plugin that provides a REST API interface to interact with your GalaChain network:

```yaml
apiVersion: dev.chainlaunch/v1
kind: Plugin
metadata:
    name: operation-api-next
    version: '1.0'
    description: "Hyperledger Fabric API plugin that provides a REST API interface to interact with Fabric networks"
    author: "GalaChain"
    tags:
        - fabric
        - api
        - rest
        - chaincode

spec:
    dockerCompose:
        contents: |
            version: '2.2'
            services:
              app:
                image: ghcr.io/galachain/operation-api-next:0.0.1
                environment:
                  - HLF_MSP_ID={{ .parameters.key.MspID }}
                  - HLF_PEERS=[{{- range $i, $peer := .parameters.peers }}{{if $i}},{{end}}{"url":"grpcs://{{$peer.ExternalEndpoint}}","tlsCaCert":"{{$peer.TLSCertPath}}","verifyOptions":{"rejectUnauthorized":false}}{{- end }}]
                  - HLF_KEY_PEM={{ .parameters.key.KeyPath }}
                  - HLF_CERT_PEM={{ .parameters.key.CertPath }}
                  - API_CONFIG_PATH={{ .parameters.apiConfig.Path }}
                ports:
                  - "{{ .parameters.port }}:3000"
                volumes:
                  {{- range .volumeMounts }}
                  - {{ .Source }}:{{ .Target }}:{{ if .ReadOnly }}ro{{ else }}rw{{ end }}
                  {{- end }}

    parameters:
        $schema: http://json-schema.org/draft-07/schema#
        type: object
        properties:
            port:
                type: integer
                title: Port
                description: The port to listen on

            peers:
                type: array
                title: Peers
                description: Array of peer configurations with URL and TLS CA certificate
                x-source: fabric-peer
            key:
                type: object
                title: Key PEM
                description: Path to the private key PEM file
                x-source: fabric-key
            apiConfig:
                type: string
                title: API Config Path
                description: Path to the API configuration JSON file
                x-source: file
        required: ["port", "peers", "key", "apiConfig"]

    documentation:
        readme: |
            # Hyperledger Fabric API Plugin

            This plugin provides a REST API interface to interact with Hyperledger Fabric networks, allowing you to query and invoke chaincode operations through HTTP endpoints. It is implemented using the [Nest](https://github.com/nestjs/nest) framework.

            ## Features
            - REST API interface for Fabric operations
            - Support for multiple peers with TLS
            - Chaincode query and invoke operations
            - Channel management
            - Configuration via JSON file

            ## Prerequisites
            - A running Hyperledger Fabric network
            - Valid MSP certificates and keys
            - Access to peer nodes
            - Chaincode installed and instantiated

            ### Adding new contracts

            Refer to `sample-api-config.json` for an example. The properties defined in the contract definition JSON object are used to dynamically construct the routes.

            Example configuration:
            ```json
            {
              "channels": [
                {
                  "pathFragment": "asset",
                  "channelName": "asset-channel",
                  "asLocalHost": true,
                  "connectionProfilePath": "<optional - channel specific cpp path>",
                  "contracts": [
                    {
                      "pathFragment": "public-key-contract",
                      "chaincodeName": "basic-asset",
                      "contractName": "PublicKeyContract"
                    }
                  ]
                }
              ]
            }
            ```

            ## Logging

            Set the `LOG_LEVEL` environment variable to one of: debug|verbose|info|warn|error. The format of the logs can be either a JSON string or a more human friendly output by setting the `NODE_ENV` value.

            ## Datadog Tracing

            Enable tracing by setting:
            ```sh
            ENABLE_TRACING=true
            ```

        examples: []
        troubleshooting:
            - problem: "API cannot connect to peers"
              solution: |
                ### Quick Fix
                1. Verify peer connectivity:
                   ```bash
                   docker-compose exec app ping peer0.curator.local
                   ```
                2. Check TLS certificates:
                   ```bash
                   ls -la ./tlsca-peer.pem
                   ```
                3. Validate peer endpoints:
                   ```bash
                   echo $HLF_PEERS
                   ```

                ### Common Issues
                - Invalid TLS certificates
                - Network connectivity problems
                - Incorrect peer endpoints
                - Firewall blocking access

                ### Resolution Steps
                1. **TLS Certificate Issues**
                   - Verify certificate paths
                   - Check certificate validity
                   - Ensure proper permissions

                2. **Network Issues**
                   - Check DNS resolution
                   - Verify network policies
                   - Test peer connectivity

                3. **Configuration Issues**
                   - Validate environment variables
                   - Check MSP configuration
                   - Verify API config file
              description: "This issue occurs when the API cannot establish connections to the Fabric peer nodes."

            - problem: "API server not starting"
              solution: |
                ### Quick Fix
                1. Check container logs:
                   ```bash
                   docker-compose logs app
                   ```
                2. Verify environment variables:
                   ```bash
                   docker-compose exec app env | grep HLF_
                   ```
                3. Check configuration:
                   ```bash
                   docker-compose config
                   ```

                ### Common Issues
                - Missing environment variables
                - Invalid configuration
                - Missing dependencies
                - Permission issues

                ### Resolution Steps
                1. **Environment Issues**
                   - Verify all required variables are set
                   - Check variable values
                   - Ensure proper file paths

                2. **Configuration Issues**
                   - Validate API config file
                   - Check environment variables
                   - Review volume mounts

                3. **Dependency Issues**
                   - Verify image availability
                   - Check network connectivity
                   - Validate volume permissions
              description: "This issue occurs when the API server fails to start properly." 
```


The ApiConfig configuration when deploying the plugin:

```json
{
  "channels": [
    {
      "pathFragment": "asset",
      "channelName": "asset-channel",
      "asLocalHost": true,
      "contracts": [
        {
          "pathFragment": "public-key-contract",
          "chaincodeName": "basic-asset",
          "contractName": "PublicKeyContract"
        },
        {
          "pathFragment": "token-contract",
          "chaincodeName": "basic-asset",
          "contractName": "GalaChainToken"
        }
      ]
    }
  ]
}
```

The rest of the parameters are:

- port: The port to listen on
- peers: The peers to connect to
- key: The key to use for the node
- apiConfig: The path to the API configuration file

### Contact Information

For assistance with joining the GalaChain network or technical support:

- **Email**: Contact the GalaChain team through official channels for network access requests
- **Documentation**: [GalaChain Documentation](https://docs.galachain.com)
- **Community Forum**: [Community Forum](https://community.galachain.com)
- **GitHub Issues**: [GitHub Issues](https://github.com/galachain/galachain-sdk/issues)

### Additional Resources

For additional information, refer to:
- [Chaincode Development](chaincode-development.md)
- [Chaincode Deployment](chaincode-deployment.md)
- [Authorization](authorization.md)
- [Troubleshooting](troubleshooting.md)<|MERGE_RESOLUTION|>--- conflicted
+++ resolved
@@ -68,36 +68,13 @@
 
 GalaChain SDK provides **guaranteed transaction atomicity** - when a transaction fails, **NO state changes are saved** to the ledger. This is implemented through multiple layers of protection built on top of Hyperledger Fabric's native transaction isolation.
 
-<<<<<<< HEAD
 #### Transaction Rollback
-When a transaction fails partway through execution, GalaChain automatically reverses all the state changes that occurred during that transaction. This ensures the blockchain remains in a consistent state even when operations encounter errors.
-=======
+When a transaction fails through execution, no state changes are saved to the ledger.
+
 #### Fabric-Level Protection
 - Hyperledger Fabric provides built-in transaction atomicity
 - Each transaction executes in isolation with its own read/write set
 - Failed transactions are automatically rolled back by the Fabric runtime
-
-#### SDK-Level State Caching
-The `GalaChainStub` class implements a sophisticated caching mechanism. Its main purpose is to keep the state clean when the transaction fails. This class caches all write operations and allows the `@GalaTransaction` call `flushWrites` method after the successful transaction. Changes are saved only when the transaction succeeds.
-
-**Key Features:**
-- All `putState()` calls are cached in memory, not written immediately
-- All `deleteState()` calls are cached in memory
-- State changes are only visible within the current transaction context
-- External reads see the previous state until transaction commits
-
-#### Transaction Lifecycle Control
-The `@GalaTransaction` and `@Sumbit` decorators manage the complete transaction lifecycle.
-If the transaction ends with an error, no changes are saved, which prevents from the inconsistent state.
-
-#### Error Handling and Rollback
-When a contract method throws an error:
-
-* no state changes are saved to the ledger;
-* the error is logged;
-* the error is automatically handled, so the response is always a `GalaChainResponse` object;
-* the transaction is saved on the ledger in transaction history (for audit purposes).
->>>>>>> 815c895e
 
 
 ### 3. Finalization
