# Using Windows with WSL

## How to use GalaChain with Windows Subsystem for Linux (WSL)

### 1. Install Docker Desktop

Download and install Docker Desktop from the official website: [https://www.docker.com/products/docker-desktop](https://www.docker.com/products/docker-desktop)

**If you already have Docker Desktop installed, make sure to update it to the latest version.**

### 2. Install WSL 2 and a Ubuntu-20.04 distribution

Follow the official guide to install WSL 2: [https://docs.microsoft.com/en-us/windows/wsl/install](https://docs.microsoft.com/en-us/windows/wsl/install)

We reccomend using Ubuntu-20.04 as your distribution. You can install it running the following command on PowerShell:

```powershell
wsl --install -d Ubuntu-20.04
```

Here is a short video from Microsoft about how to install WSL 2 and how to prepare it to build Node.js applications:
<iframe width="560" height="315" src="https://www.youtube.com/embed/lOXatmtBb88?si=tVmp-Jd8Nc-Mm6aS" title="YouTube video player" frameborder="0" allow="accelerometer; autoplay; clipboard-write; encrypted-media; gyroscope; picture-in-picture; web-share" referrerpolicy="strict-origin-when-cross-origin" allowfullscreen></iframe>

### 3. Enable WSL integration on Docker Desktop

Open Docker Desktop and go to `Settings` > `Resources` > `WSL Integration` and enable the integration with your WSL distribution.

![remote-command-palette](./assets/wsl-integration.png)

### 4. Mount Your Current Windows Directory in WSL (Optional)

If you want to access your Windows file system directly from WSL (e.g., to work with files in your Windows directories like `C:\Users\YourUsername\Documents\`), you can set up WSL to automatically mount your Windows drives.

1. **Edit the WSL Configuration File**:

   Open your `/etc/wsl.conf` file in a text editor. If it doesn’t exist, create it:

   ```bash
   sudo nano /etc/wsl.conf
   ```

2. **Add the Following Configuration**:

   Add these lines to the file:

   ```ini
   [boot]
   systemd=true

   [automount]
   enabled=true
   root=/mnt/
   options="metadata,umask=22,fmask=11"
   ```

   - **`metadata`**: Enables the storage of Linux file system metadata (such as permissions and symbolic links) on the mounted Windows drives.
   - **`umask=22`**: Sets the default permission of new directories to `0755` and files to `0644`.
   - **`fmask=11`**: Sets the default permission of new files to `0666`, ensuring they are not executable by default.

3. **Restart WSL**:

   After saving the changes, restart your WSL environment:

   ```bash
   wsl --shutdown
   ```

   Start WSL again, and your Windows drives should be mounted under `/mnt/`, for example, `/mnt/c` for the `C:` drive.

4. **Access Your Windows Directories**:

   Now you can navigate to your Windows directories from within WSL, like this:

   ```bash
   cd /mnt/c/Users/YourUsername/Documents/MyFolder
   ```
   
<<<<<<< HEAD
### 4. Install dependencies and start network
=======
### 5. Install dependencies and start network
>>>>>>> d51ab708

1. Use the [WSL extension on VSCode](https://marketplace.visualstudio.com/items?itemName=ms-vscode-remote.remote-wsl) to connect to your WSL distribution.
2. Install Node Version Manager (NVM) on your WSL distribution: https://learn.microsoft.com/en-us/windows/dev-environment/javascript/nodejs-on-wsl#install-nvm-nodejs-and-npm
3. Install `yq` and `jq` on your WSL distribution:
    ```bash
    sudo snap install yq jq
    ```
4. At this point your WSL environment should be ready to use GalaChain. Follow the instructions on the [Getting Started](./getting-started.md) guide to install the CLI and initialize your project.
<|MERGE_RESOLUTION|>--- conflicted
+++ resolved
@@ -75,11 +75,7 @@
    cd /mnt/c/Users/YourUsername/Documents/MyFolder
    ```
    
-<<<<<<< HEAD
-### 4. Install dependencies and start network
-=======
 ### 5. Install dependencies and start network
->>>>>>> d51ab708
 
 1. Use the [WSL extension on VSCode](https://marketplace.visualstudio.com/items?itemName=ms-vscode-remote.remote-wsl) to connect to your WSL distribution.
 2. Install Node Version Manager (NVM) on your WSL distribution: https://learn.microsoft.com/en-us/windows/dev-environment/javascript/nodejs-on-wsl#install-nvm-nodejs-and-npm
