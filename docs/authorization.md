# Authorization and authentication

GalaChain uses two layers of authorization and authentication to ensure that only authorized users can access the system.
First level, exposed to the client, is based on secp256k1 signatures and private/public key authorization.
Second level uses native Hyperledger Fabric CA users and organizations MSPs.

## How it works

1. Client application signs the transaction with the **end user** private key.
2. GalaChain REST API uses custom **CA user** credentials to call the chaincode.
3. Chaincode checks the MSP of the **CA user** (**Organization based authorization**).
4. Chaincode recovers the **end user** public key from the dto and signature, and verifies if the **end user** is registered (**Signature based authorization**).
5. The transaction is executed if both checks pass.

Note the difference between the **end user** and the **CA user**.
The **end user** is the person who is using the client application, while the **CA user** is the system-level application user that is used to call the chaincode.

In this document, if we refer to the **user**, we mean the **end user**.

## Signature based authorization

Signature based authorization user secp256k1 signatures to verify the identity of the end user.
It uses the same algorithm as Ethereum.

### Signing the transaction payload

Client side it is recommended to use `@gala-chain/api`, or `@gala-chain/cli`, or `@gala-chain/connect` library to sign the transactions.
These libraries will automatically sign the transaction in a way it is compatible with GalaChain.

#### Using `@gala-chain/api`:

```typescript
import { createValidDto } from '@gala-chain/api';
import { ChainCallDTO } from "./dtos";
import { signatures } from "./index";

class MyDtoClass extends ChainCallDTO { ... }

// recommended way to sign the transaction
const dto1 = await createValidDto(MyDtoClass, {myField: "myValue"}).signed(userPrivateKey);

// alternate way, imperative style
const dto2 = new MyDtoClass({myField: "myValue"});
dto2.sign(userPrivateKey);

// when you don't have the dto class, but just a plain object
const dto3 = {myField: "myValue"};
dto3.signature = signatures.getSignature(dto3, Buffer.from(userPrivateKey));
```

#### Using `@gala-chain/cli`:

```bash
galachain dto:sign -o=./output/path.json ./priv-key-file '{ "myField": "myValue" }'
```

#### Using `@gala-chain/connect`:

For the `@gala-chain/connect` library, signing is done automatically when you call the `sendTransaction` method, and it is handled by MetaMask wallet provider.

```typescript
import { GalachainConnectClient } from "@gala-chain/connect";

const client = new GalaChainConnectClient(contractUrl);
await client.connectToMetaMask();

const dto = ...;
const response = await client.send({ method: "TransferToken", payload: dto });
```

#### "Manual" process:

If you are not using any of the libraries, you can sign the transaction with the following steps:

1. You need to have secp256k1 private key of the end user.
2. Given the transaction payload as JSON object, you need to serialize it to a string in a way that it contains no additional spaces or newlines, fields are sorted alphabetically, and all `BigNumber` values are converted to strings with fixed notation. Also, you need to exclude top-level `signature` and `trace` fields from the payload.
3. You need to hash the serialized payload with keccak256 algorithm (note this is [NOT the same](https://crypto.stackexchange.com/questions/15727/what-are-the-key-differences-between-the-draft-sha-3-standard-and-the-keccak-sub) algorithm as SHA-3).
4. You need to get the signature of the hash using the private key, and add it to the payload as a `signature` field. The signature should be in the format of `rsv` array, where `r` and `s` are 32-byte integers, and `v` is a single byte.

It is important to follow these steps exactly, because chain side the same way of serialization and hashing is used to verify the signature.
If the payload is not serialized and hashed in the same way, the signature will not be verified.

### Authenticating and authorizing in the chaincode

In the chaincode, before the transaction is executed, GalaChain SDK will recover the public key from the signature and check if the user is registered.
If the user is not registered, the transaction will be rejected with an error.

By default `@Submit` and `@Evaluate` decorators for contract methods enforce signature based authorization.
The `@GalaTransaction` decorator is more flexible and can be used to disable signature based authorization for a specific method.
Disabling signature based authorization is useful when you want to allow anonymous access to a method, but it is not recommended for most use cases.

Chain side `ctx.callingUser` property will be populated with the user's alias, which is either `client|<custom-name>` or `eth|<eth-addr>` (if there is no custom name defined).
Also, `ctx.callingUserEthAddress` will contain the user's Ethereum address.
This way it is possible to get the current user's properties in the chaincode and use them in the business logic.

Additionally, we plan to support role-based access control (RBAC) in the future, which will allow for more fine-grained control over who can access what resources.
See the [RBAC section](#next-role-based-access-control-rbac) for more information.

### User registration

Gala chain does not allow anonymous users to access the chaincode.
In order to access the chaincode, the user must be registered with the chaincode.
There are two methods to register a user:

1. `RegisterUser` method in the `PublicKeyContract`.
2. `RegisterEthUser` method in the `PublicKeyContract`.

Both methods require the user to provide their secp256k1 public key.
The only difference between these two methods is that `RegisterEthUser` does not require the `alias` parameter, and it uses the Ethereum address (prefixed with `eth|`) as the user's alias.

Access to `RegisterUser` and `RegisterEthUser` methods is restricted on the organization level.
Only the organization that is specified in the chaincode as `CURATOR_ORG_MSP` environment variable can access these methods (it's `CuratorOrg` by default).
Technically that means that the client application must use the `CA user` that is registered with the `CuratorOrg` organization to call these methods.
See the [Organization based authorization](#organization-based-authorization) section for more information.

### Default admin user

When the chaincode is deployed, it contains a default admin end user.
It is provided by two environment variables:
<<<<<<< HEAD
* `DEV_ADMIN_PUBLIC_KEY` - it contains the admin user public key (sample: `88698cb1145865953be1a6dafd9646c3dd4c0ec3955b35d89676242129636a0b`).
* `DEV_ADMIN_USER_ID` - it contains the admin user alias (sample: `client|admin`; this variable is optional),

If the user profile is not found in the chain data, and the public key recovered from the signature is the same as the admin user public key (`DEV_ADMIN_PUBLIC_KEY`), the admin user is set as the calling user.
Additionally, if the admin user alias is specified (`DEV_ADMIN_USER_ID`), it is used as the calling user alias.
Otherwise, the default admin user alias is  `eth|<eth-addr-from-public-key>`.
=======

- `DEV_ADMIN_USER_ID` - it contains the admin user alias (sample: `client|admin`),
- `DEV_ADMIN_PRIVATE_KEY` - it contains the admin user public key (sample: `88698cb1145865953be1a6dafd9646c3dd4c0ec3955b35d89676242129636a0b`).
>>>>>>> 76158922

The admin user is required to register other users.

For GalaChain TestNet the admin user public key is specified by the `adminPublicKey` registration parameter.

Note the admin uses is an end user, not a CA user, and it cannot bypass the organization based authorization.
If you want to use the admin user to register other users, you need to use the CA user that is registered with the curator organization.

## Organization based authorization

Organization based authorization uses Hyperledger Fabric CA users and organizations MSPs to verify the identity of the caller.
It is used to restrict access to the chaincode method to a specific organization.

You can restrict access to the contract method to a specific organizations by setting the `allowedOrgs` property in the `@GalaTransaction`.

```typescript
@GalaTransaction({
    allowedOrgs: ["SomeRandomOrg"]
})
```

For the `PublicKeyContract` chaincode, the `CURATOR_ORG_MSP` environment variable is used as the organization that is allowed to register users (default value is `CuratorOrg`).
It is recommended to use the same variable for curator-level access to the chaincode methods.

## Next: Role Based Access Control (RBAC)

GalaChain v2 will drop support for the chaincode level authorization using Orgs and MSPs.
Instead, we will introduce a new Role Based Access Control (RBAC) system that will allow for more fine-grained control over who can access what resources.

The `allowedOrgs` property will be removed from the chaincode definition and replaced with a new `allowedRoles` property.
For instance, instead of specifying that only `CuratorOrg` can access a certain chaincode, you will be able to specify that only users with the `CURATOR` role can access it.
User roles will be saved with `UserProfile` objects in chain data.

See the current progress in the [RBAC issue](https://github.com/GalaChain/sdk/issues/249).<|MERGE_RESOLUTION|>--- conflicted
+++ resolved
@@ -117,18 +117,12 @@
 
 When the chaincode is deployed, it contains a default admin end user.
 It is provided by two environment variables:
-<<<<<<< HEAD
 * `DEV_ADMIN_PUBLIC_KEY` - it contains the admin user public key (sample: `88698cb1145865953be1a6dafd9646c3dd4c0ec3955b35d89676242129636a0b`).
 * `DEV_ADMIN_USER_ID` - it contains the admin user alias (sample: `client|admin`; this variable is optional),
 
 If the user profile is not found in the chain data, and the public key recovered from the signature is the same as the admin user public key (`DEV_ADMIN_PUBLIC_KEY`), the admin user is set as the calling user.
 Additionally, if the admin user alias is specified (`DEV_ADMIN_USER_ID`), it is used as the calling user alias.
 Otherwise, the default admin user alias is  `eth|<eth-addr-from-public-key>`.
-=======
-
-- `DEV_ADMIN_USER_ID` - it contains the admin user alias (sample: `client|admin`),
-- `DEV_ADMIN_PRIVATE_KEY` - it contains the admin user public key (sample: `88698cb1145865953be1a6dafd9646c3dd4c0ec3955b35d89676242129636a0b`).
->>>>>>> 76158922
 
 The admin user is required to register other users.
 
