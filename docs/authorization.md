--- conflicted
+++ resolved
@@ -1,8 +1,5 @@
-# Authorization
+# Authorization and authentication
 
-<<<<<<< HEAD
-TBD https://github.com/GalaChain/sdk/issues/120
-=======
 GalaChain uses two layers of authorization and authentication to ensure that only authorized users can access the system.
 First level, exposed to the client, is based on secp256k1 signatures and private/public key authorization.
 Second level uses native Hyperledger Fabric CA users and organizations MSPs.
@@ -156,5 +153,4 @@
 For instance, instead of specifying that only `CuratorOrg` can access a certain chaincode, you will be able to specify that only users with the `CURATOR` role can access it.
 User roles will be saved with `UserProfile` objects in chain data.
 
-See the current progress in the [RBAC issue](https://github.com/GalaChain/sdk/issues/249).
->>>>>>> a3a868ad
+See the current progress in the [RBAC issue](https://github.com/GalaChain/sdk/issues/249).