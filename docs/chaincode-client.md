# Chaincode Client

The `@gala-chain/client` package provides a client for interacting with the chaincode.
Currently, it supports the following client types:
* client for interacting directly with the Hyperledger Fabric network, built on top of the [`fabric-network`](https://www.npmjs.com/package/fabric-network) and [`fabric-ca-client`](https://www.npmjs.com/package/fabric-ca-client) packages;
* client for interacting with the chaincode via REST API that meets the GalaChain REST API specification, used internally at GalaGames,
  and is also compatible with the slightly different REST API exposed by [Fablo REST](https://github.com/fablo-io/fablo-rest).

All client types share the same API, so it is easy to switch between them, depending on your needs.

Also, `@gala-chain/client` package is designed to be lightweight.
This is why `fabric-network` and `fabric-ca-client` dependencies are marked as optional `peerDependencies` and should be installed separately.

## Hyperledger Fabric Client

In order to connect to the Hyperledger Fabric network, you need to provide the following configuration:
1. `HFClientParams` - information containing basic information about network topology and credentials for connecting to the network;
2. `ContractConfig` - information about the chaincode that will be used to interact with the network.
3. Optionally, a custom API specification to make the client type-safe.

### `HFClientConfig`

The `HFClientConfig` interface defines parameters that are required to connect to the Hyperledger Fabric network.

```typescript

```typescript
const params: HFClientConfig = {
  orgMsp: "PartnerOrg1",
  userId: "admin",
  userSecret: "adminpw",
  connectionProfilePath: path.resolve(networkRoot, "connection-profiles/cpp-partner.json")
};
```

* `orgMsp` - Hyperledger Fabric MSP name of the organization that the client will connect to;
* `userId` - id of the user in Fabric CA that will be used to connect to the network;
* `userSecret` - password/secret of the user in CA;
* `connectionProfilePath` - path to the connection profile file that describes the network topology.

Both `adminId` and `adminPass` are required to authorize the client with the network.
If they are not provided, the client will try to get them from the environment variables `ADMIN_ID` and `ADMIN_PASS` respectively.

The `connectionProfilePath` should refer to a valid connection profile JSON file.
For local development, you can use the connection profile provided in the `<network-root>/connection-profiles` directory of the network generated by GalaChain CLI.

### `ContractConfig`

The `ContractConfig` interface defines parameters that are required to interact with the chaincode.

```typescript
const contract: ContractConfig = {
  channelName: "product-channel",
  chaincodeName: "basic-product",
  contractName: "PublicKeyContract"
};
```

* `channelName` - name of the channel that the client will connect to;
* `chaincodeName` - name of the chaincode that the client will use to interact with the network;
* `contractName` - name of the contract that the client will use to interact with the chaincode.

### Creating the client

```typescript
const client: ChainClient = gcclient
  .forConnectionProfile(params)
  .forContract(contract);
```

The client creation is a two-step process.
First, you need to create a client builder instance using the `forConnectionProfile` method.
Then the `forContract` method returns the actual client instance.

As a result, you get a `ChainClient` instance that can be used to interact with the chaincode.
It supports `evaluateTransaction` and `submitTransaction` methods that are used to invoke chaincode functions.

After you end interacting with the chaincode, you should disconnect the client:

```typescript
await client.disconnect();
```

Otherwise, the client will keep the GRPC connection to the network open.

## REST API Client

The REST API client is used to interact with the chaincode via REST API, that matches the specification of managed infrastructure of GalaChain.

In order to connect to the REST API, you need to provide the following configuration:
1. `RestApiClientConfig` - information containing basic information about path mapping and credentials for connecting to the network;
2. `ContractConfig` - information about the chaincode that will be used to interact with the network.
3. Optionally, a custom API specification to make the client type-safe.

### `RestApiClientConfig`

The `RestApiClientConfig` interface defines parameters that are required to connect to the REST API.

```typescript
const params: RestApiClientConfig = {
<<<<<<< HEAD
  orgMsp: "CuratorOrg",
  userId: "GC_ADMIN_CURATOR",
  userSecret: "abc",
=======
>>>>>>> 2a568714
  apiUrl: "http://localhost:3000/api",
  configPath: path.resolve(__dirname, "api-config.json")
};
```

* `orgMsp` - Hyperledger Fabric MSP name of the organization that the client will connect to;
<<<<<<< HEAD
* `userId` - key of the user in the API key store that will be used to connect to the network (for GC services), or a CA user ID (for Fablo REST);
* `userSecret` - secret of the user in the API key store (for GC services), or a password secret of CA user (for Fablo REST);
=======
>>>>>>> 2a568714
* `apiUrl` - URL of the REST API;
* `configPath` - path to the configuration file that describes path mapping for channels, chaincodes, and contracts.
  Sample configuration file can be found in the `e2e` directory of the chaincode generated from template by GalaChain CLI.

### `ContractConfig`

The `ContractConfig` interface defines parameters that are required to interact with the chaincode.

```typescript
const contract: ContractConfig = {
  channelName: "product-channel",
  chaincodeName: "basic-product",
  contractName: "PublicKeyContract"
};
```

* `channelName` - name of the channel that the client will connect to;
* `chaincodeName` - name of the chaincode that the client will use to interact with the network;
* `contractName` - name of the contract that the client will use to interact with the chaincode.

### Creating the client

```typescript
const client: ChainClient = gcclient
  .forApiConfig(params)
  .forContract(contract);
```

The client creation is a two-step process.
First, you need to create a client builder instance using the `forConnectionProfile` method.
Then the `forContract` method returns the actual client instance.

As a result, you get a `ChainClient` instance that can be used to interact with the chaincode.
It supports `evaluateTransaction` and `submitTransaction` methods that are used to invoke chaincode functions.

After you end interacting with the chaincode, you should disconnect the client:

```typescript
await client.disconnect();
```

## Builder and actual client

For all high-level operations, the client uses the `Builder` pattern:
1. first, you create a builder instance using the `forConnectionProfile` or `forApiConfig` method;
2. then you configure the builder instance using the `forContract` method.

Since all `ChainClient` builders share the same interface, you can just parametrize the builder type and use the same code for all client types, for instance:

```typescript
const builder: ChainClientBuilder = process.env.USE_REST_API === "true"
  ? gcclient.forApiConfig(...) 
  : gcclient.forConnectionProfile(...);

const client: ChainClient = builder.forContract(...);
```

## Extending the client API

The `@gala-chain/client` package provides a default API definition that is used to make the client type-safe.
By default `ChainClient` defines `evaluateTransaction` and `submitTransaction` methods that are used to interact with the chaincode.
However, you can provide your own API definition, if you want to extend the client API or use a different API.
The API definition is a function that accepts a `ChainClient` instance and returns an object with methods that will be added to the client.

```typescript
function customAPI(client: ChainClient) {
  return {
    async GetProfile(privateKey: string) {
      const dto = new GetMyProfileDto().signed(privateKey, false);
      const response = await client.evaluateTransaction("GetMyProfile", dto, UserProfile);
      if (GalaChainResponse.isError(response)) {
        throw new Error(`Cannot get profile: ${response.Message} (${response.ErrorKey})`);
      } else {
        return response.Data as UserProfile;
      }
    }
  };
}
```

Now, when you enhance the client with your custom API, you can use not only default methods but also the ones that you defined:

```typescript
const client: ChainClient = ...;
client.evaluateTransaction(...);  // available
client.submitTransaction(...);    // available
client.GetProfile(...);           // compilation error

const extendedClient = client.extend(customAPI);
client.evaluateTransaction(...);  // available
client.submitTransaction(...);    // available
client.GetProfile(...);           // available
```<|MERGE_RESOLUTION|>--- conflicted
+++ resolved
@@ -98,23 +98,12 @@
 
 ```typescript
 const params: RestApiClientConfig = {
-<<<<<<< HEAD
-  orgMsp: "CuratorOrg",
-  userId: "GC_ADMIN_CURATOR",
-  userSecret: "abc",
-=======
->>>>>>> 2a568714
   apiUrl: "http://localhost:3000/api",
   configPath: path.resolve(__dirname, "api-config.json")
 };
 ```
 
 * `orgMsp` - Hyperledger Fabric MSP name of the organization that the client will connect to;
-<<<<<<< HEAD
-* `userId` - key of the user in the API key store that will be used to connect to the network (for GC services), or a CA user ID (for Fablo REST);
-* `userSecret` - secret of the user in the API key store (for GC services), or a password secret of CA user (for Fablo REST);
-=======
->>>>>>> 2a568714
 * `apiUrl` - URL of the REST API;
 * `configPath` - path to the configuration file that describes path mapping for channels, chaincodes, and contracts.
   Sample configuration file can be found in the `e2e` directory of the chaincode generated from template by GalaChain CLI.
