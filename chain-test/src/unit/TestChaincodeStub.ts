--- conflicted
+++ resolved
@@ -58,8 +58,6 @@
 neOrBgBGMDzq2aBbdX5EeQZbAw==
 -----END CERTIFICATE-----`);
 
-<<<<<<< HEAD
-=======
 /**
  * Creates a mock X.509 client identity for testing purposes.
  *
@@ -73,7 +71,6 @@
  * console.log(identity.getID()); // x509::/OU=client/CN=alice::...
  * ```
  */
->>>>>>> a3ac4a6e
 export function x509Identity(caUser: string, mspId: string): ClientIdentity {
   const userInCert = caUser.replace("client|", "");
   const id = `x509::/OU=client/CN=${userInCert}::/C=US/ST=California/L=San Francisco/O=curator.local/CN=ca.curator.local`;
@@ -182,39 +179,30 @@
     return x509Identity(caUser, mspId);
   }
 
-<<<<<<< HEAD
-=======
   /**
    * Adds a key-value pair to the mock blockchain state.
    *
    * @param key - State key
    * @param value - State value
    */
->>>>>>> a3ac4a6e
   public mockState(key: string, value: string): void {
     this.state[key] = value;
   }
 
-<<<<<<< HEAD
-=======
   /**
    * Sets the mock creator identity for transactions.
    *
    * @param mspId - Membership Service Provider ID
    * @param caUser - User identifier
    */
->>>>>>> a3ac4a6e
   public mockCreator(mspId: string, caUser: string): void {
     this.creator = x509Identity(caUser, mspId);
   }
 
-<<<<<<< HEAD
-=======
   /**
    * Stores a key-value pair in the blockchain state.
    * Updates both the current state and writes tracking.
    */
->>>>>>> a3ac4a6e
   putState: (key: string, value: Uint8Array) => Promise<void> = (key, value) => {
     const valueString = value.toString();
     this.state[key] = valueString;
