/*
 * Copyright (c) Gala Games Inc. All rights reserved.
 * Licensed under the Apache License, Version 2.0 (the "License");
 * you may not use this file except in compliance with the License.
 * You may obtain a copy of the License at
 *
 *     http://www.apache.org/licenses/LICENSE-2.0
 *
 * Unless required by applicable law or agreed to in writing, software
 * distributed under the License is distributed on an "AS IS" BASIS,
 * WITHOUT WARRANTIES OR CONDITIONS OF ANY KIND, either express or implied.
 * See the License for the specific language governing permissions and
 * limitations under the License.
 */
import {
  ChainCallDTO,
  ChainObject,
  ClassConstructor,
  GalaChainResponse,
  PublicKey,
  RangedChainObject,
  UserProfile
} from "@gala-chain/api";
import { ChainUser } from "@gala-chain/client";
import { plainToInstance } from "class-transformer";
import { ec as EC } from "elliptic";
import { Context, Contract } from "fabric-contract-api";
import { ChaincodeStub } from "fabric-shim";
import Logger from "fabric-shim/lib/logger";

import { CachedKV, FabricIterable } from "./FabricIterable";
import { TestChaincodeStub } from "./TestChaincodeStub";

interface GalaLoggerInstance {
  getLogger(name?: string): Logger;

  error(message: string): void;

  warn(message: string): void;

  info(message: string): void;

  debug(message: string): void;

  log(
    level: "debug" | "info" | "warn" | "error",
    msg:
      | string
      | (Record<string, unknown> & {
          message: string;
        })
  ): void;

  logTimeline(timelineActionDescription: string, context: string, metaData?: unknown[], error?: Error): void;
}

type GalaChainStub = ChaincodeStub & {
  getTxID(): string;
  getCachedState(key: string): Promise<Uint8Array>;
  getCachedStateByPartialCompositeKey(objectType: string, attributes: string[]): FabricIterable<CachedKV>;
  flushWrites(): Promise<void>;
  getReads(): Record<string, Uint8Array>;
  getWrites(): Record<string, Uint8Array>;
  getWritesCount(): number;
  getDeletes(): Record<string, true>;
  setReads(reads: Record<string, Uint8Array>): void;
  setWrites(writes: Record<string, Uint8Array>): void;
  setDeletes(deletes: Record<string, true>): void;
};

type TestGalaChainContext = Context & {
  readonly stub: GalaChainStub;
  readonly logger: GalaLoggerInstance;
  set callingUserData(d: { alias: string; ethAddress?: string; tonAddress?: string });
  get callingUser(): string;
  get callingUserEthAddress(): string;
  get callingUserTonAddress(): string;
  setDryRunOnBehalfOf(d: { alias: string; ethAddress: string | undefined }): void;
<<<<<<< HEAD
  createReadOnlyContext(index: number | undefined): TestGalaChainContext;
=======
  createReadOnlyContext(): TestGalaChainContext;
>>>>>>> cfe814ee
  isDryRun: boolean;
  get txUnixTime(): number;
  setChaincodeStub(stub: ChaincodeStub): void;
};

type GalaContract<Ctx extends TestGalaChainContext> = Contract & {
  beforeTransaction(ctx: Ctx): Promise<void>;
  createContext(): Ctx;
};

type Wrapped<Contract> = {
  [K in keyof Contract]: Contract[K] extends (...args: infer A) => Promise<GalaChainResponse<infer R>>
    ? Contract[K] // If it already returns Promise<GalaChainResponse<R>>, keep it as is.
    : Contract[K] extends (...args: infer A) => Promise<infer R>
      ? (...args: A) => Promise<GalaChainResponse<R>> // Otherwise, transform Promise<R> to Promise<GalaChainResponse<R>>.
      : Contract[K]; // Keep non-Promise methods as is.
};

class Fixture<Ctx extends TestGalaChainContext, T extends GalaContract<Ctx>> {
  private readonly stub: TestChaincodeStub;
  public readonly contract: Wrapped<T>;
  public readonly ctx: Ctx;

  public callingChainUser: ChainUser;
  private knownUsers: Record<string, ChainUser> = {};

  constructor(
    contractClass: ClassConstructor<T>,
    public readonly writes: Record<string, string> = {},
    public readonly state: Record<string, string> = {}
  ) {
    const contractInstance = new contractClass() as Wrapped<T>; // it's done by @GalaTransaction decorator
    this.contract = new Proxy(contractInstance, {
      get: (target, prop) => {
        // check if target property is a function with ctx + dto as parameters
        if (typeof target[prop as string] === "function" && target[prop as string].length === 2) {
          const method = target[prop as string];
          return async (ctx: Ctx, dto?: ChainCallDTO) => {
            if (this.callingChainUser === undefined) {
              throw new Error("ChainUser is not set.");
            }

            const signedDto =
              dto && dto.signature === undefined ? dto.signed(this.callingChainUser.privateKey) : dto;

            await contractInstance.beforeTransaction(ctx);
            const result = signedDto
              ? await method.call(contractInstance, ctx, signedDto)
              : await method.call(contractInstance, ctx);
            await contractInstance.afterTransaction(ctx, result);
            return result;
          };
        }

        return target[prop];
      }
    });

    this.stub = new TestChaincodeStub([], this.state, this.writes);

    const ctxInstance = this.contract.createContext() as Ctx;
    ctxInstance.setChaincodeStub(this.stub);
    ctxInstance.logging = {
      setLevel: Logger.setLevel,
      getLogger: (name) => {
        return Logger.getLogger(name ? `${contractClass?.name}:${name}` : contractClass?.name);
      }
    };
    this.ctx = new Proxy(ctxInstance, {
      get: (target, prop) => {
        if (prop === "callingUser") {
          return this.callingChainUser.identityKey;
        }

        return target[prop];
      }
    });

    this.callingUser("client|admin");
  }

  callingUser(user: ChainUser, mspId?: string): Fixture<Ctx, T>;

  callingUser(user: string, mspId?: string): Fixture<Ctx, T>;

  callingUser(user: string | ChainUser, mspId = "CuratorOrg"): Fixture<Ctx, T> {
    if (typeof user === "string" && !user.startsWith("client|")) {
      throw new Error("Calling user string should start with 'client|', but provided: " + user);
    }

    const chainUser =
      typeof user === "string" ? this.knownUsers[user] ?? ChainUser.withRandomKeys(user) : user;
    this.callingChainUser = chainUser;
    this.knownUsers[chainUser.identityKey] = chainUser;

    // eslint-disable-next-line @typescript-eslint/ban-ts-comment
    // @ts-ignore
    this.ctx.setClientIdentity(this.stub.getClientIdentity(chainUser.identityKey, mspId));

    const userProfile = plainToInstance(UserProfile, {
      alias: chainUser.identityKey,
      ethAddress: chainUser.ethAddress,
      publicKey: chainUser.publicKey
    });
    const userProfileKey = this.ctx.stub.createCompositeKey("GCUP", [chainUser.ethAddress]);
    this.stub.mockState(userProfileKey, userProfile.serialize());

    const publicKey = plainToInstance(PublicKey, { publicKey: chainUser.publicKey });
    const publicKeyKey = this.ctx.stub.createCompositeKey("GCPK", [userProfile.alias]);
    this.stub.mockState(publicKeyKey, publicKey.serialize());

    return this;
  }

  savedState(...objs: ChainObject[]): Fixture<Ctx, T> {
    objs.forEach((o) => {
      try {
        this.state[o.getCompositeKey()] = o.serialize();
      } catch (e) {
        throw new Error(`getCompositeKey() failure for: ${o.serialize()}. Error: ${e}`);
      }
    });
    return this;
  }

  savedKVState(...objs: { key: string; value: string }[]): Fixture<Ctx, T> {
    objs.forEach(({ key, value }) => {
      this.state[key] = value;
    });
    return this;
  }

  savedRangeState(objs: RangedChainObject[]): Fixture<Ctx, T> {
    objs.forEach((o) => {
      this.state[o.getRangedKey()] = o.serialize();
    });
    return this;
  }
}

export function fixture<Ctx extends TestGalaChainContext, T extends GalaContract<Ctx>>(
  contractClass: ClassConstructor<T>
) {
  return new Fixture<Ctx, T>(contractClass);
}<|MERGE_RESOLUTION|>--- conflicted
+++ resolved
@@ -62,6 +62,7 @@
   getReads(): Record<string, Uint8Array>;
   getWrites(): Record<string, Uint8Array>;
   getWritesCount(): number;
+  getWritesCount(): number;
   getDeletes(): Record<string, true>;
   setReads(reads: Record<string, Uint8Array>): void;
   setWrites(writes: Record<string, Uint8Array>): void;
@@ -76,11 +77,7 @@
   get callingUserEthAddress(): string;
   get callingUserTonAddress(): string;
   setDryRunOnBehalfOf(d: { alias: string; ethAddress: string | undefined }): void;
-<<<<<<< HEAD
   createReadOnlyContext(index: number | undefined): TestGalaChainContext;
-=======
-  createReadOnlyContext(): TestGalaChainContext;
->>>>>>> cfe814ee
   isDryRun: boolean;
   get txUnixTime(): number;
   setChaincodeStub(stub: ChaincodeStub): void;
