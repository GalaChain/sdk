--- conflicted
+++ resolved
@@ -18,11 +18,8 @@
   ClassConstructor,
   GalaChainResponse,
   RangedChainObject,
-<<<<<<< HEAD
-=======
   UserAlias,
   UserProfile,
->>>>>>> a3ac4a6e
   signatures
 } from "@gala-chain/api";
 import { Context, Contract } from "fabric-contract-api";
@@ -112,26 +109,17 @@
 type TestGalaChainContext = Context & {
   readonly stub: GalaChainStub;
   readonly logger: GalaLoggerInstance;
-<<<<<<< HEAD
-  set callingUserData(d: { alias?: string; ethAddress?: string; tonAddress?: string; roles: string[] });
-  get callingUser(): string;
-=======
   set callingUserData(d: CallingUserData);
   get callingUser(): UserAlias;
->>>>>>> a3ac4a6e
   get callingUserEthAddress(): string;
   get callingUserRoles(): string[];
   get callingUserTonAddress(): string;
-<<<<<<< HEAD
-  setDryRunOnBehalfOf(d: { alias: string; ethAddress?: string; tonAddress?: string; roles: string[] }): void;
-=======
   get callingUserRoles(): string[];
   get callingUserProfile(): UserProfile;
   resetCallingUser(): void;
   get config(): GalaChainContextConfig;
   setDryRunOnBehalfOf(d: CallingUserData): void;
   createReadOnlyContext(index: number | undefined): TestGalaChainContext;
->>>>>>> a3ac4a6e
   isDryRun: boolean;
   get txUnixTime(): number;
   setChaincodeStub(stub: ChaincodeStub): void;
@@ -149,14 +137,11 @@
 
 const defaultCaClientIdentity = x509Identity("test", "TestOrg");
 
-<<<<<<< HEAD
-=======
 /**
  * Type that wraps contract methods to ensure they return GalaChainResponse.
  * Transforms contract method signatures for consistent response handling.
  * @internal
  */
->>>>>>> a3ac4a6e
 type Wrapped<Contract> = {
   [K in keyof Contract]: Contract[K] extends (...args: infer A) => Promise<GalaChainResponse<infer R>>
     ? Contract[K] // If it already returns Promise<GalaChainResponse<R>>, keep it as is.
@@ -197,14 +182,11 @@
   private readonly stub: TestChaincodeStub;
   private readonly allWrites: Record<string, string> = {};
 
-<<<<<<< HEAD
-=======
   /**
    * Creates a new test fixture for the specified contract class.
    *
    * @param contractClass - Constructor of the contract class to test
    */
->>>>>>> a3ac4a6e
   constructor(contractClass: ClassConstructor<T>) {
     const contractInstance = new contractClass() as Wrapped<T>; // it's done by @GalaTransaction decorator
     this.contract = new Proxy(contractInstance, {
@@ -218,11 +200,7 @@
               ? await method.call(contractInstance, ctx, dto)
               : await method.call(contractInstance, ctx);
             await contractInstance.afterTransaction(ctx, result);
-<<<<<<< HEAD
-            ctx.resetCallingUserData();
-=======
             ctx.resetCallingUser();
->>>>>>> a3ac4a6e
             return result;
           };
         }
@@ -245,8 +223,6 @@
     this.ctx = ctxInstance;
   }
 
-<<<<<<< HEAD
-=======
   /**
    * Registers users in the blockchain state for testing.
    * Adds both public key mappings and user profiles to the mock state.
@@ -254,40 +230,11 @@
    * @param users - Array of users to register with their roles
    * @returns This fixture instance for method chaining
    */
->>>>>>> a3ac4a6e
   registeredUsers(...users: ChainUserWithRoles[]): Fixture<Ctx, T> {
     const publicKeys = users.map((u) => ({
       key: `\u0000GCPK\u0000${u.identityKey}\u0000`,
       value: JSON.stringify({ publicKey: signatures.normalizePublicKey(u.publicKey).toString("base64") })
     }));
-<<<<<<< HEAD
-
-    const userProfiles = users.map((u) => ({
-      key: `\u0000GCUP\u0000${u.ethAddress}\u0000`,
-      value: JSON.stringify({ alias: u.identityKey, ethAddress: u.ethAddress, roles: u.roles })
-    }));
-
-    return this.savedKVState(...publicKeys, ...userProfiles);
-  }
-
-  caClientIdentity(caUser: string, mspId?: string): Fixture<Ctx, T> {
-    this.ctx.clientIdentity = x509Identity(caUser, mspId ?? this.ctx.clientIdentity.getMSPID());
-    return this;
-  }
-
-  callingUser(
-    user: ChainUserWithRoles | { alias: string; ethAddress?: string; tonAddress?: string; roles: string[] }
-  ): Fixture<Ctx, T> {
-    if ("identityKey" in user) {
-      this.ctx.callingUserData = {
-        alias: user.identityKey,
-        ethAddress: user.ethAddress,
-        roles: user.roles ?? []
-      };
-      return this;
-    }
-
-=======
 
     const userProfiles = users.map((u) => ({
       key: `\u0000GCUP\u0000${u.ethAddress}\u0000`,
@@ -327,7 +274,6 @@
       return this;
     }
 
->>>>>>> a3ac4a6e
     this.ctx.callingUserData = user;
     return this;
   }
@@ -378,8 +324,6 @@
     return this;
   }
 
-<<<<<<< HEAD
-=======
   /**
    * Retrieves all state writes performed during contract execution.
    * Useful for testing assertions about what was written to the blockchain.
@@ -387,7 +331,6 @@
    * @param skipKeysStartingWith - Array of key prefixes to exclude from results
    * @returns Object containing all state writes as key-value pairs
    */
->>>>>>> a3ac4a6e
   getWrites: (skipKeysStartingWith?: string[]) => Record<string, string> = (
     skipKeysStartingWith = ["\u0000UNTX\u0000"]
   ) => {
