--- conflicted
+++ resolved
@@ -69,17 +69,11 @@
 type TestGalaChainContext = Context & {
   readonly stub: GalaChainStub;
   readonly logger: GalaLoggerInstance;
-<<<<<<< HEAD
-  set callingUserData(d: { alias: string; ethAddress?: string; roles: string[] });
+  set callingUserData(d: { alias: string; ethAddress?: string; tonAddress?: string; roles: string[] });
   get callingUser(): string;
   get callingUserEthAddress(): string;
   get callingUserRoles(): string[];
-=======
-  set callingUserData(d: { alias: string; ethAddress?: string; tonAddress?: string });
-  get callingUser(): string;
-  get callingUserEthAddress(): string;
   get callingUserTonAddress(): string;
->>>>>>> 1d134b11
   setDryRunOnBehalfOf(d: { alias: string; ethAddress: string | undefined }): void;
   isDryRun: boolean;
   get txUnixTime(): number;
@@ -158,26 +152,8 @@
       value: JSON.stringify({ alias: u.identityKey, ethAddress: u.ethAddress, roles: u.roles })
     }));
 
-<<<<<<< HEAD
     return this.savedKVState(...publicKeys, ...userProfiles);
   }
-=======
-    // eslint-disable-next-line @typescript-eslint/ban-ts-comment
-    // @ts-ignore
-    this.ctx.setClientIdentity(this.stub.getClientIdentity(chainUser.identityKey, mspId));
-
-    const userProfile = plainToInstance(UserProfile, {
-      alias: chainUser.identityKey,
-      ethAddress: chainUser.ethAddress,
-      publicKey: chainUser.publicKey
-    });
-    const userProfileKey = this.ctx.stub.createCompositeKey("GCUP", [chainUser.ethAddress]);
-    this.stub.mockState(userProfileKey, userProfile.serialize());
-
-    const publicKey = plainToInstance(PublicKey, { publicKey: chainUser.publicKey });
-    const publicKeyKey = this.ctx.stub.createCompositeKey("GCPK", [userProfile.alias]);
-    this.stub.mockState(publicKeyKey, publicKey.serialize());
->>>>>>> 1d134b11
 
   caClientIdentity(caUser: string, mspId: string): Fixture<Ctx, T> {
     this.ctx.clientIdentity = x509Identity(caUser, mspId);
