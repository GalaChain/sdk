--- conflicted
+++ resolved
@@ -127,11 +127,7 @@
   readonly logger: GalaLoggerInstance;
   set callingUserData(d: CallingUserData);
   get callingUser(): UserAlias;
-<<<<<<< HEAD
   get callingUserAddress(): { address: string; signing: SigningScheme };
-=======
-  get callingUserEthAddress(): string;
->>>>>>> 16e6a292
   get callingUserRoles(): string[];
   get callingUserSignedBy(): UserAlias[];
   get callingUserSignatureQuorum(): number;
