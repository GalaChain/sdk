/*
 * Copyright (c) Gala Games Inc. All rights reserved.
 * Licensed under the Apache License, Version 2.0 (the "License");
 * you may not use this file except in compliance with the License.
 * You may obtain a copy of the License at
 *
 *     http://www.apache.org/licenses/LICENSE-2.0
 *
 * Unless required by applicable law or agreed to in writing, software
 * distributed under the License is distributed on an "AS IS" BASIS,
 * WITHOUT WARRANTIES OR CONDITIONS OF ANY KIND, either express or implied.
 * See the License for the specific language governing permissions and
 * limitations under the License.
 */
import {
  ChainCallDTO,
  ChainObject,
  ClassConstructor,
  GalaChainResponse,
  RangedChainObject,
  UserAlias,
  UserProfile,
  signatures
} from "@gala-chain/api";
import { Context, Contract } from "fabric-contract-api";
import { ChaincodeStub } from "fabric-shim";
import Logger from "fabric-shim/lib/logger";

import { ChainUserWithRoles } from "../data/users";
import { CachedKV, FabricIterable } from "./FabricIterable";
import { TestChaincodeStub, x509Identity } from "./TestChaincodeStub";

interface GalaLoggerInstance {
  getLogger(name?: string): Logger;

  error(message: string): void;

  warn(message: string): void;

  info(message: string): void;

  debug(message: string): void;

  log(
    level: "debug" | "info" | "warn" | "error",
    msg:
      | string
      | (Record<string, unknown> & {
          message: string;
        })
  ): void;

  logTimeline(timelineActionDescription: string, context: string, metaData?: unknown[], error?: Error): void;
}

type GalaChainStub = ChaincodeStub & {
  getCachedState(key: string): Promise<Uint8Array>;
  getCachedStateByPartialCompositeKey(objectType: string, attributes: string[]): FabricIterable<CachedKV>;
  flushWrites(): Promise<void>;
  getReads(): Record<string, Uint8Array>;
  getWrites(): Record<string, Uint8Array>;
  getDeletes(): Record<string, true>;
  setReads(reads: Record<string, Uint8Array>): void;
  setWrites(writes: Record<string, Uint8Array>): void;
  setDeletes(deletes: Record<string, true>): void;
};

interface CallingUserData {
  alias?: UserAlias;
  ethAddress?: string;
  tonAddress?: string;
  roles: string[];
}

interface GalaChainContextConfig {
  readonly adminPublicKey?: string;
  readonly allowNonRegisteredUsers?: boolean;
}

type TestGalaChainContext = Context & {
  readonly stub: GalaChainStub;
  readonly logger: GalaLoggerInstance;
  set callingUserData(d: CallingUserData);
  get callingUser(): UserAlias;
  get callingUserEthAddress(): string;
  get callingUserTonAddress(): string;
<<<<<<< HEAD
  get callingUserRoles(): string[];
  get callingUserProfile(): UserProfile;
  get config(): GalaChainContextConfig;
  setDryRunOnBehalfOf(d: CallingUserData): void;
=======
  resetCallingUser(): void;
  setDryRunOnBehalfOf(d: {
    alias: UserAlias;
    ethAddress?: string;
    tonAddress?: string;
    roles: string[];
  }): void;
>>>>>>> efaaed1e
  isDryRun: boolean;
  get txUnixTime(): number;
  setChaincodeStub(stub: ChaincodeStub): void;
  resetCallingUserData(): void;
};

type GalaContract<Ctx extends TestGalaChainContext> = Contract & {
  beforeTransaction(ctx: Ctx): Promise<void>;
  createContext(): Ctx;
};

const defaultCaClientIdentity = x509Identity("test", "TestOrg");

type Wrapped<Contract> = {
  [K in keyof Contract]: Contract[K] extends (...args: infer A) => Promise<GalaChainResponse<infer R>>
    ? Contract[K] // If it already returns Promise<GalaChainResponse<R>>, keep it as is.
    : Contract[K] extends (...args: infer A) => Promise<infer R>
      ? (...args: A) => Promise<GalaChainResponse<R>> // Otherwise, transform Promise<R> to Promise<GalaChainResponse<R>>.
      : Contract[K]; // Keep non-Promise methods as is.
};

class Fixture<Ctx extends TestGalaChainContext, T extends GalaContract<Ctx>> {
  public readonly state: Record<string, string> = {};
  public readonly contract: Wrapped<T>;
  public readonly ctx: Ctx;
  private readonly stub: TestChaincodeStub;
  private readonly allWrites: Record<string, string> = {};

  constructor(contractClass: ClassConstructor<T>) {
    const contractInstance = new contractClass() as Wrapped<T>; // it's done by @GalaTransaction decorator
    this.contract = new Proxy(contractInstance, {
      get: (target, prop) => {
        // check if target property is a function with ctx + dto as parameters
        if (typeof target[prop as string] === "function" && target[prop as string].length === 2) {
          const method = target[prop as string];
          return async (ctx: Ctx, dto?: ChainCallDTO) => {
            await contractInstance.beforeTransaction(ctx);
            const result = dto
              ? await method.call(contractInstance, ctx, dto)
              : await method.call(contractInstance, ctx);
            await contractInstance.afterTransaction(ctx, result);
            ctx.resetCallingUserData();
            return result;
          };
        }

        return target[prop];
      }
    });

    this.stub = new TestChaincodeStub([], this.state, this.allWrites);

    const ctxInstance = this.contract.createContext() as Ctx;
    ctxInstance.setChaincodeStub(this.stub);
    ctxInstance.logging = {
      setLevel: Logger.setLevel,
      getLogger: (name) => {
        return Logger.getLogger(name ? `${contractClass?.name}:${name}` : contractClass?.name);
      }
    };
    ctxInstance.clientIdentity = defaultCaClientIdentity;
    this.ctx = ctxInstance;
  }

  registeredUsers(...users: ChainUserWithRoles[]): Fixture<Ctx, T> {
    const publicKeys = users.map((u) => ({
      key: `\u0000GCPK\u0000${u.identityKey}\u0000`,
      value: JSON.stringify({ publicKey: signatures.normalizePublicKey(u.publicKey).toString("base64") })
    }));

    const userProfiles = users.map((u) => ({
      key: `\u0000GCUP\u0000${u.ethAddress}\u0000`,
      value: JSON.stringify({ alias: u.identityKey, ethAddress: u.ethAddress, roles: u.roles })
    }));

    return this.savedKVState(...publicKeys, ...userProfiles);
  }

  caClientIdentity(caUser: string, mspId?: string): Fixture<Ctx, T> {
    this.ctx.clientIdentity = x509Identity(caUser, mspId ?? this.ctx.clientIdentity.getMSPID());
    return this;
  }

  callingUser(
    user: ChainUserWithRoles | { alias: UserAlias; ethAddress?: string; tonAddress?: string; roles: string[] }
  ): Fixture<Ctx, T> {
    if ("identityKey" in user) {
      this.ctx.callingUserData = {
        alias: user.identityKey,
        ethAddress: user.ethAddress,
        roles: user.roles
      };
      return this;
    }

    this.ctx.callingUserData = user;
    return this;
  }

  savedState(...objs: ChainObject[]): Fixture<Ctx, T> {
    objs.forEach((o) => {
      try {
        this.state[o.getCompositeKey()] = o.serialize();
      } catch (e) {
        throw new Error(`getCompositeKey() failure for: ${o.serialize()}. Error: ${e}`);
      }
    });
    return this;
  }

  savedKVState(...objs: { key: string; value: string }[]): Fixture<Ctx, T> {
    objs.forEach(({ key, value }) => {
      this.state[key] = value;
    });
    return this;
  }

  savedRangeState(objs: RangedChainObject[]): Fixture<Ctx, T> {
    objs.forEach((o) => {
      this.state[o.getRangedKey()] = o.serialize();
    });
    return this;
  }

  getWrites: (skipKeysStartingWith?: string[]) => Record<string, string> = (
    skipKeysStartingWith = ["\u0000UNTX\u0000"]
  ) => {
    return Object.entries(this.allWrites).reduce((acc, [key, value]) => {
      const shouldSkip = skipKeysStartingWith.some((prefix) => key.startsWith(prefix));
      if (!shouldSkip) {
        acc[key] = value;
      }
      return acc;
    }, {});
  };
}

export function fixture<Ctx extends TestGalaChainContext, T extends GalaContract<Ctx>>(
  contractClass: ClassConstructor<T>
) {
  return new Fixture<Ctx, T>(contractClass);
}<|MERGE_RESOLUTION|>--- conflicted
+++ resolved
@@ -84,20 +84,10 @@
   get callingUser(): UserAlias;
   get callingUserEthAddress(): string;
   get callingUserTonAddress(): string;
-<<<<<<< HEAD
   get callingUserRoles(): string[];
   get callingUserProfile(): UserProfile;
   get config(): GalaChainContextConfig;
   setDryRunOnBehalfOf(d: CallingUserData): void;
-=======
-  resetCallingUser(): void;
-  setDryRunOnBehalfOf(d: {
-    alias: UserAlias;
-    ethAddress?: string;
-    tonAddress?: string;
-    roles: string[];
-  }): void;
->>>>>>> efaaed1e
   isDryRun: boolean;
   get txUnixTime(): number;
   setChaincodeStub(stub: ChaincodeStub): void;
