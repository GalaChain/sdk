/*
 * Copyright (c) Gala Games Inc. All rights reserved.
 * Licensed under the Apache License, Version 2.0 (the "License");
 * you may not use this file except in compliance with the License.
 * You may obtain a copy of the License at
 *
 *     http://www.apache.org/licenses/LICENSE-2.0
 *
 * Unless required by applicable law or agreed to in writing, software
 * distributed under the License is distributed on an "AS IS" BASIS,
 * WITHOUT WARRANTIES OR CONDITIONS OF ANY KIND, either express or implied.
 * See the License for the specific language governing permissions and
 * limitations under the License.
 */
import {
  ChainCallDTO,
  ChainObject,
  ClassConstructor,
  GalaChainResponse,
  PublicKey,
  RangedChainObject,
  UserProfile,
  UserRole,
  signatures
} from "@gala-chain/api";
import { ChainUser } from "@gala-chain/client";
import { plainToInstance } from "class-transformer";
import { ec as EC } from "elliptic";
import { Context, Contract } from "fabric-contract-api";
import { ChaincodeStub } from "fabric-shim";
import Logger from "fabric-shim/lib/logger";

import { ChainUserWithRoles } from "../data/users";
import { CachedKV, FabricIterable } from "./FabricIterable";
import { TestChaincodeStub, x509Identity } from "./TestChaincodeStub";

interface GalaLoggerInstance {
  getLogger(name?: string): Logger;

  error(message: string): void;

  warn(message: string): void;

  info(message: string): void;

  debug(message: string): void;

  log(
    level: "debug" | "info" | "warn" | "error",
    msg:
      | string
      | (Record<string, unknown> & {
          message: string;
        })
  ): void;

  logTimeline(timelineActionDescription: string, context: string, metaData?: unknown[], error?: Error): void;
}

type GalaChainStub = ChaincodeStub & {
  getCachedState(key: string): Promise<Uint8Array>;
  getCachedStateByPartialCompositeKey(objectType: string, attributes: string[]): FabricIterable<CachedKV>;
  flushWrites(): Promise<void>;
  getReads(): Record<string, string>;
  getWrites(): Record<string, string>;
  getDeletes(): Record<string, true>;
};

type TestGalaChainContext = Context & {
  readonly stub: GalaChainStub;
  readonly logger: GalaLoggerInstance;
  set callingUserData(d: { alias: string; ethAddress?: string; roles: string[] });
  get callingUser(): string;
  get callingUserEthAddress(): string;
<<<<<<< HEAD
  get callingUserRoles(): string[];
=======
  setDryRunOnBehalfOf(d: { alias: string; ethAddress: string | undefined }): void;
  isDryRun: boolean;
>>>>>>> bf9a0c4b
  get txUnixTime(): number;
  setChaincodeStub(stub: ChaincodeStub): void;
  resetCallingUserData(): void;
};

type GalaContract<Ctx extends TestGalaChainContext> = Contract & {
  beforeTransaction(ctx: Ctx): Promise<void>;
  createContext(): Ctx;
};

<<<<<<< HEAD
const defaultCaClientIdentity = x509Identity("test", "TestOrg");
=======
type Wrapped<Contract> = {
  [K in keyof Contract]: Contract[K] extends (...args: infer A) => Promise<GalaChainResponse<infer R>>
    ? Contract[K] // If it already returns Promise<GalaChainResponse<R>>, keep it as is.
    : Contract[K] extends (...args: infer A) => Promise<infer R>
      ? (...args: A) => Promise<GalaChainResponse<R>> // Otherwise, transform Promise<R> to Promise<GalaChainResponse<R>>.
      : Contract[K]; // Keep non-Promise methods as is.
};
>>>>>>> bf9a0c4b

class Fixture<Ctx extends TestGalaChainContext, T extends GalaContract<Ctx>> {
  private readonly stub: TestChaincodeStub;
  public readonly contract: Wrapped<T>;
  public readonly ctx: Ctx;

  constructor(
    contractClass: ClassConstructor<T>,
    public readonly writes: Record<string, string> = {},
    public readonly state: Record<string, string> = {}
  ) {
    const contractInstance = new contractClass() as Wrapped<T>; // it's done by @GalaTransaction decorator
    this.contract = new Proxy(contractInstance, {
      get: (target, prop) => {
        // check if target property is a function with ctx + dto as parameters
        if (typeof target[prop as string] === "function" && target[prop as string].length === 2) {
          const method = target[prop as string];
          return async (ctx: Ctx, dto?: ChainCallDTO) => {
            await contractInstance.beforeTransaction(ctx);
            const result = dto
              ? await method.call(contractInstance, ctx, dto)
              : await method.call(contractInstance, ctx);
            await contractInstance.afterTransaction(ctx, result);
            ctx.resetCallingUserData();
            this.ctx.clientIdentity = defaultCaClientIdentity;
            return result;
          };
        }

        return target[prop];
      }
    });

    this.stub = new TestChaincodeStub([], this.state, this.writes);

    const ctxInstance = this.contract.createContext() as Ctx;
    ctxInstance.setChaincodeStub(this.stub);
    ctxInstance.logging = {
      setLevel: Logger.setLevel,
      getLogger: (name) => {
        return Logger.getLogger(name ? `${contractClass?.name}:${name}` : contractClass?.name);
      }
    };
    ctxInstance.clientIdentity = defaultCaClientIdentity;
    this.ctx = ctxInstance;
  }

  registeredUsers(...users: ChainUserWithRoles[]): Fixture<Ctx, T> {
    const publicKeys = users.map((u) => ({
      key: `\u0000GCPK\u0000${u.identityKey}\u0000`,
      value: JSON.stringify({ publicKey: signatures.normalizePublicKey(u.publicKey).toString("base64") })
    }));

    const userProfiles = users.map((u) => ({
      key: `\u0000GCUP\u0000${u.ethAddress}\u0000`,
      value: JSON.stringify({ alias: u.identityKey, ethAddress: u.ethAddress, roles: u.roles })
    }));

    return this.savedKVState(...publicKeys, ...userProfiles);
  }

  caClientIdentity(caUser: string, mspId: string): Fixture<Ctx, T> {
    this.ctx.clientIdentity = x509Identity(caUser, mspId);
    return this;
  }

  savedState(...objs: ChainObject[]): Fixture<Ctx, T> {
    objs.forEach((o) => {
      try {
        this.state[o.getCompositeKey()] = o.serialize();
      } catch (e) {
        throw new Error(`getCompositeKey() failure for: ${o.serialize()}. Error: ${e}`);
      }
    });
    return this;
  }

  savedKVState(...objs: { key: string; value: string }[]): Fixture<Ctx, T> {
    objs.forEach(({ key, value }) => {
      this.state[key] = value;
    });
    return this;
  }

  savedRangeState(objs: RangedChainObject[]): Fixture<Ctx, T> {
    objs.forEach((o) => {
      this.state[o.getRangedKey()] = o.serialize();
    });
    return this;
  }
}

export function fixture<Ctx extends TestGalaChainContext, T extends GalaContract<Ctx>>(
  contractClass: ClassConstructor<T>
) {
  return new Fixture<Ctx, T>(contractClass);
}<|MERGE_RESOLUTION|>--- conflicted
+++ resolved
@@ -72,12 +72,9 @@
   set callingUserData(d: { alias: string; ethAddress?: string; roles: string[] });
   get callingUser(): string;
   get callingUserEthAddress(): string;
-<<<<<<< HEAD
   get callingUserRoles(): string[];
-=======
   setDryRunOnBehalfOf(d: { alias: string; ethAddress: string | undefined }): void;
   isDryRun: boolean;
->>>>>>> bf9a0c4b
   get txUnixTime(): number;
   setChaincodeStub(stub: ChaincodeStub): void;
   resetCallingUserData(): void;
@@ -88,9 +85,8 @@
   createContext(): Ctx;
 };
 
-<<<<<<< HEAD
 const defaultCaClientIdentity = x509Identity("test", "TestOrg");
-=======
+
 type Wrapped<Contract> = {
   [K in keyof Contract]: Contract[K] extends (...args: infer A) => Promise<GalaChainResponse<infer R>>
     ? Contract[K] // If it already returns Promise<GalaChainResponse<R>>, keep it as is.
@@ -98,7 +94,6 @@
       ? (...args: A) => Promise<GalaChainResponse<R>> // Otherwise, transform Promise<R> to Promise<GalaChainResponse<R>>.
       : Contract[K]; // Keep non-Promise methods as is.
 };
->>>>>>> bf9a0c4b
 
 class Fixture<Ctx extends TestGalaChainContext, T extends GalaContract<Ctx>> {
   private readonly stub: TestChaincodeStub;
