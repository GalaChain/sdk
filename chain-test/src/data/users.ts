/*
 * Copyright (c) Gala Games Inc. All rights reserved.
 * Licensed under the Apache License, Version 2.0 (the "License");
 * you may not use this file except in compliance with the License.
 * You may obtain a copy of the License at
 *
 *     http://www.apache.org/licenses/LICENSE-2.0
 *
 * Unless required by applicable law or agreed to in writing, software
 * distributed under the License is distributed on an "AS IS" BASIS,
 * WITHOUT WARRANTIES OR CONDITIONS OF ANY KIND, either express or implied.
 * See the License for the specific language governing permissions and
 * limitations under the License.
 */
<<<<<<< HEAD
import { UserProfile } from "@gala-chain/api";
import { ChainUser } from "@gala-chain/client";

export interface ChainUserWithRoles {
  identityKey: string;
  ethAddress: string;
  publicKey: string;
  privateKey: string;
  roles: string[] | undefined;
}

export function randomUser(
  string?: string | undefined,
  roles: string[] = [...UserProfile.DEFAULT_ROLES]
): ChainUserWithRoles & { roles: string[] } {
  const user = ChainUser.withRandomKeys(string);
  return {
    identityKey: user.identityKey,
    ethAddress: user.ethAddress,
    publicKey: user.publicKey,
    privateKey: user.privateKey,
    roles
  };
}
=======
import { ChainUser, UserAlias, UserProfile } from "@gala-chain/api";
>>>>>>> a3ac4a6e

/**
 * Chain user with role-based access control information.
 * Extends basic ChainUser with role assignments for testing authorization scenarios.
 */
export interface ChainUserWithRoles {
  identityKey: UserAlias;
  ethAddress: string;
  publicKey: string;
  privateKey: string;
  roles: string[];
}

/**
 * Creates a random user with specified roles for testing.
 *
 * @param string - Optional user alias/identifier. If not provided, generates `eth|<addr>` identifier
 * @param roles - Array of role strings, defaults to DEFAULT_ROLES
 * @returns ChainUserWithRoles with cryptographic keys and role assignments
 *
 * @example
 * ```typescript
 * // Create user with default roles
 * const user = randomUser();
 *
 * // Create admin user
 * const admin = randomUser("admin", UserProfile.ADMIN_ROLES);
 *
 * // Create user with custom roles
 * const curator = randomUser("curator", ["TokenCurator", "NFTManager"]);
 * ```
 */
export function randomUser(
  string?: string | undefined,
  roles: string[] = [...UserProfile.DEFAULT_ROLES]
): ChainUserWithRoles & { roles: string[] } {
  const user = ChainUser.withRandomKeys(string);
  return {
    identityKey: user.identityKey,
    ethAddress: user.ethAddress,
    publicKey: user.publicKey,
    privateKey: user.privateKey,
    roles
  };
}

/**
 * Collection of predefined test users for common testing scenarios.
 *
 * Provides commonly used user roles and identities to simplify test setup.
 *
 * @example
 * ```typescript
 * import users from '@gala-chain/test/data/users';
 *
 * // Use predefined users
 * const admin = users.admin;
 * const user1 = users.testUser1;
 *
 * // Create new random user
 * const customUser = users.random("custom-user", ["CustomRole"]);
 * ```
 */
export default {
  admin: randomUser("client|admin", [...UserProfile.ADMIN_ROLES]),
  testUser1: randomUser("client|testUser1"),
  testUser2: randomUser("client|testUser2"),
  testUser3: randomUser("client|testUser3"),
  tokenHolder: randomUser("client|tokenHolder"),
  attacker: randomUser("client|maliciousUser", [...UserProfile.ADMIN_ROLES]),
  random: randomUser
};<|MERGE_RESOLUTION|>--- conflicted
+++ resolved
@@ -12,34 +12,7 @@
  * See the License for the specific language governing permissions and
  * limitations under the License.
  */
-<<<<<<< HEAD
-import { UserProfile } from "@gala-chain/api";
-import { ChainUser } from "@gala-chain/client";
-
-export interface ChainUserWithRoles {
-  identityKey: string;
-  ethAddress: string;
-  publicKey: string;
-  privateKey: string;
-  roles: string[] | undefined;
-}
-
-export function randomUser(
-  string?: string | undefined,
-  roles: string[] = [...UserProfile.DEFAULT_ROLES]
-): ChainUserWithRoles & { roles: string[] } {
-  const user = ChainUser.withRandomKeys(string);
-  return {
-    identityKey: user.identityKey,
-    ethAddress: user.ethAddress,
-    publicKey: user.publicKey,
-    privateKey: user.privateKey,
-    roles
-  };
-}
-=======
 import { ChainUser, UserAlias, UserProfile } from "@gala-chain/api";
->>>>>>> a3ac4a6e
 
 /**
  * Chain user with role-based access control information.
