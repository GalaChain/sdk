--- conflicted
+++ resolved
@@ -28,8 +28,6 @@
 
 import { MockedChaincodeClientBuilder } from "./MockedChaincodeClient";
 
-<<<<<<< HEAD
-=======
 /**
  * Test client factory for creating GalaChain contract test clients.
  *
@@ -49,7 +47,6 @@
  * ```
  */
 
->>>>>>> a3ac4a6e
 // use this timeout in each test that uses ContractTestClient
 jest.setTimeout(60 * 1000);
 
@@ -133,21 +130,6 @@
   apiUrl?: string;
   configPath?: string;
   mockedChaincodeDir?: string;
-<<<<<<< HEAD
-}
-
-type TestClientParamsForApi = TestClientParams & { apiUrl: string };
-
-function isApiUrlDefined(p: TestClientParams): p is TestClientParamsForApi {
-  return p.apiUrl !== undefined;
-}
-
-type TestClientParamsForDir = TestClientParams & { mockedChaincodeDir: string };
-
-function isChaincodeDirDefined(p: TestClientParams): p is TestClientParamsForDir {
-  return p.mockedChaincodeDir !== undefined;
-=======
->>>>>>> a3ac4a6e
 }
 
 /**
@@ -218,8 +200,6 @@
   };
 }
 
-<<<<<<< HEAD
-=======
 /**
  * Builds REST API client configuration from test client parameters.
  *
@@ -227,7 +207,6 @@
  * @returns REST API client configuration
  * @internal
  */
->>>>>>> a3ac4a6e
 function buildRestApiParams(params: TestClientParamsForApi): RestApiClientConfig {
   return {
     orgMsp: params.orgMsp ?? "CuratorOrg",
