/*
 * Copyright (c) Gala Games Inc. All rights reserved.
 * Licensed under the Apache License, Version 2.0 (the "License");
 * you may not use this file except in compliance with the License.
 * You may obtain a copy of the License at
 *
 *     http://www.apache.org/licenses/LICENSE-2.0
 *
 * Unless required by applicable law or agreed to in writing, software
 * distributed under the License is distributed on an "AS IS" BASIS,
 * WITHOUT WARRANTIES OR CONDITIONS OF ANY KIND, either express or implied.
 * See the License for the specific language governing permissions and
 * limitations under the License.
 */
import {
  AllowanceType,
  ChainClient,
  ChainUser,
  ChainUserAPI,
  CreateTokenClassDto,
  FetchBalancesDto,
  GrantAllowanceDto,
  MintTokenDto,
  TokenAllowance,
  TokenBalance,
  TokenClassKey,
  TokenInstance,
  TokenInstanceKey,
  TransferTokenDto,
<<<<<<< HEAD
=======
  asValidUserRef,
>>>>>>> a3ac4a6e
  createValidDTO,
  createValidSubmitDTO
} from "@gala-chain/api";
import { expect } from "@jest/globals";
import BigNumber from "bignumber.js";
import { instanceToPlain } from "class-transformer";
import { nanoid } from "nanoid";

import { transactionSuccess } from "../matchers";

/**
 * Generates a randomized string by appending a random suffix to the input.
 *
 * @param str - Base string to randomize
 * @returns Randomized string with the base string and random characters, limited to 30 characters
 *
 * @example
 * ```typescript
 * const randomCollection = randomize("MyNFT"); // "MyNFTabc123xyz"
 * const randomUser = randomize("testuser"); // "testuserdef456uvw"
 * ```
 */
export function randomize(str: string): string {
  return `${str}${nanoid().replace(/[^a-z]/g, "")}`.slice(0, 30);
}

/**
 * Complete workflow to mint tokens to multiple users.
 *
 * Performs the full token minting process: creates token class, grants minting allowances,
 * and mints tokens to each specified user.
 *
 * @param client - Chain client with user API capabilities
 * @param nftClassKey - Token class identifier
 * @param users - Array of users and quantities to mint
 *
 * @example
 * ```typescript
 * await mintTokensToUsers(client, nftClassKey, [
 *   { user: user1, quantity: new BigNumber(1) },
 *   { user: user2, quantity: new BigNumber(2) }
 * ]);
 * ```
 */
export async function mintTokensToUsers(
  client: ChainClient & ChainUserAPI,
  nftClassKey: TokenClassKey,
  users: { user: ChainUser; quantity: BigNumber }[]
) {
  await createGalaNFT(client, nftClassKey);
  await grantUsersMintingAllowance(client, nftClassKey, users);
  await usersMintNFT(client, nftClassKey, users);
}

/**
 * Creates a properly formatted TransferTokenDto for token transfers.
 *
 * @param nftClassKey - Token class identifier
 * @param opts - Transfer options including from/to addresses and token instance
 * @param opts.from - Source user identity key
 * @param opts.to - Destination user identity key
 * @param opts.tokenInstance - Specific token instance ID to transfer
 * @returns Promise resolving to a valid TransferTokenDto
 *
 * @example
 * ```typescript
 * const transferDto = await createTransferDto(nftClassKey, {
 *   from: user1.identityKey,
 *   to: user2.identityKey,
 *   tokenInstance: new BigNumber(1)
 * });
 * ```
 */
export async function createTransferDto(
  nftClassKey: TokenClassKey,
  opts: { from: string; to: string; tokenInstance: BigNumber }
): Promise<TransferTokenDto> {
  const tokenInstance = await createValidDTO(TokenInstanceKey, {
    ...nftClassKey,
    instance: opts.tokenInstance
  });

  return createValidSubmitDTO(TransferTokenDto, {
<<<<<<< HEAD
    from: opts.from,
    to: opts.to,
=======
    from: asValidUserRef(opts.from),
    to: asValidUserRef(opts.to),
>>>>>>> a3ac4a6e
    tokenInstance,
    quantity: new BigNumber(1)
  });
}

/**
 * Fetches all NFT instance IDs owned by a specific user.
 *
 * @param client - Chain client for blockchain queries
 * @param nftClassKey - Token class identifier
 * @param owner - User identity key to query balances for
 * @returns Promise resolving to array of token instance IDs sorted numerically
 *
 * @example
 * ```typescript
 * const instances = await fetchNFTInstances(client, nftClassKey, user.identityKey);
 * console.log(instances); // ["1", "3", "7"]
 * ```
 */
export async function fetchNFTInstances(
  client: ChainClient,
  nftClassKey: TokenClassKey,
  owner: string
): Promise<string[]> {
  const dto = await createValidDTO(FetchBalancesDto, {
    ...instanceToPlain(nftClassKey),
    owner: asValidUserRef(owner)
  });

  const resp = await client.evaluateTransaction("FetchBalances", dto, TokenBalance);
  expect(resp).toEqual(transactionSuccess([expect.anything()]));

  return (resp.Data ?? [])[0].instanceIds.sort((a, b) => a.comparedTo(b));
}

/**
 * Creates a new NFT token class on the blockchain.
 *
 * @param client - Chain client with user API capabilities
 * @param nftClassKey - Token class identifier
 * @internal
 */
async function createGalaNFT(client: ChainClient & ChainUserAPI, nftClassKey: TokenClassKey) {
  const galaTokenDto: CreateTokenClassDto = await createValidSubmitDTO(CreateTokenClassDto, {
    decimals: 0,
    tokenClass: nftClassKey,
    name: nftClassKey.collection,
    symbol: nftClassKey.collection,
    description: "This is a test description!",
    isNonFungible: true,
    image: "https://app.gala.games/_nuxt/img/gala-logo_horizontal_white.8b0409c.png",
    maxSupply: new BigNumber(10)
  });

  await client.submitTransaction<TokenClassKey>(
    "CreateTokenClass",
    galaTokenDto.signed(client.privateKey),
    TokenClassKey
  );
}

/**
 * Grants minting allowances to multiple users for a token class.
 *
 * @param client - Chain client with user API capabilities
 * @param nftClassKey - Token class identifier
 * @param users - Array of users and quantities to grant allowances for
 * @internal
 */
async function grantUsersMintingAllowance(
  client: ChainClient & ChainUserAPI,
  nftClassKey: TokenClassKey,
  users: { user: ChainUser; quantity: BigNumber }[]
) {
  const galaAllowanceDto = await createValidSubmitDTO(GrantAllowanceDto, {
    tokenInstance: (
      await createValidDTO(TokenInstanceKey, {
        ...nftClassKey,
        instance: TokenInstance.FUNGIBLE_TOKEN_INSTANCE
      })
    ).toQueryKey(),
    allowanceType: AllowanceType.Mint,
    quantities: users.map(({ user, quantity }) => ({
      user: user.identityKey,
      quantity
    })),
    uses: new BigNumber(10)
  });

  await client.submitTransaction<TokenAllowance[]>(
    "GrantAllowance",
    galaAllowanceDto.signed(client.privateKey),
    TokenAllowance
  );
}

/**
 * Executes minting operations for multiple users.
 *
 * @param client - Chain client for blockchain transactions
 * @param nftClassKey - Token class identifier
 * @param users - Array of users and quantities to mint
 * @internal
 */
async function usersMintNFT(
  client: ChainClient,
  nftClassKey: TokenClassKey,
  users: { user: ChainUser; quantity: BigNumber }[]
) {
  for await (const { user, quantity } of users) {
    const userMintDto = await createValidSubmitDTO<MintTokenDto>(MintTokenDto, {
      owner: user.identityKey,
      tokenClass: nftClassKey,
      quantity: quantity
    });

    const response = await client.submitTransaction("MintToken", userMintDto.signed(user.privateKey));

    const responseMatchers = Array.from({ length: quantity.toNumber() }).map(() => expect.anything());
    expect(response).toEqual(transactionSuccess(responseMatchers));
  }
}<|MERGE_RESOLUTION|>--- conflicted
+++ resolved
@@ -27,10 +27,7 @@
   TokenInstance,
   TokenInstanceKey,
   TransferTokenDto,
-<<<<<<< HEAD
-=======
   asValidUserRef,
->>>>>>> a3ac4a6e
   createValidDTO,
   createValidSubmitDTO
 } from "@gala-chain/api";
@@ -114,13 +111,8 @@
   });
 
   return createValidSubmitDTO(TransferTokenDto, {
-<<<<<<< HEAD
-    from: opts.from,
-    to: opts.to,
-=======
     from: asValidUserRef(opts.from),
     to: asValidUserRef(opts.to),
->>>>>>> a3ac4a6e
     tokenInstance,
     quantity: new BigNumber(1)
   });
