{
  "name": "@gala-chain/ui",
<<<<<<< HEAD
  "version": "1.4.3",
=======
  "version": "2.0.0-alpha1",
>>>>>>> 606fcca0
  "type": "module",
  "license": "Apache-2.0",
  "files": [
    "dist",
    "package.json"
  ],
  "main": "./dist/gala-chain-ui.umd.js",
  "module": "./dist/gala-chain-ui.es.js",
  "types": "./dist/web-components-package.d.ts",
  "exports": {
    ".": {
      "import": "./dist/gala-chain-ui.es.js",
      "require": "./dist/gala-chain-ui.umd.js"
    }
  },
  "scripts": {},
  "dependencies": {
    "glob": "11.0.0",
    "@heroicons/vue": "2.1.5",
    "vue": "3.4.38",
    "primevue": "3.53.0",
<<<<<<< HEAD
    "@gala-chain/api": "1.4.3",
=======
    "@gala-chain/api": "2.0.0-alpha1",
>>>>>>> 606fcca0
    "@vuelidate/core": "2.0.3",
    "@vuelidate/validators": "2.0.4",
    "bignumber.js": "9.1.2",
    "tailwindcss": "3.4.10",
    "vite": "5.4.2",
    "@vitejs/plugin-vue": "5.1.2",
    "vite-plugin-dts": "3.9.1",
    "vitest": "1.6.0"
  },
  "devDependencies": {}
}<|MERGE_RESOLUTION|>--- conflicted
+++ resolved
@@ -1,10 +1,6 @@
 {
   "name": "@gala-chain/ui",
-<<<<<<< HEAD
-  "version": "1.4.3",
-=======
   "version": "2.0.0-alpha1",
->>>>>>> 606fcca0
   "type": "module",
   "license": "Apache-2.0",
   "files": [
@@ -26,11 +22,7 @@
     "@heroicons/vue": "2.1.5",
     "vue": "3.4.38",
     "primevue": "3.53.0",
-<<<<<<< HEAD
-    "@gala-chain/api": "1.4.3",
-=======
     "@gala-chain/api": "2.0.0-alpha1",
->>>>>>> 606fcca0
     "@vuelidate/core": "2.0.3",
     "@vuelidate/validators": "2.0.4",
     "bignumber.js": "9.1.2",
