#!/usr/bin/env node

/*
 * Copyright (c) Gala Games Inc. All rights reserved.
 * Licensed under the Apache License, Version 2.0 (the "License");
 * you may not use this file except in compliance with the License.
 * You may obtain a copy of the License at
 *
 *     http://www.apache.org/licenses/LICENSE-2.0
 *
 * Unless required by applicable law or agreed to in writing, software
 * distributed under the License is distributed on an "AS IS" BASIS,
 * WITHOUT WARRANTIES OR CONDITIONS OF ANY KIND, either express or implied.
 * See the License for the specific language governing permissions and
 * limitations under the License.
 */

/*
 * This script is used to enforce the same version of a dependency in all packages.
 *
 * First, it checks if the version of the dependency in the root package.json is
 * the same as version in child package.json files. If the version is different,
 * it ends with an error.
 *
 * Then, it updates all versions of the dependencies in all package.json files,
 * and chaincode template package lock file.
 */

const fs = require("fs");
const childProcess = require("child_process");

const packages = [
  ".",
  "./chain-api",
  "./chain-cli",
  "./chain-cli/chaincode-template",
  "./chain-client",
  "./chain-connect",
  "./chain-test",
<<<<<<< HEAD
  "./chain-ui",
  "./chain-ui/packages/galachain-ui",
  "./chain-ui/packages/galachain-ui-vue",
=======
>>>>>>> d9bde65d
  "./chaincode"
].map((p) => {
  const packageJsonPath = require.resolve(`${p}/package.json`);
  // eslint-disable-next-line @typescript-eslint/no-var-requires
  const packageJson = require(packageJsonPath);
  return { packageJsonPath, packageJson };
});

const optionalVersion = process.argv[2];
if (optionalVersion) {
  console.log("Applying version from command line:", optionalVersion);

  // just a sanity check
  if (!optionalVersion.startsWith("2.0.")) {
    console.error("Version must start with '2.0.'");
    process.exit(1);
  }
  packages.forEach(({ packageJson, packageJsonPath }) => {
    console.log(`Updating '${packageJson.name}' to version '${optionalVersion}'...`);
    packageJson.version = optionalVersion;
    fs.writeFileSync(packageJsonPath, JSON.stringify(packageJson, undefined, 2) + "\n");
  });
}

const versions = new Set(packages.map((p) => p.packageJson.version));

if (versions.size !== 1) {
  console.error("Versions are not the same for all packages!");
  packages.forEach((p) =>
    console.error(` - ${p.packageJson.version} of ${p.packageJson.name} in ${p.packageJsonPath}`)
  );
  process.exit(1);
}

const versionToApply = versions.values().next().value;
const depsToUpdate = packages.map((p) => p.packageJson.name);

packages.forEach(({ packageJson, packageJsonPath }) => {
  console.log(`Unifying dependencies of '${packageJson.name}'...`);

  const updated = [];

  depsToUpdate.forEach((dep) => {
    ["dependencies", "devDependencies", "peerDependencies"].forEach((groupKey) => {
      const current = packageJson[groupKey]?.[dep];
      if (!!current && current !== versionToApply) {
        console.log(` - updating '${dep}' from '${current}' to '${versionToApply}' in '${groupKey}'`);
        packageJson[groupKey][dep] = versionToApply;
        updated.push(groupKey);
      }
    });
  });

  if (updated.length === 0) {
    console.log(` - everything is up to date`);
  } else {
    console.log(` - saving changes in '${packageJsonPath}'`);
    fs.writeFileSync(packageJsonPath, JSON.stringify(packageJson, undefined, 2) + "\n");
  }
});

// manually apply changes to chaincode-template package-lock.json
console.log("Updating package-lock.json in 'chain-cli/chaincode-template'...");
const chaincodeTemplatePackageLockPath = require.resolve("./chain-cli/chaincode-template/package-lock.json");
// eslint-disable-next-line @typescript-eslint/no-var-requires
const chaincodeTemplatePackageLock = require(chaincodeTemplatePackageLockPath);
chaincodeTemplatePackageLock.version = versionToApply;
chaincodeTemplatePackageLock.packages[""].version = versionToApply;

// we don't want to keep versions of SDK modules in the lock file
Object.keys(chaincodeTemplatePackageLock.packages)
  .filter((key) => key.startsWith("node_modules/@gala-chain"))
  .forEach((key) => {
    delete chaincodeTemplatePackageLock.packages[key];
  });

console.log(` - saving changes in '${chaincodeTemplatePackageLockPath}'`);
fs.writeFileSync(
  chaincodeTemplatePackageLockPath,
  JSON.stringify(chaincodeTemplatePackageLock, undefined, 2) + "\n"
);

// execute `npm install` in the root directory to update the lock file and licenses
childProcess.execSync("npm install");

// execute `npm run build` in chain-cli to update the new version in README.md and oclif.manifest.json
childProcess.execSync("npm run build", { cwd: "chain-cli" });<|MERGE_RESOLUTION|>--- conflicted
+++ resolved
@@ -37,12 +37,6 @@
   "./chain-client",
   "./chain-connect",
   "./chain-test",
-<<<<<<< HEAD
-  "./chain-ui",
-  "./chain-ui/packages/galachain-ui",
-  "./chain-ui/packages/galachain-ui-vue",
-=======
->>>>>>> d9bde65d
   "./chaincode"
 ].map((p) => {
   const packageJsonPath = require.resolve(`${p}/package.json`);
