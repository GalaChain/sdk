--- conflicted
+++ resolved
@@ -50,13 +50,8 @@
   console.log("Applying version from command line:", optionalVersion);
 
   // just a sanity check
-<<<<<<< HEAD
-  if (!optionalVersion.startsWith("2.0.")) {
-    console.error("Version must start with '2.0.'");
-=======
   if (!optionalVersion.startsWith("2.")) {
     console.error("Version must start with '2.'");
->>>>>>> a3ac4a6e
     process.exit(1);
   }
   packages.forEach(({ packageJson, packageJsonPath }) => {
