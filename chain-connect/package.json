--- conflicted
+++ resolved
@@ -1,14 +1,8 @@
 {
   "name": "@gala-chain/connect",
-<<<<<<< HEAD
-  "version": "1.1.25",
-  "dependencies": {
-    "@gala-chain/api": "1.1.25",
-=======
   "version": "1.2.0",
   "dependencies": {
     "@gala-chain/api": "1.2.0",
->>>>>>> a3a868ad
     "ethers": "^6.12.1",
     "tslib": "^2.3.0"
   },
@@ -18,8 +12,11 @@
     }
   },
   "type": "commonjs",
-  "main": "./src/index.js",
-  "typings": "./src/index.d.ts",
+  "main": "./lib/src/index.js",
+  "typings": "./lib/src/index.d.ts",
+  "files": [
+    "lib"
+  ],
   "scripts": {
     "clean": "tsc -b --clean",
     "build": "tsc -b",
