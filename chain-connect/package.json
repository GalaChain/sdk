--- conflicted
+++ resolved
@@ -1,10 +1,6 @@
 {
   "name": "@gala-chain/connect",
-<<<<<<< HEAD
   "version": "1.4.3",
-=======
-  "version": "1.4.2",
->>>>>>> 59abbff8
   "dependencies": {
     "@gala-chain/api": "1.4.2",
     "ethers": "^6.12.1",
