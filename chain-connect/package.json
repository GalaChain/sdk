{
  "name": "@gala-chain/connect",
<<<<<<< HEAD
  "version": "1.4.3",
  "dependencies": {
    "@gala-chain/api": "1.4.3",
=======
  "version": "2.0.0-alpha1",
  "dependencies": {
    "@gala-chain/api": "2.0.0-alpha1",
>>>>>>> 606fcca0
    "ethers": "^6.12.1",
    "tslib": "^2.3.0"
  },
  "overrides": {
    "ethers": {
      "elliptic": "6.5.4"
    }
  },
  "type": "commonjs",
  "main": "./lib/src/index.js",
  "typings": "./lib/src/index.d.ts",
  "files": [
    "lib"
  ],
  "scripts": {
    "clean": "tsc -b --clean",
    "build": "tsc -b",
    "build:watch": "tsc -b -w",
    "madge": "madge --circular --warning lib",
    "lint": "nx run lint",
    "fix": "nx run lint --fix",
    "prepublishOnly": "npm i && npm run clean && npm run build && npm run lint && npm run madge",
    "format": "prettier --config ../.prettierrc 'src/**/*.ts' --write",
    "test": "jest"
  }
}<|MERGE_RESOLUTION|>--- conflicted
+++ resolved
@@ -1,14 +1,8 @@
 {
   "name": "@gala-chain/connect",
-<<<<<<< HEAD
-  "version": "1.4.3",
-  "dependencies": {
-    "@gala-chain/api": "1.4.3",
-=======
   "version": "2.0.0-alpha1",
   "dependencies": {
     "@gala-chain/api": "2.0.0-alpha1",
->>>>>>> 606fcca0
     "ethers": "^6.12.1",
     "tslib": "^2.3.0"
   },
