--- conflicted
+++ resolved
@@ -12,46 +12,6 @@
  * See the License for the specific language governing permissions and
  * limitations under the License.
  */
-<<<<<<< HEAD
-import { ChainCallDTO, ConstructorArgs, serialize, signatures } from "@gala-chain/api";
-import { BrowserProvider, SigningKey, computeAddress, getAddress, getBytes, hashMessage } from "ethers";
-
-import { CustomEventEmitter, MetaMaskEvents } from "./helpers";
-
-export abstract class CustomClient extends CustomEventEmitter<MetaMaskEvents> {
-  abstract connect(): Promise<string>;
-  abstract sign(method: string, dto: any): Promise<any>;
-
-  protected address: string;
-  protected provider: BrowserProvider | undefined;
-
-  set setWalletAddress(val: string) {
-    this.address = getAddress(`0x${val.replace(/0x|eth\|/, "")}`);
-  }
-
-  get getGalachainAddress() {
-    return this.address.replace("0x", "eth|");
-  }
-
-  get getWalletAddress(): string {
-    return this.address;
-  }
-
-  async getPublicKey() {
-    const message = "Sign this to retrieve your public key";
-
-    const signature = await this.signMessage(message);
-
-    const messageHash = hashMessage(message);
-
-    const publicKey = SigningKey.recoverPublicKey(getBytes(messageHash), signature);
-
-    const recoveredAddress = computeAddress(publicKey);
-
-    return { publicKey, recoveredAddress };
-  }
-
-=======
 import { ChainCallDTO, serialize, signatures } from "@gala-chain/api";
 import { BrowserProvider, SigningKey, computeAddress, getAddress, getBytes, hashMessage } from "ethers";
 
@@ -62,7 +22,6 @@
   abstract getPublicKey(): Promise<{ publicKey: string; recoveredAddress: string }>;
   abstract walletAddress: string;
 
->>>>>>> d51ab708
   async submit<T, U>({
     url,
     method,
@@ -107,11 +66,7 @@
       try {
         const data = await response.json();
         if (data.error) {
-<<<<<<< HEAD
-          return Promise.reject(data.error);
-=======
           return Promise.reject(data.message ? new Error(data.message) : data.error);
->>>>>>> d51ab708
         }
         return Promise.resolve(id ? { Hash: id, ...data } : data);
       } catch (error) {
@@ -127,13 +82,6 @@
 
     const newPayload = { ...payload, prefix };
     const newPayloadLength = signatures.getPayloadToSign(newPayload).length;
-<<<<<<< HEAD
-
-    if (payloadLength === newPayloadLength) {
-      return prefix;
-    }
-    return this.calculatePersonalSignPrefix(newPayload);
-=======
 
     if (payloadLength === newPayloadLength) {
       return prefix;
@@ -186,7 +134,6 @@
     const recoveredAddress = computeAddress(publicKey);
 
     return { publicKey, recoveredAddress };
->>>>>>> d51ab708
   }
 
   public async signMessage(message: string) {
