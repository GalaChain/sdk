--- conflicted
+++ resolved
@@ -15,11 +15,7 @@
 import { ChainCallDTO, ConstructorArgs } from "@gala-chain/api";
 import { BrowserProvider, getAddress } from "ethers";
 
-<<<<<<< HEAD
-import { CustomClient } from "../GalachainClient";
-=======
 import { CustomClient, WebSigner } from "../GalachainClient";
->>>>>>> d51ab708
 import { generateEIP712Types } from "../Utils";
 import { ExtendedEip1193Provider } from "../helpers";
 
@@ -95,11 +91,7 @@
   return window["trustwallet"] ?? null;
 }
 
-<<<<<<< HEAD
-export class GalachainConnectTrustClient extends CustomClient {
-=======
 export class GalachainConnectTrustClient extends WebSigner {
->>>>>>> d51ab708
   constructor() {
     super();
     this.address = "";
@@ -131,13 +123,8 @@
 
     try {
       const accounts = (await this.provider.send("eth_requestAccounts", [])) as string[];
-<<<<<<< HEAD
-      this.setWalletAddress = getAddress(accounts[0]);
-      return this.getGalachainAddress;
-=======
       this.walletAddress = getAddress(accounts[0]);
       return this.galachainEthAlias;
->>>>>>> d51ab708
     } catch (error: any) {
       if (error.code === 4001) {
         console.error("User denied connection.");
