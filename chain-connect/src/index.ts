/*
 * Copyright (c) Gala Games Inc. All rights reserved.
 * Licensed under the Apache License, Version 2.0 (the "License");
 * you may not use this file except in compliance with the License.
 * You may obtain a copy of the License at
 *
 *     http://www.apache.org/licenses/LICENSE-2.0
 *
 * Unless required by applicable law or agreed to in writing, software
 * distributed under the License is distributed on an "AS IS" BASIS,
 * WITHOUT WARRANTIES OR CONDITIONS OF ANY KIND, either express or implied.
 * See the License for the specific language governing permissions and
 * limitations under the License.
 */
export * from "./customClients";
export * from "./GalachainClient";
export * from "./utils/WalletUtils";
<<<<<<< HEAD
export * from "./chainApis";
=======
export * from "./chainApis";
export * from "./helpers";
>>>>>>> 606fcca0
<|MERGE_RESOLUTION|>--- conflicted
+++ resolved
@@ -15,9 +15,5 @@
 export * from "./customClients";
 export * from "./GalachainClient";
 export * from "./utils/WalletUtils";
-<<<<<<< HEAD
 export * from "./chainApis";
-=======
-export * from "./chainApis";
-export * from "./helpers";
->>>>>>> 606fcca0
+export * from "./helpers";