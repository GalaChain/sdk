/*
 * Copyright (c) Gala Games Inc. All rights reserved.
 * Licensed under the Apache License, Version 2.0 (the "License");
 * you may not use this file except in compliance with the License.
 * You may obtain a copy of the License at
 *
 *     http://www.apache.org/licenses/LICENSE-2.0
 *
 * Unless required by applicable law or agreed to in writing, software
 * distributed under the License is distributed on an "AS IS" BASIS,
 * WITHOUT WARRANTIES OR CONDITIONS OF ANY KIND, either express or implied.
 * See the License for the specific language governing permissions and
 * limitations under the License.
 */
<<<<<<< HEAD
import { LockTokenRequestParams, TransferTokenParams, signatures } from "@gala-chain/api";
import { ethers } from "ethers";
import { EventEmitter } from "events";

import { generateEIP712Types } from "./Utils";
import { GalachainConnectTrustClient, MetamaskConnectClient } from "./customClients";

global.fetch = jest.fn((url: string, options?: Record<string, unknown>) =>
  Promise.resolve({
    json: () => Promise.resolve({ Request: { url, options } }),
    headers: {
      get: () => ({ status: 1 })
    }
  })
) as jest.Mock;
=======
import {
  LockTokenDto,
  TokenInstanceKey,
  TransferTokenDto,
  createValidDTO,
  createValidSubmitDTO,
  signatures
} from "@gala-chain/api";
import BigNumber from "bignumber.js";
import { instanceToPlain, plainToInstance } from "class-transformer";
import { ethers } from "ethers";
import { EventEmitter } from "events";

import { createRandomHash, mockFetch } from "../test/test-utils";
import { BrowserConnectClient, TrustWalletConnectClient } from "./customClients";
import { generateEIP712Types } from "./utils";
>>>>>>> a9faad15

// https://privatekeys.pw/key/1d3cc061492016bcd5e7ea2c31b1cf3dec584e07a38e21df7ef3049c6b224e70#addresses
const sampleAddr = "0x3bb75c2Da3B669E253C338101420CC8dEBf0a777";

class EthereumMock extends EventEmitter {
  send(method: string, params?: Array<any> | Record<string, any>): Promise<any> {
    if (method === "eth_requestAccounts") {
      return Promise.resolve([sampleAddr]);
    } else if (method === "eth_accounts") {
      return Promise.resolve([sampleAddr]);
    } else if (method === "personal_sign") {
      return Promise.resolve("sampleSignature");
    } else {
      throw new Error(`Method not mocked: ${method}`);
    }
  }
  request(request: { method: string; params?: Array<any> | Record<string, any> }): Promise<any> {
    if (request.method === "eth_requestAccounts") {
      return Promise.resolve([sampleAddr]);
    } else if (request.method === "eth_accounts") {
      return Promise.resolve([sampleAddr]);
    } else if (request.method === "personal_sign") {
      return Promise.resolve("sampleSignature");
    } else if (request.method === "eth_signTypedData_v4") {
      return Promise.resolve("sampleSignature");
    } else {
      throw new Error(`Method not mocked: ${request.method}`);
    }
  }
}
window.ethereum = new EthereumMock();

<<<<<<< HEAD
describe("MetamaskConnectClient", () => {
  it("test full flow", async () => {
    const dto: TransferTokenParams = {
      quantity: "1",
=======
describe("BrowserConnectClient", () => {
  it("test full flow (success)", async () => {
    const dto: TransferTokenDto = await createValidDTO(TransferTokenDto, {
      quantity: new BigNumber("1"),
>>>>>>> a9faad15
      to: "client|63580d94c574ad78b121c267",
      tokenInstance: {
        additionalKey: "none",
        category: "Unit",
        collection: "GALA",
        instance: "0",
        type: "none"
      },
      uniqueKey: "26d4122e-34c8-4639-baa6-4382b398e68e"
    };

    // call connect
    const client = new MetamaskConnectClient();
    await client.connect();

    const mockResponse = {
      Data: [
        {
          additionalKey: "none",
          category: "Unit",
          collection: "GALA",
          owner: "string",
          quantity: "1",
          type: "none"
        }
      ],
      Status: 1
    };
    const mockHash = createRandomHash();
    mockFetch(mockResponse, { "x-transaction-id": mockHash });

    // send dto payload in send function
    const response = await client.submit({
      method: "TransferToken",
      payload: dto,
      sign: true,
      url: "https://example.com"
    });

    expect(response).toEqual({
      Hash: mockHash,
      Data: mockResponse.Data,
      Status: mockResponse.Status
    });
  });
  it("test full flow (server error)", async () => {
    const dto: TransferTokenDto = await createValidDTO(TransferTokenDto, {
      quantity: new BigNumber("1"),
      to: "client|63580d94c574ad78b121c267",
      tokenInstance: plainToInstance(TokenInstanceKey, {
        additionalKey: "none",
        category: "Unit",
        collection: "GALA",
        instance: new BigNumber("0"),
        type: "none"
      }),
      uniqueKey: "26d4122e-34c8-4639-baa6-4382b398e68e"
    });

    // call connect
    const client = new BrowserConnectClient();
    await client.connect();

    const mockResponse = {
      statusCode: 400,
      message: "Unexpected token } in JSON at position 117",
      error: "Bad Request"
    };
    mockFetch(mockResponse);

    // send dto payload in send function
    await client
      .submit({
        method: "TransferToken",
        payload: dto,
        sign: true,
        url: "https://example.com"
      })
      .catch((error) => {
        expect(error).toEqual({
          Error: mockResponse.error,
          Message: mockResponse.message,
          ErrorCode: mockResponse.statusCode
        });
      });
  });
  it("test full flow (chain error)", async () => {
    const dto: TransferTokenDto = await createValidDTO(TransferTokenDto, {
      quantity: new BigNumber("1"),
      to: "client|63580d94c574ad78b121c267",
      tokenInstance: plainToInstance(TokenInstanceKey, {
        additionalKey: "none",
        category: "none",
        collection: "none",
        instance: new BigNumber("0"),
        type: "none"
      }),
      uniqueKey: "26d4122e-34c8-4639-baa6-4382b398e68e"
    });

    // call connect
    const client = new BrowserConnectClient();
    await client.connect();

    const mockResponse = {
      message: "Token class not found: none$none$none$none",
      dto: {
        tokenClasses: [
          {
            additionalKey: "none",
            category: "none",
            collection: "none",
            type: "none"
          }
        ]
      },
      method: "TransferToken",
      transactionId: createRandomHash(),
      error: {
        Status: 0,
        Message: "Token class not found: none$none$none$none",
        ErrorPayload: {
          tokenClassKey: "none$none$none$none"
        },
        ErrorCode: 404,
        ErrorKey: "TOKEN_CLASS_NOT_FOUND"
      }
    };
    mockFetch(mockResponse);

    // send dto payload in send function
    await client
      .submit({
        method: "TransferToken",
        payload: dto,
        sign: true,
        url: "https://example.com"
      })
      .catch((error) => {
        expect(error).toEqual({
          Error: mockResponse.error.ErrorKey,
          Message: mockResponse.message,
          ErrorCode: mockResponse.error.ErrorCode
        });
      });
  });

  test("should log accounts changed", () => {
    const consoleSpy = jest.spyOn(console, "log");
    const accounts = [sampleAddr];

    window.ethereum?.on("accountsChanged", () => {
      console.log("Accounts changed:", accounts);
    });
    // Trigger the accountsChanged event
    // eslint-disable-next-line @typescript-eslint/no-explicit-any
    (window.ethereum as any).emit("accountsChanged", accounts);

    expect(consoleSpy).toHaveBeenCalledWith("Accounts changed:", accounts);
    consoleSpy.mockRestore();
  });

  it("should properly recover signature", async () => {
<<<<<<< HEAD
    const params: LockTokenRequestParams = {
      quantity: "1",
      tokenInstance: {
=======
    const dto: LockTokenDto = await createValidSubmitDTO(LockTokenDto, {
      quantity: new BigNumber("1"),
      tokenInstance: plainToInstance(TokenInstanceKey, {
>>>>>>> a9faad15
        collection: "GALA",
        category: "Unit",
        additionalKey: "none",
        instance: "0",
        type: "none"
      },
      uniqueKey: "uniqueKey-123"
    };

    const privateKey = "0x311e3750b1b698e70a2b37fd08b68fdcb389f955faea163f6ffa5be65cd0c251";

    const client = new MetamaskConnectClient();
    await client.connect();

    const prefix = client.calculatePersonalSignPrefix(params);
    const prefixedPayload = { prefix, ...params };
    const wallet = new ethers.Wallet(privateKey);
    const dto = signatures.getPayloadToSign(prefixedPayload);

    const signature = await wallet.signMessage(dto);
    console.log(signature);

    const publickKey = signatures.recoverPublicKey(signature, { ...prefixedPayload, signature }, prefix);
    const ethAddress = signatures.getEthAddress(publickKey);
    expect(ethAddress).toBe("e737c4D3072DA526f3566999e0434EAD423d06ec");
  });
  it("should properly recover signature", async () => {
<<<<<<< HEAD
    const params: LockTokenRequestParams = {
      quantity: "1",
      tokenInstance: {
=======
    const params: LockTokenDto = await createValidSubmitDTO(LockTokenDto, {
      quantity: new BigNumber("1"),
      tokenInstance: plainToInstance(TokenInstanceKey, {
>>>>>>> a9faad15
        collection: "GALA",
        category: "Unit",
        additionalKey: "none",
        instance: "0",
        type: "none"
      },
      uniqueKey: "uniqueKey-123"
    };

    const privateKey = "0x311e3750b1b698e70a2b37fd08b68fdcb389f955faea163f6ffa5be65cd0c251";

    const client = new MetamaskConnectClient();
    await client.connect();

    const prefix = client.calculatePersonalSignPrefix(params);
    const prefixedPayload = { prefix, ...params };
    const wallet = new ethers.Wallet(privateKey);
    const dto = signatures.getPayloadToSign(prefixedPayload);

    const signature = await wallet.signMessage(dto);
    console.log(signature);

    const publickKey = signatures.recoverPublicKey(signature, { ...prefixedPayload, signature }, prefix);
    const ethAddress = signatures.getEthAddress(publickKey);
    expect(ethAddress).toBe("e737c4D3072DA526f3566999e0434EAD423d06ec");
  });
  it("should properly recover signature for typed signing", async () => {
<<<<<<< HEAD
    const params: LockTokenRequestParams = {
      quantity: "1",
      tokenInstance: {
=======
    const dto: LockTokenDto = await createValidSubmitDTO(LockTokenDto, {
      quantity: new BigNumber("1"),
      tokenInstance: plainToInstance(TokenInstanceKey, {
>>>>>>> a9faad15
        collection: "GALA",
        category: "Unit",
        additionalKey: "none",
        instance: "0",
        type: "none"
      },
      uniqueKey: "uniqueKey-123"
    };

    const privateKey = "0x311e3750b1b698e70a2b37fd08b68fdcb389f955faea163f6ffa5be65cd0c251";

    const client = new MetamaskConnectClient();
    await client.connect();

    const prefix = client.calculatePersonalSignPrefix(params);
    const prefixedPayload = { prefix, ...params };
    const wallet = new ethers.Wallet(privateKey);

    const types = generateEIP712Types("LockTokenRequest", prefixedPayload);

    const signature = await wallet.signTypedData({}, types, prefixedPayload);

    const publicKey = ethers.verifyTypedData({}, types, prefixedPayload, signature);
    expect(publicKey).toBe("0xe737c4D3072DA526f3566999e0434EAD423d06ec");
  });
  it("should properly recover signature for typed signing using signature utils", async () => {
<<<<<<< HEAD
    const params: LockTokenRequestParams = {
      quantity: "1",
      tokenInstance: {
=======
    const dto: LockTokenDto = await createValidSubmitDTO(LockTokenDto, {
      quantity: new BigNumber("1"),
      tokenInstance: plainToInstance(TokenInstanceKey, {
>>>>>>> a9faad15
        collection: "GALA",
        category: "Unit",
        additionalKey: "none",
        instance: "0",
        type: "none"
      },
      uniqueKey: "uniqueKey-123"
    };

    const privateKey = "0x311e3750b1b698e70a2b37fd08b68fdcb389f955faea163f6ffa5be65cd0c251";

    const client = new MetamaskConnectClient();
    await client.connect();

    const prefix = client.calculatePersonalSignPrefix(params);
    const prefixedPayload = { prefix, ...params };
    const wallet = new ethers.Wallet(privateKey);

    const types = generateEIP712Types("LockTokenRequest", params);

    const domain = {};

    const signature = await wallet.signTypedData(domain, types, prefixedPayload);

    const publicKey = signatures.recoverPublicKey(signature, { ...prefixedPayload, types, domain });
    const ethAddress = signatures.getEthAddress(publicKey);
    expect(ethAddress).toBe("e737c4D3072DA526f3566999e0434EAD423d06ec");
  });
<<<<<<< HEAD
=======

  it("should only attach listeners once", async () => {
    const client = new BrowserConnectClient();
    const spy = jest.spyOn(client, "emit");
    // connect multiple times to ensure that the listener is only attached once.
    await client.connect();
    await client.connect();
    await client.connect();
    // Trigger the accountsChanged event
    // eslint-disable-next-line @typescript-eslint/no-explicit-any
    (window.ethereum as any).emit("accountsChanged", [sampleAddr]);
    // the client should emit two events (accountChanged and accountsChanged)
    // for each window.ethereum accountsChanged event
    expect(spy).toHaveBeenCalledTimes(2);
  });

  it("should disconnect and remove listeners", async () => {
    const client = new BrowserConnectClient();
    const spy = jest.spyOn(client, "emit");
    await client.connect();
    client.disconnect();
    // Trigger the accountsChanged event
    // eslint-disable-next-line @typescript-eslint/no-explicit-any
    (window.ethereum as any).emit("accountsChanged", [sampleAddr]);
    expect(spy).toHaveBeenCalledTimes(0);
  });

  it("should set address to empty string when disconnecting", async () => {
    const client = new BrowserConnectClient();
    await client.connect();
    client.disconnect();
    expect(client.ethereumAddress).toBe("");
  });

  it("should attach listeners when connecting after disconnecting", async () => {
    const client = new BrowserConnectClient();
    const spy = jest.spyOn(client, "emit");
    await client.connect();
    client.disconnect();
    await client.connect();
    // Trigger the accountsChanged event
    // eslint-disable-next-line @typescript-eslint/no-explicit-any
    (window.ethereum as any).emit("accountsChanged", [sampleAddr]);
    expect(spy).toHaveBeenCalledTimes(2);
  });
>>>>>>> a9faad15
});

describe("TrustConnectClient", () => {
  it("test full flow", async () => {
    window.ethereum = new EthereumMock();
    window.ethereum.isTrust = true;
    const dto: TransferTokenParams = {
      quantity: "1",
      to: "client|63580d94c574ad78b121c267",
      tokenInstance: {
        additionalKey: "none",
        category: "Unit",
        collection: "GALA",
        instance: "0",
        type: "none"
      },
      uniqueKey: "26d4122e-34c8-4639-baa6-4382b398e68e"
    };

    // call connect
    const client = new GalachainConnectTrustClient();
    await client.connect();

    const mockResponse = {
      Data: [
        {
          additionalKey: "none",
          category: "Unit",
          collection: "GALA",
          owner: "string",
          quantity: "1",
          type: "none"
        }
      ],
      Status: 1
    };
    const mockHash = createRandomHash();
    mockFetch(mockResponse, { "x-transaction-id": mockHash });

    // send dto payload in send function
    const response = await client.submit({
      method: "TransferToken",
      payload: dto,
      sign: true,
      url: "https://example.com"
    });

    expect(response).toEqual({
      Hash: mockHash,
      Data: mockResponse.Data,
      Status: mockResponse.Status
    });
  });
});<|MERGE_RESOLUTION|>--- conflicted
+++ resolved
@@ -12,23 +12,6 @@
  * See the License for the specific language governing permissions and
  * limitations under the License.
  */
-<<<<<<< HEAD
-import { LockTokenRequestParams, TransferTokenParams, signatures } from "@gala-chain/api";
-import { ethers } from "ethers";
-import { EventEmitter } from "events";
-
-import { generateEIP712Types } from "./Utils";
-import { GalachainConnectTrustClient, MetamaskConnectClient } from "./customClients";
-
-global.fetch = jest.fn((url: string, options?: Record<string, unknown>) =>
-  Promise.resolve({
-    json: () => Promise.resolve({ Request: { url, options } }),
-    headers: {
-      get: () => ({ status: 1 })
-    }
-  })
-) as jest.Mock;
-=======
 import {
   LockTokenDto,
   TokenInstanceKey,
@@ -45,7 +28,6 @@
 import { createRandomHash, mockFetch } from "../test/test-utils";
 import { BrowserConnectClient, TrustWalletConnectClient } from "./customClients";
 import { generateEIP712Types } from "./utils";
->>>>>>> a9faad15
 
 // https://privatekeys.pw/key/1d3cc061492016bcd5e7ea2c31b1cf3dec584e07a38e21df7ef3049c6b224e70#addresses
 const sampleAddr = "0x3bb75c2Da3B669E253C338101420CC8dEBf0a777";
@@ -78,30 +60,23 @@
 }
 window.ethereum = new EthereumMock();
 
-<<<<<<< HEAD
-describe("MetamaskConnectClient", () => {
-  it("test full flow", async () => {
-    const dto: TransferTokenParams = {
-      quantity: "1",
-=======
 describe("BrowserConnectClient", () => {
   it("test full flow (success)", async () => {
     const dto: TransferTokenDto = await createValidDTO(TransferTokenDto, {
       quantity: new BigNumber("1"),
->>>>>>> a9faad15
       to: "client|63580d94c574ad78b121c267",
-      tokenInstance: {
-        additionalKey: "none",
-        category: "Unit",
-        collection: "GALA",
-        instance: "0",
-        type: "none"
-      },
+      tokenInstance: plainToInstance(TokenInstanceKey, {
+        additionalKey: "none",
+        category: "Unit",
+        collection: "GALA",
+        instance: new BigNumber("0"),
+        type: "none"
+      }),
       uniqueKey: "26d4122e-34c8-4639-baa6-4382b398e68e"
-    };
+    });
 
     // call connect
-    const client = new MetamaskConnectClient();
+    const client = new BrowserConnectClient();
     await client.connect();
 
     const mockResponse = {
@@ -252,27 +227,53 @@
   });
 
   it("should properly recover signature", async () => {
-<<<<<<< HEAD
-    const params: LockTokenRequestParams = {
-      quantity: "1",
-      tokenInstance: {
-=======
     const dto: LockTokenDto = await createValidSubmitDTO(LockTokenDto, {
       quantity: new BigNumber("1"),
       tokenInstance: plainToInstance(TokenInstanceKey, {
->>>>>>> a9faad15
-        collection: "GALA",
-        category: "Unit",
-        additionalKey: "none",
-        instance: "0",
-        type: "none"
-      },
-      uniqueKey: "uniqueKey-123"
-    };
+        collection: "GALA",
+        category: "Unit",
+        additionalKey: "none",
+        instance: new BigNumber("0"),
+        type: "none"
+      })
+    });
+
+    await dto.validateOrReject();
+
+    const params = instanceToPlain(dto);
 
     const privateKey = "0x311e3750b1b698e70a2b37fd08b68fdcb389f955faea163f6ffa5be65cd0c251";
 
-    const client = new MetamaskConnectClient();
+    const client = new BrowserConnectClient();
+    await client.connect();
+
+    const prefix = client.calculatePersonalSignPrefix(params);
+    const prefixedPayload = { prefix, ...params };
+    const wallet = new ethers.Wallet(privateKey);
+    const payload = signatures.getPayloadToSign(prefixedPayload);
+
+    const signature = await wallet.signMessage(payload);
+    console.log(signature);
+
+    const publickKey = signatures.recoverPublicKey(signature, { ...prefixedPayload, signature }, prefix);
+    const ethAddress = signatures.getEthAddress(publickKey);
+    expect(ethAddress).toBe("e737c4D3072DA526f3566999e0434EAD423d06ec");
+  });
+  it("should properly recover signature", async () => {
+    const params: LockTokenDto = await createValidSubmitDTO(LockTokenDto, {
+      quantity: new BigNumber("1"),
+      tokenInstance: plainToInstance(TokenInstanceKey, {
+        collection: "GALA",
+        category: "Unit",
+        additionalKey: "none",
+        instance: new BigNumber("0"),
+        type: "none"
+      })
+    });
+
+    const privateKey = "0x311e3750b1b698e70a2b37fd08b68fdcb389f955faea163f6ffa5be65cd0c251";
+
+    const client = new BrowserConnectClient();
     await client.connect();
 
     const prefix = client.calculatePersonalSignPrefix(params);
@@ -287,105 +288,63 @@
     const ethAddress = signatures.getEthAddress(publickKey);
     expect(ethAddress).toBe("e737c4D3072DA526f3566999e0434EAD423d06ec");
   });
-  it("should properly recover signature", async () => {
-<<<<<<< HEAD
-    const params: LockTokenRequestParams = {
-      quantity: "1",
-      tokenInstance: {
-=======
-    const params: LockTokenDto = await createValidSubmitDTO(LockTokenDto, {
-      quantity: new BigNumber("1"),
-      tokenInstance: plainToInstance(TokenInstanceKey, {
->>>>>>> a9faad15
-        collection: "GALA",
-        category: "Unit",
-        additionalKey: "none",
-        instance: "0",
-        type: "none"
-      },
-      uniqueKey: "uniqueKey-123"
-    };
+  it("should properly recover signature for typed signing", async () => {
+    const dto: LockTokenDto = await createValidSubmitDTO(LockTokenDto, {
+      quantity: new BigNumber("1"),
+      tokenInstance: plainToInstance(TokenInstanceKey, {
+        collection: "GALA",
+        category: "Unit",
+        additionalKey: "none",
+        instance: new BigNumber("0"),
+        type: "none"
+      })
+    });
+
+    await dto.validateOrReject();
+
+    const params = instanceToPlain(dto);
 
     const privateKey = "0x311e3750b1b698e70a2b37fd08b68fdcb389f955faea163f6ffa5be65cd0c251";
 
-    const client = new MetamaskConnectClient();
+    const client = new BrowserConnectClient();
     await client.connect();
 
     const prefix = client.calculatePersonalSignPrefix(params);
     const prefixedPayload = { prefix, ...params };
     const wallet = new ethers.Wallet(privateKey);
-    const dto = signatures.getPayloadToSign(prefixedPayload);
-
-    const signature = await wallet.signMessage(dto);
-    console.log(signature);
-
-    const publickKey = signatures.recoverPublicKey(signature, { ...prefixedPayload, signature }, prefix);
-    const ethAddress = signatures.getEthAddress(publickKey);
-    expect(ethAddress).toBe("e737c4D3072DA526f3566999e0434EAD423d06ec");
-  });
-  it("should properly recover signature for typed signing", async () => {
-<<<<<<< HEAD
-    const params: LockTokenRequestParams = {
-      quantity: "1",
-      tokenInstance: {
-=======
+
+    const types = generateEIP712Types("LockTokenRequest", prefixedPayload);
+
+    const signature = await wallet.signTypedData({}, types, prefixedPayload);
+
+    const publicKey = ethers.verifyTypedData({}, types, prefixedPayload, signature);
+    expect(publicKey).toBe("0xe737c4D3072DA526f3566999e0434EAD423d06ec");
+  });
+  it("should properly recover signature for typed signing using signature utils", async () => {
     const dto: LockTokenDto = await createValidSubmitDTO(LockTokenDto, {
       quantity: new BigNumber("1"),
       tokenInstance: plainToInstance(TokenInstanceKey, {
->>>>>>> a9faad15
-        collection: "GALA",
-        category: "Unit",
-        additionalKey: "none",
-        instance: "0",
-        type: "none"
-      },
-      uniqueKey: "uniqueKey-123"
-    };
+        collection: "GALA",
+        category: "Unit",
+        additionalKey: "none",
+        instance: new BigNumber("0"),
+        type: "none"
+      })
+    });
+
+    await dto.validateOrReject();
+
+    const params = instanceToPlain(dto);
 
     const privateKey = "0x311e3750b1b698e70a2b37fd08b68fdcb389f955faea163f6ffa5be65cd0c251";
 
-    const client = new MetamaskConnectClient();
+    const client = new BrowserConnectClient();
     await client.connect();
 
     const prefix = client.calculatePersonalSignPrefix(params);
     const prefixedPayload = { prefix, ...params };
     const wallet = new ethers.Wallet(privateKey);
 
-    const types = generateEIP712Types("LockTokenRequest", prefixedPayload);
-
-    const signature = await wallet.signTypedData({}, types, prefixedPayload);
-
-    const publicKey = ethers.verifyTypedData({}, types, prefixedPayload, signature);
-    expect(publicKey).toBe("0xe737c4D3072DA526f3566999e0434EAD423d06ec");
-  });
-  it("should properly recover signature for typed signing using signature utils", async () => {
-<<<<<<< HEAD
-    const params: LockTokenRequestParams = {
-      quantity: "1",
-      tokenInstance: {
-=======
-    const dto: LockTokenDto = await createValidSubmitDTO(LockTokenDto, {
-      quantity: new BigNumber("1"),
-      tokenInstance: plainToInstance(TokenInstanceKey, {
->>>>>>> a9faad15
-        collection: "GALA",
-        category: "Unit",
-        additionalKey: "none",
-        instance: "0",
-        type: "none"
-      },
-      uniqueKey: "uniqueKey-123"
-    };
-
-    const privateKey = "0x311e3750b1b698e70a2b37fd08b68fdcb389f955faea163f6ffa5be65cd0c251";
-
-    const client = new MetamaskConnectClient();
-    await client.connect();
-
-    const prefix = client.calculatePersonalSignPrefix(params);
-    const prefixedPayload = { prefix, ...params };
-    const wallet = new ethers.Wallet(privateKey);
-
     const types = generateEIP712Types("LockTokenRequest", params);
 
     const domain = {};
@@ -396,8 +355,6 @@
     const ethAddress = signatures.getEthAddress(publicKey);
     expect(ethAddress).toBe("e737c4D3072DA526f3566999e0434EAD423d06ec");
   });
-<<<<<<< HEAD
-=======
 
   it("should only attach listeners once", async () => {
     const client = new BrowserConnectClient();
@@ -443,28 +400,27 @@
     (window.ethereum as any).emit("accountsChanged", [sampleAddr]);
     expect(spy).toHaveBeenCalledTimes(2);
   });
->>>>>>> a9faad15
 });
 
 describe("TrustConnectClient", () => {
   it("test full flow", async () => {
     window.ethereum = new EthereumMock();
     window.ethereum.isTrust = true;
-    const dto: TransferTokenParams = {
-      quantity: "1",
+    const dto: TransferTokenDto = await createValidDTO(TransferTokenDto, {
+      quantity: new BigNumber("1"),
       to: "client|63580d94c574ad78b121c267",
-      tokenInstance: {
-        additionalKey: "none",
-        category: "Unit",
-        collection: "GALA",
-        instance: "0",
-        type: "none"
-      },
+      tokenInstance: plainToInstance(TokenInstanceKey, {
+        additionalKey: "none",
+        category: "Unit",
+        collection: "GALA",
+        instance: new BigNumber("0"),
+        type: "none"
+      }),
       uniqueKey: "26d4122e-34c8-4639-baa6-4382b398e68e"
-    };
+    });
 
     // call connect
-    const client = new GalachainConnectTrustClient();
+    const client = new TrustWalletConnectClient();
     await client.connect();
 
     const mockResponse = {
