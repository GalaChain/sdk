--- conflicted
+++ resolved
@@ -152,36 +152,6 @@
   #           exit 1
   #         }
 
-<<<<<<< HEAD
-  chaincode-template-lint:
-    name: Chaincode Template Lint
-    runs-on: ubuntu-22.04
-    steps:
-      - name: Checkout
-        uses: actions/checkout@v4
-      - name: Set up Node.js
-        uses: actions/setup-node@v4
-        with:
-          node-version: 18
-      - name: Install dependencies
-        run: npm install
-      - name: Build CLI
-        run: |
-          cd chain-cli
-          npm install
-          npm run build
-          cd chaincode-template
-          ../../npm-pack-and-replace.sh --skipConfirmation
-          cd ..
-          npm link --force
-      - name: Chaincode lint
-        run: |
-          galachain init test-project
-          cd test-project
-          npm install
-          npm run build
-          npm run lint
-=======
   # chaincode-template-lint:
   #   name: Chaincode Template Lint
   #   runs-on: ubuntu-22.04
@@ -210,7 +180,6 @@
   #         npm install
   #         npm run build
   #         npm run lint
->>>>>>> 8ba34eaf
 
   publish:
     name: Publish Release
