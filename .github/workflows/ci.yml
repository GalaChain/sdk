name: CI
on:
  push:
    tags: [v*]
  pull_request:
  workflow_dispatch:

jobs:
  ci:
    name: CI
    runs-on: ubuntu-22.04
    steps:
      - name: Checkout
        uses: actions/checkout@v4
      - name: Verify copyright
        run: ./verify_copyright.sh
      - name: Install Node 18
        uses: actions/setup-node@v4
        with:
          node-version: 18
      - name: Install dependencies
        run: npm i
      - name: Lint
        run: npm run lint
      - name: Build
        run: npm run build
      - name: Test
        run: npm run test

  template-ci:
    name: Chaincode template CI
    runs-on: ubuntu-22.04
    needs: [ ci ]
    steps:
      - name: Checkout
        uses: actions/checkout@v4
      - name: Set up Node.js
        uses: actions/setup-node@v4
        with:
          node-version: 18
      - name: Install local CLI
        run: .github/scripts/install-local-cli.sh
      - name: Create test project
        run: galachain init ./project-test
      - name: Install dependencies
        run: |
<<<<<<< HEAD
          (cd ./project-test && ../npm-pack-and-replace.sh --skipConfirmation)
          npm i --prefix ./project-test
=======
          npm i --prefix ./project-test
          (cd ./project-test && ../npm-pack-and-replace.sh --skipConfirmation)
>>>>>>> 22c548a2
      - name: Lint
        run: npm run lint --prefix ./project-test
      - name: Build
        run: npm run build --prefix ./project-test
      - name: Test
        run: npm run test --prefix ./project-test

  template-e2e:
    name: Chaincode template E2E (watch mode)
    runs-on: ubuntu-22.04
    needs: [ ci ]
    env:
      GALA_CLIENT_DEV_MODE: "true"
    steps:
      - name: Checkout
        uses: actions/checkout@v4
      - name: Install tools
        run: |
          sudo apt-get update
          sudo apt-get install -y jq
          sudo wget -qO /usr/local/bin/yq https://github.com/mikefarah/yq/releases/latest/download/yq_linux_amd64
          sudo chmod a+x /usr/local/bin/yq
          git --version
          node --version
          npm --version
          jq --version
          yq --version
          bash --version
          docker version
          docker-compose version          
          npm i -g nx
      - name: Set up Node.js
        uses: actions/setup-node@v4
        with:
          node-version: 18
      - name: Install local CLI
        run: .github/scripts/install-local-cli.sh
      - name: Create test project
        run: galachain init ./project-test
      - name: Install dependencies
        run: |
<<<<<<< HEAD
          (cd ./project-test && ../npm-pack-and-replace.sh --skipConfirmation)
          npm i --prefix ./project-test
=======
          npm i --prefix ./project-test
          (cd ./project-test && ../npm-pack-and-replace.sh --skipConfirmation)
>>>>>>> 22c548a2
      - name: Run network in watch mode and wait for it to start
        run: |
          npm run network:start --prefix ./project-test &
          sleep 120
      - name: Run E2E tests
        run: npm run test:e2e --prefix ./project-test
      - name: Verify chain browser blocks
        run: |
          MAX_BLOCK_INDEX=$(curl --location 'http://localhost:3010/product-channel/blocks' --header 'Content-Type: application/json' | jq '.info.fromBlock')
          if [ $MAX_BLOCK_INDEX -lt 56]; then
            echo "The number of blocks is less than 56"
            exit 1
          else
            echo "There are at least 56 blocks after the tests ($$MAX_BLOCK_INDEX)"
          fi
          npm run network:prune --prefix ./project-test

  template-image-check:
    name: Chaincode template image check
    needs: [ ci ]
    runs-on: ubuntu-22.04
    steps:
      - name: Checkout
        uses: actions/checkout@v4
      - name: Set up Node.js
        uses: actions/setup-node@v4
        with:
          node-version: 18
      - name: Install local CLI
        run: .github/scripts/install-local-cli.sh
      - name: Create test project
        run: galachain init ./project-test
      - name: Install dependencies
        run: |
<<<<<<< HEAD
          (cd ./project-test && ../npm-pack-and-replace.sh --skipConfirmation)
          npm i --prefix ./project-test
=======
          npm i --prefix ./project-test
          (cd ./project-test && ../npm-pack-and-replace.sh --skipConfirmation)
>>>>>>> 22c548a2
      - name: Verify image
        run: |
          cd ./project-test
          docker build . -t chaincode-test
          run_output=$(docker run --rm chaincode-test 2>&1 || true)
          echo "$run_output"

          if echo "$run_output" | grep -q 'Missing required argument'; then
            echo "Success: Got expected error relating with missing required argument."
            exit 0
          else
            echo "---"
            echo "Unexpected error from the container. Expected: 'Missing required argument'."
            exit 1
          fi
<<<<<<< HEAD

  publish:
    name: Publish Release
    needs: [ ci, template-ci, template-e2e, template-image-check ]
=======
  bump-version:
    needs: [ template-e2e, template-image-check ]
    if: github.event_name != 'pull_request' && (startsWith(github.ref, 'refs/tags/v'))
    name: Bump SDK Version
    runs-on: ubuntu-22.04
    steps:
      - name: Checkout
        uses: actions/checkout@v4
      - name: Set up Node.js
        uses: actions/setup-node@v4
        with:
          node-version: 18
      - name: Configure Git
        run: |
          git config --global user.name "galachain-release-bot"
          git config --global user.email "galachain-release-bot@users.noreply.github.com"
      - name: Set version from tag
        run: |
          TAG=$(git describe --tags --abbrev=0)
          VERSION=${TAG:1}
          echo "TAG: $TAG"
          echo "VERSION: $VERSION"
          ./unifyVersions.js $VERSION
          npm i
          git commit -a -m "Bump version to $VERSION [skip ci]"
          git tag -a "$TAG" -m "Release $TAG"
          git push -u origin "$TAG"
  publish:
    name: Publish Release
    needs: [ bump-version ]
>>>>>>> 22c548a2
    if: github.event_name != 'pull_request' && (startsWith(github.ref, 'refs/tags/v'))
    runs-on: ubuntu-22.04
    steps:
      - name: Checkout
        uses: actions/checkout@v4
      - name: Set up Node.js
        uses: actions/setup-node@v4
        with:
          node-version: 18
      - name: Install Dependencies
        run: npm i
      - name: Set up version
        run: |
          # Extract package name and version
          NPM_PACKAGE_NAME=$(node -p "require('./package.json').name")
          NPM_PACKAGE_VERSION=$(node -p "require('./package.json').version")
          echo "//registry.npmjs.org/:_authToken=${{ secrets.NODE_AUTH_TOKEN }}" > .npmrc
      - name: publish-chain-api
        run: |
          cd chain-api
          npm i
          npm run build
          # Publish to NPM registry
          npm publish --access public
          cd ../

      - name: publish-chain-test
        run: |
          cd chain-test
          npm i
          npm run build
          npm publish --access public
          cd ../

      - name: publish-chain-cli
        run: |
          cd chain-cli
          npm i
          npm run build
          npm publish --access public
          cd ../

      - name: publish-chaincode
        run: |
          cd chaincode
          npm i
          npm run build
          npm publish --access public
          cd ../

      - name: publish-client
        run: |
          cd chain-client
          npm i
          npm run build
          npm publish --access public
          cd ../

  publish-cli-image:
    name: Publish CLI Image
    needs: [ publish ]
    if: github.event_name != 'pull_request' && (startsWith(github.ref, 'refs/tags/v'))
    env:
      REGISTRY: ghcr.io
      IMAGE_NAME: galachain/sdk
    runs-on: ubuntu-latest
    permissions:
      contents: read
      packages: write
    steps:
      - name: Checkout
        uses: actions/checkout@v4
      - name: Log in to the Container registry
        uses: docker/login-action@v3
        with:
          registry: ${{ env.REGISTRY }}
          username: ${{ github.actor }}
          password: ${{ secrets.GITHUB_TOKEN }}
      - name: Make the repository name lowercase
        id: lower-repo
        shell: pwsh
        run: |
          "::set-output name=repository::$($env:GITHUB_REPOSITORY.ToLowerInvariant())"
      - name: Build and push Docker image
        uses: docker/build-push-action@v5
        with:
          context: ./chain-cli/docker
          push: true
          tags: ghcr.io/${{ steps.lower-repo.outputs.repository }}:latest<|MERGE_RESOLUTION|>--- conflicted
+++ resolved
@@ -44,13 +44,8 @@
         run: galachain init ./project-test
       - name: Install dependencies
         run: |
-<<<<<<< HEAD
           (cd ./project-test && ../npm-pack-and-replace.sh --skipConfirmation)
           npm i --prefix ./project-test
-=======
-          npm i --prefix ./project-test
-          (cd ./project-test && ../npm-pack-and-replace.sh --skipConfirmation)
->>>>>>> 22c548a2
       - name: Lint
         run: npm run lint --prefix ./project-test
       - name: Build
@@ -92,13 +87,8 @@
         run: galachain init ./project-test
       - name: Install dependencies
         run: |
-<<<<<<< HEAD
           (cd ./project-test && ../npm-pack-and-replace.sh --skipConfirmation)
           npm i --prefix ./project-test
-=======
-          npm i --prefix ./project-test
-          (cd ./project-test && ../npm-pack-and-replace.sh --skipConfirmation)
->>>>>>> 22c548a2
       - name: Run network in watch mode and wait for it to start
         run: |
           npm run network:start --prefix ./project-test &
@@ -133,13 +123,8 @@
         run: galachain init ./project-test
       - name: Install dependencies
         run: |
-<<<<<<< HEAD
           (cd ./project-test && ../npm-pack-and-replace.sh --skipConfirmation)
           npm i --prefix ./project-test
-=======
-          npm i --prefix ./project-test
-          (cd ./project-test && ../npm-pack-and-replace.sh --skipConfirmation)
->>>>>>> 22c548a2
       - name: Verify image
         run: |
           cd ./project-test
@@ -155,12 +140,7 @@
             echo "Unexpected error from the container. Expected: 'Missing required argument'."
             exit 1
           fi
-<<<<<<< HEAD
-
-  publish:
-    name: Publish Release
-    needs: [ ci, template-ci, template-e2e, template-image-check ]
-=======
+
   bump-version:
     needs: [ template-e2e, template-image-check ]
     if: github.event_name != 'pull_request' && (startsWith(github.ref, 'refs/tags/v'))
@@ -191,7 +171,6 @@
   publish:
     name: Publish Release
     needs: [ bump-version ]
->>>>>>> 22c548a2
     if: github.event_name != 'pull_request' && (startsWith(github.ref, 'refs/tags/v'))
     runs-on: ubuntu-22.04
     steps:
