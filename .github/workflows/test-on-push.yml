--- conflicted
+++ resolved
@@ -136,11 +136,7 @@
     runs-on: ubuntu-latest
     needs: [ci, ensure-docker-cache]
     env:
-<<<<<<< HEAD
-      CURATORORG_OPS_API_URL: "http://localhost:8801"
-=======
       CURATORORG_OPS_API_URL: "http://localhost:3000/api"
->>>>>>> a3ac4a6e
     steps:
       - name: Checkout
         uses: actions/checkout@v4
@@ -170,13 +166,7 @@
       - name: Create test project
         run: galachain init ./project-test
       - name: Install dependencies
-<<<<<<< HEAD
-        run: |
-          (cd ./project-test && ../npm-pack-and-replace.sh --skipConfirmation)
-          npm i --prefix ./project-test
-=======
         run: (cd ./project-test && ../npm-pack-and-replace.sh --skipConfirmation && npm run build)
->>>>>>> a3ac4a6e
       - name: Run network in non-watch mode
         run: npm run network:up --prefix ./project-test
       - name: Run E2E tests
