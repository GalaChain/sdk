--- conflicted
+++ resolved
@@ -29,8 +29,6 @@
       - name: Test
         run: npm run test
 
-<<<<<<< HEAD
-=======
   ensure-docker-cache:
     name: Ensure Docker cache
     runs-on: ubuntu-latest
@@ -44,22 +42,25 @@
       - name: Prefetch Fabric Docker layers
         run: |
           cd chain-cli/network
-          curl -Lf https://github.com/hyperledger-labs/fablo/releases/download/1.2.0/fablo.sh -o ./fablo && chmod +x ./fablo
+          curl -Lf https://github.com/hyperledger-labs/fablo/releases/download/2.0.0/fablo.sh -o ./fablo && chmod +x ./fablo
           ./fablo generate fablo-config-default.json
           docker compose -f fablo-target/fabric-docker/docker-compose.yaml pull
 
->>>>>>> a9faad15
   template-ci:
     name: Chaincode template CI
     runs-on: ubuntu-latest
-    needs: [ci]
-    steps:
-      - name: Checkout
-        uses: actions/checkout@v4
-      - name: Set up Node.js
-        uses: actions/setup-node@v4
-        with:
-          node-version: 18
+    needs: [ci, ensure-docker-cache]
+    steps:
+      - name: Checkout
+        uses: actions/checkout@v4
+      - name: Set up Node.js
+        uses: actions/setup-node@v4
+        with:
+          node-version: 18
+      - name: Cache Docker images
+        uses: ScribeMD/docker-cache@0.5.0
+        with:
+          key: docker-${{ runner.os }}-${{ github.ref_name }}
       - name: Install local CLI
         run: .github/scripts/install-local-cli.sh
       - name: Create test project
@@ -78,7 +79,9 @@
   template-e2e:
     name: Chaincode template E2E (watch mode)
     runs-on: ubuntu-latest
-    needs: [ci]
+    needs: [ci, ensure-docker-cache]
+    env:
+      GALA_CLIENT_DEV_MODE: "true"
     steps:
       - name: Checkout
         uses: actions/checkout@v4
@@ -99,6 +102,10 @@
         uses: actions/setup-node@v4
         with:
           node-version: 18
+      - name: Cache Docker images
+        uses: ScribeMD/docker-cache@0.5.0
+        with:
+          key: docker-${{ runner.os }}-${{ github.ref_name }}
       - name: Install local CLI
         run: .github/scripts/install-local-cli.sh
       - name: Create test project
@@ -127,7 +134,7 @@
   template-e2e-rest:
     name: Chaincode template E2E (REST API)
     runs-on: ubuntu-latest
-    needs: [ci]
+    needs: [ci, ensure-docker-cache]
     env:
       CURATORORG_OPS_API_URL: "http://localhost:8801"
     steps:
@@ -150,6 +157,10 @@
         uses: actions/setup-node@v4
         with:
           node-version: 18
+      - name: Cache Docker images
+        uses: ScribeMD/docker-cache@0.5.0
+        with:
+          key: docker-${{ runner.os }}-${{ github.ref_name }}
       - name: Install local CLI
         run: .github/scripts/install-local-cli.sh
       - name: Create test project
@@ -202,15 +213,19 @@
 
   template-image-check:
     name: Chaincode template image check
-    needs: [ci]
-    runs-on: ubuntu-latest
-    steps:
-      - name: Checkout
-        uses: actions/checkout@v4
-      - name: Set up Node.js
-        uses: actions/setup-node@v4
-        with:
-          node-version: 18
+    needs: [ci, ensure-docker-cache]
+    runs-on: ubuntu-latest
+    steps:
+      - name: Checkout
+        uses: actions/checkout@v4
+      - name: Set up Node.js
+        uses: actions/setup-node@v4
+        with:
+          node-version: 18
+      - name: Cache Docker images
+        uses: ScribeMD/docker-cache@0.5.0
+        with:
+          key: docker-${{ runner.os }}-${{ github.ref_name }}
       - name: Install local CLI
         run: .github/scripts/install-local-cli.sh
       - name: Create test project
